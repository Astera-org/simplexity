version = 1
revision = 1
requires-python = ">=3.12"
resolution-markers = [
    "python_full_version >= '3.13'",
    "python_full_version < '3.13'",
]

[[package]]
name = "absl-py"
version = "2.1.0"
source = { registry = "https://pypi.org/simple" }
sdist = { url = "https://files.pythonhosted.org/packages/7a/8f/fc001b92ecc467cc32ab38398bd0bfb45df46e7523bf33c2ad22a505f06e/absl-py-2.1.0.tar.gz", hash = "sha256:7820790efbb316739cde8b4e19357243fc3608a152024288513dd968d7d959ff", size = 118055 }
wheels = [
    { url = "https://files.pythonhosted.org/packages/a2/ad/e0d3c824784ff121c03cc031f944bc7e139a8f1870ffd2845cc2dd76f6c4/absl_py-2.1.0-py3-none-any.whl", hash = "sha256:526a04eadab8b4ee719ce68f204172ead1027549089702d99b9059f129ff1308", size = 133706 },
]

[[package]]
name = "anyio"
version = "4.8.0"
source = { registry = "https://pypi.org/simple" }
dependencies = [
    { name = "idna" },
    { name = "sniffio" },
    { name = "typing-extensions", marker = "python_full_version < '3.13'" },
]
sdist = { url = "https://files.pythonhosted.org/packages/a3/73/199a98fc2dae33535d6b8e8e6ec01f8c1d76c9adb096c6b7d64823038cde/anyio-4.8.0.tar.gz", hash = "sha256:1d9fe889df5212298c0c0723fa20479d1b94883a2df44bd3897aa91083316f7a", size = 181126 }
wheels = [
    { url = "https://files.pythonhosted.org/packages/46/eb/e7f063ad1fec6b3178a3cd82d1a3c4de82cccf283fc42746168188e1cdd5/anyio-4.8.0-py3-none-any.whl", hash = "sha256:b5011f270ab5eb0abf13385f851315585cc37ef330dd88e27ec3d34d651fd47a", size = 96041 },
]

[[package]]
name = "appnope"
version = "0.1.4"
source = { registry = "https://pypi.org/simple" }
sdist = { url = "https://files.pythonhosted.org/packages/35/5d/752690df9ef5b76e169e68d6a129fa6d08a7100ca7f754c89495db3c6019/appnope-0.1.4.tar.gz", hash = "sha256:1de3860566df9caf38f01f86f65e0e13e379af54f9e4bee1e66b48f2efffd1ee", size = 4170 }
wheels = [
    { url = "https://files.pythonhosted.org/packages/81/29/5ecc3a15d5a33e31b26c11426c45c501e439cb865d0bff96315d86443b78/appnope-0.1.4-py2.py3-none-any.whl", hash = "sha256:502575ee11cd7a28c0205f379b525beefebab9d161b7c964670864014ed7213c", size = 4321 },
]

[[package]]
name = "argon2-cffi"
version = "23.1.0"
source = { registry = "https://pypi.org/simple" }
dependencies = [
    { name = "argon2-cffi-bindings" },
]
sdist = { url = "https://files.pythonhosted.org/packages/31/fa/57ec2c6d16ecd2ba0cf15f3c7d1c3c2e7b5fcb83555ff56d7ab10888ec8f/argon2_cffi-23.1.0.tar.gz", hash = "sha256:879c3e79a2729ce768ebb7d36d4609e3a78a4ca2ec3a9f12286ca057e3d0db08", size = 42798 }
wheels = [
    { url = "https://files.pythonhosted.org/packages/a4/6a/e8a041599e78b6b3752da48000b14c8d1e8a04ded09c88c714ba047f34f5/argon2_cffi-23.1.0-py3-none-any.whl", hash = "sha256:c670642b78ba29641818ab2e68bd4e6a78ba53b7eff7b4c3815ae16abf91c7ea", size = 15124 },
]

[[package]]
name = "argon2-cffi-bindings"
version = "21.2.0"
source = { registry = "https://pypi.org/simple" }
dependencies = [
    { name = "cffi" },
]
sdist = { url = "https://files.pythonhosted.org/packages/b9/e9/184b8ccce6683b0aa2fbb7ba5683ea4b9c5763f1356347f1312c32e3c66e/argon2-cffi-bindings-21.2.0.tar.gz", hash = "sha256:bb89ceffa6c791807d1305ceb77dbfacc5aa499891d2c55661c6459651fc39e3", size = 1779911 }
wheels = [
    { url = "https://files.pythonhosted.org/packages/d4/13/838ce2620025e9666aa8f686431f67a29052241692a3dd1ae9d3692a89d3/argon2_cffi_bindings-21.2.0-cp36-abi3-macosx_10_9_x86_64.whl", hash = "sha256:ccb949252cb2ab3a08c02024acb77cfb179492d5701c7cbdbfd776124d4d2367", size = 29658 },
    { url = "https://files.pythonhosted.org/packages/b3/02/f7f7bb6b6af6031edb11037639c697b912e1dea2db94d436e681aea2f495/argon2_cffi_bindings-21.2.0-cp36-abi3-manylinux_2_17_aarch64.manylinux2014_aarch64.whl", hash = "sha256:9524464572e12979364b7d600abf96181d3541da11e23ddf565a32e70bd4dc0d", size = 80583 },
    { url = "https://files.pythonhosted.org/packages/ec/f7/378254e6dd7ae6f31fe40c8649eea7d4832a42243acaf0f1fff9083b2bed/argon2_cffi_bindings-21.2.0-cp36-abi3-manylinux_2_17_x86_64.manylinux2014_x86_64.whl", hash = "sha256:b746dba803a79238e925d9046a63aa26bf86ab2a2fe74ce6b009a1c3f5c8f2ae", size = 86168 },
    { url = "https://files.pythonhosted.org/packages/74/f6/4a34a37a98311ed73bb80efe422fed95f2ac25a4cacc5ae1d7ae6a144505/argon2_cffi_bindings-21.2.0-cp36-abi3-manylinux_2_5_i686.manylinux1_i686.manylinux_2_17_i686.manylinux2014_i686.whl", hash = "sha256:58ed19212051f49a523abb1dbe954337dc82d947fb6e5a0da60f7c8471a8476c", size = 82709 },
    { url = "https://files.pythonhosted.org/packages/74/2b/73d767bfdaab25484f7e7901379d5f8793cccbb86c6e0cbc4c1b96f63896/argon2_cffi_bindings-21.2.0-cp36-abi3-musllinux_1_1_aarch64.whl", hash = "sha256:bd46088725ef7f58b5a1ef7ca06647ebaf0eb4baff7d1d0d177c6cc8744abd86", size = 83613 },
    { url = "https://files.pythonhosted.org/packages/4f/fd/37f86deef67ff57c76f137a67181949c2d408077e2e3dd70c6c42912c9bf/argon2_cffi_bindings-21.2.0-cp36-abi3-musllinux_1_1_i686.whl", hash = "sha256:8cd69c07dd875537a824deec19f978e0f2078fdda07fd5c42ac29668dda5f40f", size = 84583 },
    { url = "https://files.pythonhosted.org/packages/6f/52/5a60085a3dae8fded8327a4f564223029f5f54b0cb0455a31131b5363a01/argon2_cffi_bindings-21.2.0-cp36-abi3-musllinux_1_1_x86_64.whl", hash = "sha256:f1152ac548bd5b8bcecfb0b0371f082037e47128653df2e8ba6e914d384f3c3e", size = 88475 },
    { url = "https://files.pythonhosted.org/packages/8b/95/143cd64feb24a15fa4b189a3e1e7efbaeeb00f39a51e99b26fc62fbacabd/argon2_cffi_bindings-21.2.0-cp36-abi3-win32.whl", hash = "sha256:603ca0aba86b1349b147cab91ae970c63118a0f30444d4bc80355937c950c082", size = 27698 },
    { url = "https://files.pythonhosted.org/packages/37/2c/e34e47c7dee97ba6f01a6203e0383e15b60fb85d78ac9a15cd066f6fe28b/argon2_cffi_bindings-21.2.0-cp36-abi3-win_amd64.whl", hash = "sha256:b2ef1c30440dbbcba7a5dc3e319408b59676e2e039e2ae11a8775ecf482b192f", size = 30817 },
    { url = "https://files.pythonhosted.org/packages/5a/e4/bf8034d25edaa495da3c8a3405627d2e35758e44ff6eaa7948092646fdcc/argon2_cffi_bindings-21.2.0-cp38-abi3-macosx_10_9_universal2.whl", hash = "sha256:e415e3f62c8d124ee16018e491a009937f8cf7ebf5eb430ffc5de21b900dad93", size = 53104 },
]

[[package]]
name = "arrow"
version = "1.3.0"
source = { registry = "https://pypi.org/simple" }
dependencies = [
    { name = "python-dateutil" },
    { name = "types-python-dateutil" },
]
sdist = { url = "https://files.pythonhosted.org/packages/2e/00/0f6e8fcdb23ea632c866620cc872729ff43ed91d284c866b515c6342b173/arrow-1.3.0.tar.gz", hash = "sha256:d4540617648cb5f895730f1ad8c82a65f2dad0166f57b75f3ca54759c4d67a85", size = 131960 }
wheels = [
    { url = "https://files.pythonhosted.org/packages/f8/ed/e97229a566617f2ae958a6b13e7cc0f585470eac730a73e9e82c32a3cdd2/arrow-1.3.0-py3-none-any.whl", hash = "sha256:c728b120ebc00eb84e01882a6f5e7927a53960aa990ce7dd2b10f39005a67f80", size = 66419 },
]

[[package]]
name = "asttokens"
version = "3.0.0"
source = { registry = "https://pypi.org/simple" }
sdist = { url = "https://files.pythonhosted.org/packages/4a/e7/82da0a03e7ba5141f05cce0d302e6eed121ae055e0456ca228bf693984bc/asttokens-3.0.0.tar.gz", hash = "sha256:0dcd8baa8d62b0c1d118b399b2ddba3c4aff271d0d7a9e0d4c1681c79035bbc7", size = 61978 }
wheels = [
    { url = "https://files.pythonhosted.org/packages/25/8a/c46dcc25341b5bce5472c718902eb3d38600a903b14fa6aeecef3f21a46f/asttokens-3.0.0-py3-none-any.whl", hash = "sha256:e3078351a059199dd5138cb1c706e6430c05eff2ff136af5eb4790f9d28932e2", size = 26918 },
]

[[package]]
name = "async-lru"
version = "2.0.4"
source = { registry = "https://pypi.org/simple" }
sdist = { url = "https://files.pythonhosted.org/packages/80/e2/2b4651eff771f6fd900d233e175ddc5e2be502c7eb62c0c42f975c6d36cd/async-lru-2.0.4.tar.gz", hash = "sha256:b8a59a5df60805ff63220b2a0c5b5393da5521b113cd5465a44eb037d81a5627", size = 10019 }
wheels = [
    { url = "https://files.pythonhosted.org/packages/fa/9f/3c3503693386c4b0f245eaf5ca6198e3b28879ca0a40bde6b0e319793453/async_lru-2.0.4-py3-none-any.whl", hash = "sha256:ff02944ce3c288c5be660c42dbcca0742b32c3b279d6dceda655190240b99224", size = 6111 },
]

[[package]]
name = "attrs"
version = "25.1.0"
source = { registry = "https://pypi.org/simple" }
sdist = { url = "https://files.pythonhosted.org/packages/49/7c/fdf464bcc51d23881d110abd74b512a42b3d5d376a55a831b44c603ae17f/attrs-25.1.0.tar.gz", hash = "sha256:1c97078a80c814273a76b2a298a932eb681c87415c11dee0a6921de7f1b02c3e", size = 810562 }
wheels = [
    { url = "https://files.pythonhosted.org/packages/fc/30/d4986a882011f9df997a55e6becd864812ccfcd821d64aac8570ee39f719/attrs-25.1.0-py3-none-any.whl", hash = "sha256:c75a69e28a550a7e93789579c22aa26b0f5b83b75dc4e08fe092980051e1090a", size = 63152 },
]

[[package]]
name = "autopep8"
version = "2.3.2"
source = { registry = "https://pypi.org/simple" }
dependencies = [
    { name = "pycodestyle" },
]
sdist = { url = "https://files.pythonhosted.org/packages/50/d8/30873d2b7b57dee9263e53d142da044c4600a46f2d28374b3e38b023df16/autopep8-2.3.2.tar.gz", hash = "sha256:89440a4f969197b69a995e4ce0661b031f455a9f776d2c5ba3dbd83466931758", size = 92210 }
wheels = [
    { url = "https://files.pythonhosted.org/packages/9e/43/53afb8ba17218f19b77c7834128566c5bbb100a0ad9ba2e8e89d089d7079/autopep8-2.3.2-py2.py3-none-any.whl", hash = "sha256:ce8ad498672c845a0c3de2629c15b635ec2b05ef8177a6e7c91c74f3e9b51128", size = 45807 },
]

[[package]]
name = "babel"
version = "2.17.0"
source = { registry = "https://pypi.org/simple" }
sdist = { url = "https://files.pythonhosted.org/packages/7d/6b/d52e42361e1aa00709585ecc30b3f9684b3ab62530771402248b1b1d6240/babel-2.17.0.tar.gz", hash = "sha256:0c54cffb19f690cdcc52a3b50bcbf71e07a808d1c80d549f2459b9d2cf0afb9d", size = 9951852 }
wheels = [
    { url = "https://files.pythonhosted.org/packages/b7/b8/3fe70c75fe32afc4bb507f75563d39bc5642255d1d94f1f23604725780bf/babel-2.17.0-py3-none-any.whl", hash = "sha256:4d0b53093fdfb4b21c92b5213dba5a1b23885afa8383709427046b21c366e5f2", size = 10182537 },
]

[[package]]
name = "beautifulsoup4"
version = "4.13.3"
source = { registry = "https://pypi.org/simple" }
dependencies = [
    { name = "soupsieve" },
    { name = "typing-extensions" },
]
sdist = { url = "https://files.pythonhosted.org/packages/f0/3c/adaf39ce1fb4afdd21b611e3d530b183bb7759c9b673d60db0e347fd4439/beautifulsoup4-4.13.3.tar.gz", hash = "sha256:1bd32405dacc920b42b83ba01644747ed77456a65760e285fbc47633ceddaf8b", size = 619516 }
wheels = [
    { url = "https://files.pythonhosted.org/packages/f9/49/6abb616eb3cbab6a7cca303dc02fdf3836de2e0b834bf966a7f5271a34d8/beautifulsoup4-4.13.3-py3-none-any.whl", hash = "sha256:99045d7d3f08f91f0d656bc9b7efbae189426cd913d830294a15eefa0ea4df16", size = 186015 },
]

[[package]]
name = "bleach"
version = "6.2.0"
source = { registry = "https://pypi.org/simple" }
dependencies = [
    { name = "webencodings" },
]
sdist = { url = "https://files.pythonhosted.org/packages/76/9a/0e33f5054c54d349ea62c277191c020c2d6ef1d65ab2cb1993f91ec846d1/bleach-6.2.0.tar.gz", hash = "sha256:123e894118b8a599fd80d3ec1a6d4cc7ce4e5882b1317a7e1ba69b56e95f991f", size = 203083 }
wheels = [
    { url = "https://files.pythonhosted.org/packages/fc/55/96142937f66150805c25c4d0f31ee4132fd33497753400734f9dfdcbdc66/bleach-6.2.0-py3-none-any.whl", hash = "sha256:117d9c6097a7c3d22fd578fcd8d35ff1e125df6736f554da4e432fdd63f31e5e", size = 163406 },
]

[package.optional-dependencies]
css = [
    { name = "tinycss2" },
]

[[package]]
name = "certifi"
version = "2025.1.31"
source = { registry = "https://pypi.org/simple" }
sdist = { url = "https://files.pythonhosted.org/packages/1c/ab/c9f1e32b7b1bf505bf26f0ef697775960db7932abeb7b516de930ba2705f/certifi-2025.1.31.tar.gz", hash = "sha256:3d5da6925056f6f18f119200434a4780a94263f10d1c21d032a6f6b2baa20651", size = 167577 }
wheels = [
    { url = "https://files.pythonhosted.org/packages/38/fc/bce832fd4fd99766c04d1ee0eead6b0ec6486fb100ae5e74c1d91292b982/certifi-2025.1.31-py3-none-any.whl", hash = "sha256:ca78db4565a652026a4db2bcdf68f2fb589ea80d0be70e03929ed730746b84fe", size = 166393 },
]

[[package]]
name = "cffi"
version = "1.17.1"
source = { registry = "https://pypi.org/simple" }
dependencies = [
    { name = "pycparser" },
]
sdist = { url = "https://files.pythonhosted.org/packages/fc/97/c783634659c2920c3fc70419e3af40972dbaf758daa229a7d6ea6135c90d/cffi-1.17.1.tar.gz", hash = "sha256:1c39c6016c32bc48dd54561950ebd6836e1670f2ae46128f67cf49e789c52824", size = 516621 }
wheels = [
    { url = "https://files.pythonhosted.org/packages/5a/84/e94227139ee5fb4d600a7a4927f322e1d4aea6fdc50bd3fca8493caba23f/cffi-1.17.1-cp312-cp312-macosx_10_9_x86_64.whl", hash = "sha256:805b4371bf7197c329fcb3ead37e710d1bca9da5d583f5073b799d5c5bd1eee4", size = 183178 },
    { url = "https://files.pythonhosted.org/packages/da/ee/fb72c2b48656111c4ef27f0f91da355e130a923473bf5ee75c5643d00cca/cffi-1.17.1-cp312-cp312-macosx_11_0_arm64.whl", hash = "sha256:733e99bc2df47476e3848417c5a4540522f234dfd4ef3ab7fafdf555b082ec0c", size = 178840 },
    { url = "https://files.pythonhosted.org/packages/cc/b6/db007700f67d151abadf508cbfd6a1884f57eab90b1bb985c4c8c02b0f28/cffi-1.17.1-cp312-cp312-manylinux_2_12_i686.manylinux2010_i686.manylinux_2_17_i686.manylinux2014_i686.whl", hash = "sha256:1257bdabf294dceb59f5e70c64a3e2f462c30c7ad68092d01bbbfb1c16b1ba36", size = 454803 },
    { url = "https://files.pythonhosted.org/packages/1a/df/f8d151540d8c200eb1c6fba8cd0dfd40904f1b0682ea705c36e6c2e97ab3/cffi-1.17.1-cp312-cp312-manylinux_2_17_aarch64.manylinux2014_aarch64.whl", hash = "sha256:da95af8214998d77a98cc14e3a3bd00aa191526343078b530ceb0bd710fb48a5", size = 478850 },
    { url = "https://files.pythonhosted.org/packages/28/c0/b31116332a547fd2677ae5b78a2ef662dfc8023d67f41b2a83f7c2aa78b1/cffi-1.17.1-cp312-cp312-manylinux_2_17_ppc64le.manylinux2014_ppc64le.whl", hash = "sha256:d63afe322132c194cf832bfec0dc69a99fb9bb6bbd550f161a49e9e855cc78ff", size = 485729 },
    { url = "https://files.pythonhosted.org/packages/91/2b/9a1ddfa5c7f13cab007a2c9cc295b70fbbda7cb10a286aa6810338e60ea1/cffi-1.17.1-cp312-cp312-manylinux_2_17_s390x.manylinux2014_s390x.whl", hash = "sha256:f79fc4fc25f1c8698ff97788206bb3c2598949bfe0fef03d299eb1b5356ada99", size = 471256 },
    { url = "https://files.pythonhosted.org/packages/b2/d5/da47df7004cb17e4955df6a43d14b3b4ae77737dff8bf7f8f333196717bf/cffi-1.17.1-cp312-cp312-manylinux_2_17_x86_64.manylinux2014_x86_64.whl", hash = "sha256:b62ce867176a75d03a665bad002af8e6d54644fad99a3c70905c543130e39d93", size = 479424 },
    { url = "https://files.pythonhosted.org/packages/0b/ac/2a28bcf513e93a219c8a4e8e125534f4f6db03e3179ba1c45e949b76212c/cffi-1.17.1-cp312-cp312-musllinux_1_1_aarch64.whl", hash = "sha256:386c8bf53c502fff58903061338ce4f4950cbdcb23e2902d86c0f722b786bbe3", size = 484568 },
    { url = "https://files.pythonhosted.org/packages/d4/38/ca8a4f639065f14ae0f1d9751e70447a261f1a30fa7547a828ae08142465/cffi-1.17.1-cp312-cp312-musllinux_1_1_x86_64.whl", hash = "sha256:4ceb10419a9adf4460ea14cfd6bc43d08701f0835e979bf821052f1805850fe8", size = 488736 },
    { url = "https://files.pythonhosted.org/packages/86/c5/28b2d6f799ec0bdecf44dced2ec5ed43e0eb63097b0f58c293583b406582/cffi-1.17.1-cp312-cp312-win32.whl", hash = "sha256:a08d7e755f8ed21095a310a693525137cfe756ce62d066e53f502a83dc550f65", size = 172448 },
    { url = "https://files.pythonhosted.org/packages/50/b9/db34c4755a7bd1cb2d1603ac3863f22bcecbd1ba29e5ee841a4bc510b294/cffi-1.17.1-cp312-cp312-win_amd64.whl", hash = "sha256:51392eae71afec0d0c8fb1a53b204dbb3bcabcb3c9b807eedf3e1e6ccf2de903", size = 181976 },
    { url = "https://files.pythonhosted.org/packages/8d/f8/dd6c246b148639254dad4d6803eb6a54e8c85c6e11ec9df2cffa87571dbe/cffi-1.17.1-cp313-cp313-macosx_10_13_x86_64.whl", hash = "sha256:f3a2b4222ce6b60e2e8b337bb9596923045681d71e5a082783484d845390938e", size = 182989 },
    { url = "https://files.pythonhosted.org/packages/8b/f1/672d303ddf17c24fc83afd712316fda78dc6fce1cd53011b839483e1ecc8/cffi-1.17.1-cp313-cp313-macosx_11_0_arm64.whl", hash = "sha256:0984a4925a435b1da406122d4d7968dd861c1385afe3b45ba82b750f229811e2", size = 178802 },
    { url = "https://files.pythonhosted.org/packages/0e/2d/eab2e858a91fdff70533cab61dcff4a1f55ec60425832ddfdc9cd36bc8af/cffi-1.17.1-cp313-cp313-manylinux_2_12_i686.manylinux2010_i686.manylinux_2_17_i686.manylinux2014_i686.whl", hash = "sha256:d01b12eeeb4427d3110de311e1774046ad344f5b1a7403101878976ecd7a10f3", size = 454792 },
    { url = "https://files.pythonhosted.org/packages/75/b2/fbaec7c4455c604e29388d55599b99ebcc250a60050610fadde58932b7ee/cffi-1.17.1-cp313-cp313-manylinux_2_17_aarch64.manylinux2014_aarch64.whl", hash = "sha256:706510fe141c86a69c8ddc029c7910003a17353970cff3b904ff0686a5927683", size = 478893 },
    { url = "https://files.pythonhosted.org/packages/4f/b7/6e4a2162178bf1935c336d4da8a9352cccab4d3a5d7914065490f08c0690/cffi-1.17.1-cp313-cp313-manylinux_2_17_ppc64le.manylinux2014_ppc64le.whl", hash = "sha256:de55b766c7aa2e2a3092c51e0483d700341182f08e67c63630d5b6f200bb28e5", size = 485810 },
    { url = "https://files.pythonhosted.org/packages/c7/8a/1d0e4a9c26e54746dc08c2c6c037889124d4f59dffd853a659fa545f1b40/cffi-1.17.1-cp313-cp313-manylinux_2_17_s390x.manylinux2014_s390x.whl", hash = "sha256:c59d6e989d07460165cc5ad3c61f9fd8f1b4796eacbd81cee78957842b834af4", size = 471200 },
    { url = "https://files.pythonhosted.org/packages/26/9f/1aab65a6c0db35f43c4d1b4f580e8df53914310afc10ae0397d29d697af4/cffi-1.17.1-cp313-cp313-manylinux_2_17_x86_64.manylinux2014_x86_64.whl", hash = "sha256:dd398dbc6773384a17fe0d3e7eeb8d1a21c2200473ee6806bb5e6a8e62bb73dd", size = 479447 },
    { url = "https://files.pythonhosted.org/packages/5f/e4/fb8b3dd8dc0e98edf1135ff067ae070bb32ef9d509d6cb0f538cd6f7483f/cffi-1.17.1-cp313-cp313-musllinux_1_1_aarch64.whl", hash = "sha256:3edc8d958eb099c634dace3c7e16560ae474aa3803a5df240542b305d14e14ed", size = 484358 },
    { url = "https://files.pythonhosted.org/packages/f1/47/d7145bf2dc04684935d57d67dff9d6d795b2ba2796806bb109864be3a151/cffi-1.17.1-cp313-cp313-musllinux_1_1_x86_64.whl", hash = "sha256:72e72408cad3d5419375fc87d289076ee319835bdfa2caad331e377589aebba9", size = 488469 },
    { url = "https://files.pythonhosted.org/packages/bf/ee/f94057fa6426481d663b88637a9a10e859e492c73d0384514a17d78ee205/cffi-1.17.1-cp313-cp313-win32.whl", hash = "sha256:e03eab0a8677fa80d646b5ddece1cbeaf556c313dcfac435ba11f107ba117b5d", size = 172475 },
    { url = "https://files.pythonhosted.org/packages/7c/fc/6a8cb64e5f0324877d503c854da15d76c1e50eb722e320b15345c4d0c6de/cffi-1.17.1-cp313-cp313-win_amd64.whl", hash = "sha256:f6a16c31041f09ead72d69f583767292f750d24913dadacf5756b966aacb3f1a", size = 182009 },
]

[[package]]
name = "charset-normalizer"
version = "3.4.1"
source = { registry = "https://pypi.org/simple" }
sdist = { url = "https://files.pythonhosted.org/packages/16/b0/572805e227f01586461c80e0fd25d65a2115599cc9dad142fee4b747c357/charset_normalizer-3.4.1.tar.gz", hash = "sha256:44251f18cd68a75b56585dd00dae26183e102cd5e0f9f1466e6df5da2ed64ea3", size = 123188 }
wheels = [
    { url = "https://files.pythonhosted.org/packages/0a/9a/dd1e1cdceb841925b7798369a09279bd1cf183cef0f9ddf15a3a6502ee45/charset_normalizer-3.4.1-cp312-cp312-macosx_10_13_universal2.whl", hash = "sha256:73d94b58ec7fecbc7366247d3b0b10a21681004153238750bb67bd9012414545", size = 196105 },
    { url = "https://files.pythonhosted.org/packages/d3/8c/90bfabf8c4809ecb648f39794cf2a84ff2e7d2a6cf159fe68d9a26160467/charset_normalizer-3.4.1-cp312-cp312-manylinux_2_17_aarch64.manylinux2014_aarch64.whl", hash = "sha256:dad3e487649f498dd991eeb901125411559b22e8d7ab25d3aeb1af367df5efd7", size = 140404 },
    { url = "https://files.pythonhosted.org/packages/ad/8f/e410d57c721945ea3b4f1a04b74f70ce8fa800d393d72899f0a40526401f/charset_normalizer-3.4.1-cp312-cp312-manylinux_2_17_ppc64le.manylinux2014_ppc64le.whl", hash = "sha256:c30197aa96e8eed02200a83fba2657b4c3acd0f0aa4bdc9f6c1af8e8962e0757", size = 150423 },
    { url = "https://files.pythonhosted.org/packages/f0/b8/e6825e25deb691ff98cf5c9072ee0605dc2acfca98af70c2d1b1bc75190d/charset_normalizer-3.4.1-cp312-cp312-manylinux_2_17_s390x.manylinux2014_s390x.whl", hash = "sha256:2369eea1ee4a7610a860d88f268eb39b95cb588acd7235e02fd5a5601773d4fa", size = 143184 },
    { url = "https://files.pythonhosted.org/packages/3e/a2/513f6cbe752421f16d969e32f3583762bfd583848b763913ddab8d9bfd4f/charset_normalizer-3.4.1-cp312-cp312-manylinux_2_17_x86_64.manylinux2014_x86_64.whl", hash = "sha256:bc2722592d8998c870fa4e290c2eec2c1569b87fe58618e67d38b4665dfa680d", size = 145268 },
    { url = "https://files.pythonhosted.org/packages/74/94/8a5277664f27c3c438546f3eb53b33f5b19568eb7424736bdc440a88a31f/charset_normalizer-3.4.1-cp312-cp312-manylinux_2_5_i686.manylinux1_i686.manylinux_2_17_i686.manylinux2014_i686.whl", hash = "sha256:ffc9202a29ab3920fa812879e95a9e78b2465fd10be7fcbd042899695d75e616", size = 147601 },
    { url = "https://files.pythonhosted.org/packages/7c/5f/6d352c51ee763623a98e31194823518e09bfa48be2a7e8383cf691bbb3d0/charset_normalizer-3.4.1-cp312-cp312-musllinux_1_2_aarch64.whl", hash = "sha256:804a4d582ba6e5b747c625bf1255e6b1507465494a40a2130978bda7b932c90b", size = 141098 },
    { url = "https://files.pythonhosted.org/packages/78/d4/f5704cb629ba5ab16d1d3d741396aec6dc3ca2b67757c45b0599bb010478/charset_normalizer-3.4.1-cp312-cp312-musllinux_1_2_i686.whl", hash = "sha256:0f55e69f030f7163dffe9fd0752b32f070566451afe180f99dbeeb81f511ad8d", size = 149520 },
    { url = "https://files.pythonhosted.org/packages/c5/96/64120b1d02b81785f222b976c0fb79a35875457fa9bb40827678e54d1bc8/charset_normalizer-3.4.1-cp312-cp312-musllinux_1_2_ppc64le.whl", hash = "sha256:c4c3e6da02df6fa1410a7680bd3f63d4f710232d3139089536310d027950696a", size = 152852 },
    { url = "https://files.pythonhosted.org/packages/84/c9/98e3732278a99f47d487fd3468bc60b882920cef29d1fa6ca460a1fdf4e6/charset_normalizer-3.4.1-cp312-cp312-musllinux_1_2_s390x.whl", hash = "sha256:5df196eb874dae23dcfb968c83d4f8fdccb333330fe1fc278ac5ceeb101003a9", size = 150488 },
    { url = "https://files.pythonhosted.org/packages/13/0e/9c8d4cb99c98c1007cc11eda969ebfe837bbbd0acdb4736d228ccaabcd22/charset_normalizer-3.4.1-cp312-cp312-musllinux_1_2_x86_64.whl", hash = "sha256:e358e64305fe12299a08e08978f51fc21fac060dcfcddd95453eabe5b93ed0e1", size = 146192 },
    { url = "https://files.pythonhosted.org/packages/b2/21/2b6b5b860781a0b49427309cb8670785aa543fb2178de875b87b9cc97746/charset_normalizer-3.4.1-cp312-cp312-win32.whl", hash = "sha256:9b23ca7ef998bc739bf6ffc077c2116917eabcc901f88da1b9856b210ef63f35", size = 95550 },
    { url = "https://files.pythonhosted.org/packages/21/5b/1b390b03b1d16c7e382b561c5329f83cc06623916aab983e8ab9239c7d5c/charset_normalizer-3.4.1-cp312-cp312-win_amd64.whl", hash = "sha256:6ff8a4a60c227ad87030d76e99cd1698345d4491638dfa6673027c48b3cd395f", size = 102785 },
    { url = "https://files.pythonhosted.org/packages/38/94/ce8e6f63d18049672c76d07d119304e1e2d7c6098f0841b51c666e9f44a0/charset_normalizer-3.4.1-cp313-cp313-macosx_10_13_universal2.whl", hash = "sha256:aabfa34badd18f1da5ec1bc2715cadc8dca465868a4e73a0173466b688f29dda", size = 195698 },
    { url = "https://files.pythonhosted.org/packages/24/2e/dfdd9770664aae179a96561cc6952ff08f9a8cd09a908f259a9dfa063568/charset_normalizer-3.4.1-cp313-cp313-manylinux_2_17_aarch64.manylinux2014_aarch64.whl", hash = "sha256:22e14b5d70560b8dd51ec22863f370d1e595ac3d024cb8ad7d308b4cd95f8313", size = 140162 },
    { url = "https://files.pythonhosted.org/packages/24/4e/f646b9093cff8fc86f2d60af2de4dc17c759de9d554f130b140ea4738ca6/charset_normalizer-3.4.1-cp313-cp313-manylinux_2_17_ppc64le.manylinux2014_ppc64le.whl", hash = "sha256:8436c508b408b82d87dc5f62496973a1805cd46727c34440b0d29d8a2f50a6c9", size = 150263 },
    { url = "https://files.pythonhosted.org/packages/5e/67/2937f8d548c3ef6e2f9aab0f6e21001056f692d43282b165e7c56023e6dd/charset_normalizer-3.4.1-cp313-cp313-manylinux_2_17_s390x.manylinux2014_s390x.whl", hash = "sha256:2d074908e1aecee37a7635990b2c6d504cd4766c7bc9fc86d63f9c09af3fa11b", size = 142966 },
    { url = "https://files.pythonhosted.org/packages/52/ed/b7f4f07de100bdb95c1756d3a4d17b90c1a3c53715c1a476f8738058e0fa/charset_normalizer-3.4.1-cp313-cp313-manylinux_2_17_x86_64.manylinux2014_x86_64.whl", hash = "sha256:955f8851919303c92343d2f66165294848d57e9bba6cf6e3625485a70a038d11", size = 144992 },
    { url = "https://files.pythonhosted.org/packages/96/2c/d49710a6dbcd3776265f4c923bb73ebe83933dfbaa841c5da850fe0fd20b/charset_normalizer-3.4.1-cp313-cp313-manylinux_2_5_i686.manylinux1_i686.manylinux_2_17_i686.manylinux2014_i686.whl", hash = "sha256:44ecbf16649486d4aebafeaa7ec4c9fed8b88101f4dd612dcaf65d5e815f837f", size = 147162 },
    { url = "https://files.pythonhosted.org/packages/b4/41/35ff1f9a6bd380303dea55e44c4933b4cc3c4850988927d4082ada230273/charset_normalizer-3.4.1-cp313-cp313-musllinux_1_2_aarch64.whl", hash = "sha256:0924e81d3d5e70f8126529951dac65c1010cdf117bb75eb02dd12339b57749dd", size = 140972 },
    { url = "https://files.pythonhosted.org/packages/fb/43/c6a0b685fe6910d08ba971f62cd9c3e862a85770395ba5d9cad4fede33ab/charset_normalizer-3.4.1-cp313-cp313-musllinux_1_2_i686.whl", hash = "sha256:2967f74ad52c3b98de4c3b32e1a44e32975e008a9cd2a8cc8966d6a5218c5cb2", size = 149095 },
    { url = "https://files.pythonhosted.org/packages/4c/ff/a9a504662452e2d2878512115638966e75633519ec11f25fca3d2049a94a/charset_normalizer-3.4.1-cp313-cp313-musllinux_1_2_ppc64le.whl", hash = "sha256:c75cb2a3e389853835e84a2d8fb2b81a10645b503eca9bcb98df6b5a43eb8886", size = 152668 },
    { url = "https://files.pythonhosted.org/packages/6c/71/189996b6d9a4b932564701628af5cee6716733e9165af1d5e1b285c530ed/charset_normalizer-3.4.1-cp313-cp313-musllinux_1_2_s390x.whl", hash = "sha256:09b26ae6b1abf0d27570633b2b078a2a20419c99d66fb2823173d73f188ce601", size = 150073 },
    { url = "https://files.pythonhosted.org/packages/e4/93/946a86ce20790e11312c87c75ba68d5f6ad2208cfb52b2d6a2c32840d922/charset_normalizer-3.4.1-cp313-cp313-musllinux_1_2_x86_64.whl", hash = "sha256:fa88b843d6e211393a37219e6a1c1df99d35e8fd90446f1118f4216e307e48cd", size = 145732 },
    { url = "https://files.pythonhosted.org/packages/cd/e5/131d2fb1b0dddafc37be4f3a2fa79aa4c037368be9423061dccadfd90091/charset_normalizer-3.4.1-cp313-cp313-win32.whl", hash = "sha256:eb8178fe3dba6450a3e024e95ac49ed3400e506fd4e9e5c32d30adda88cbd407", size = 95391 },
    { url = "https://files.pythonhosted.org/packages/27/f2/4f9a69cc7712b9b5ad8fdb87039fd89abba997ad5cbe690d1835d40405b0/charset_normalizer-3.4.1-cp313-cp313-win_amd64.whl", hash = "sha256:b1ac5992a838106edb89654e0aebfc24f5848ae2547d22c2c3f66454daa11971", size = 102702 },
    { url = "https://files.pythonhosted.org/packages/0e/f6/65ecc6878a89bb1c23a086ea335ad4bf21a588990c3f535a227b9eea9108/charset_normalizer-3.4.1-py3-none-any.whl", hash = "sha256:d98b1668f06378c6dbefec3b92299716b931cd4e6061f3c875a71ced1780ab85", size = 49767 },
]

[[package]]
name = "chex"
version = "0.1.89"
source = { registry = "https://pypi.org/simple" }
dependencies = [
    { name = "absl-py" },
    { name = "jax" },
    { name = "jaxlib" },
    { name = "numpy" },
    { name = "setuptools" },
    { name = "toolz" },
    { name = "typing-extensions" },
]
sdist = { url = "https://files.pythonhosted.org/packages/ca/ac/504a8019f7ef372fc6cc3999ec9e3d0fbb38e6992f55d845d5b928010c11/chex-0.1.89.tar.gz", hash = "sha256:78f856e6a0a8459edfcbb402c2c044d2b8102eac4b633838cbdfdcdb09c6c8e0", size = 90676 }
wheels = [
    { url = "https://files.pythonhosted.org/packages/5e/6c/309972937d931069816dc8b28193a650485bc35cca92c04c8c15c4bd181e/chex-0.1.89-py3-none-any.whl", hash = "sha256:145241c27d8944adb634fb7d472a460e1c1b643f561507d4031ad5156ef82dfa", size = 99908 },
]

[[package]]
name = "colorama"
version = "0.4.6"
source = { registry = "https://pypi.org/simple" }
sdist = { url = "https://files.pythonhosted.org/packages/d8/53/6f443c9a4a8358a93a6792e2acffb9d9d5cb0a5cfd8802644b7b1c9a02e4/colorama-0.4.6.tar.gz", hash = "sha256:08695f5cb7ed6e0531a20572697297273c47b8cae5a63ffc6d6ed5c201be6e44", size = 27697 }
wheels = [
    { url = "https://files.pythonhosted.org/packages/d1/d6/3965ed04c63042e047cb6a3e6ed1a63a35087b6a609aa3a15ed8ac56c221/colorama-0.4.6-py2.py3-none-any.whl", hash = "sha256:4f1d9991f5acc0ca119f9d443620b77f9d6b33703e51011c16baf57afb285fc6", size = 25335 },
]

[[package]]
name = "comm"
version = "0.2.2"
source = { registry = "https://pypi.org/simple" }
dependencies = [
    { name = "traitlets" },
]
sdist = { url = "https://files.pythonhosted.org/packages/e9/a8/fb783cb0abe2b5fded9f55e5703015cdf1c9c85b3669087c538dd15a6a86/comm-0.2.2.tar.gz", hash = "sha256:3fd7a84065306e07bea1773df6eb8282de51ba82f77c72f9c85716ab11fe980e", size = 6210 }
wheels = [
    { url = "https://files.pythonhosted.org/packages/e6/75/49e5bfe642f71f272236b5b2d2691cf915a7283cc0ceda56357b61daa538/comm-0.2.2-py3-none-any.whl", hash = "sha256:e6fb86cb70ff661ee8c9c14e7d36d6de3b4066f1441be4063df9c5009f0a64d3", size = 7180 },
]

[[package]]
name = "contourpy"
version = "1.3.1"
source = { registry = "https://pypi.org/simple" }
dependencies = [
    { name = "numpy" },
]
sdist = { url = "https://files.pythonhosted.org/packages/25/c2/fc7193cc5383637ff390a712e88e4ded0452c9fbcf84abe3de5ea3df1866/contourpy-1.3.1.tar.gz", hash = "sha256:dfd97abd83335045a913e3bcc4a09c0ceadbe66580cf573fe961f4a825efa699", size = 13465753 }
wheels = [
    { url = "https://files.pythonhosted.org/packages/37/6b/175f60227d3e7f5f1549fcb374592be311293132207e451c3d7c654c25fb/contourpy-1.3.1-cp312-cp312-macosx_10_13_x86_64.whl", hash = "sha256:0ffa84be8e0bd33410b17189f7164c3589c229ce5db85798076a3fa136d0e509", size = 271494 },
    { url = "https://files.pythonhosted.org/packages/6b/6a/7833cfae2c1e63d1d8875a50fd23371394f540ce809d7383550681a1fa64/contourpy-1.3.1-cp312-cp312-macosx_11_0_arm64.whl", hash = "sha256:805617228ba7e2cbbfb6c503858e626ab528ac2a32a04a2fe88ffaf6b02c32bc", size = 255444 },
    { url = "https://files.pythonhosted.org/packages/7f/b3/7859efce66eaca5c14ba7619791b084ed02d868d76b928ff56890d2d059d/contourpy-1.3.1-cp312-cp312-manylinux_2_17_aarch64.manylinux2014_aarch64.whl", hash = "sha256:ade08d343436a94e633db932e7e8407fe7de8083967962b46bdfc1b0ced39454", size = 307628 },
    { url = "https://files.pythonhosted.org/packages/48/b2/011415f5e3f0a50b1e285a0bf78eb5d92a4df000553570f0851b6e309076/contourpy-1.3.1-cp312-cp312-manylinux_2_17_ppc64le.manylinux2014_ppc64le.whl", hash = "sha256:47734d7073fb4590b4a40122b35917cd77be5722d80683b249dac1de266aac80", size = 347271 },
    { url = "https://files.pythonhosted.org/packages/84/7d/ef19b1db0f45b151ac78c65127235239a8cf21a59d1ce8507ce03e89a30b/contourpy-1.3.1-cp312-cp312-manylinux_2_17_s390x.manylinux2014_s390x.whl", hash = "sha256:2ba94a401342fc0f8b948e57d977557fbf4d515f03c67682dd5c6191cb2d16ec", size = 318906 },
    { url = "https://files.pythonhosted.org/packages/ba/99/6794142b90b853a9155316c8f470d2e4821fe6f086b03e372aca848227dd/contourpy-1.3.1-cp312-cp312-manylinux_2_17_x86_64.manylinux2014_x86_64.whl", hash = "sha256:efa874e87e4a647fd2e4f514d5e91c7d493697127beb95e77d2f7561f6905bd9", size = 323622 },
    { url = "https://files.pythonhosted.org/packages/3c/0f/37d2c84a900cd8eb54e105f4fa9aebd275e14e266736778bb5dccbf3bbbb/contourpy-1.3.1-cp312-cp312-musllinux_1_2_aarch64.whl", hash = "sha256:1bf98051f1045b15c87868dbaea84f92408337d4f81d0e449ee41920ea121d3b", size = 1266699 },
    { url = "https://files.pythonhosted.org/packages/3a/8a/deb5e11dc7d9cc8f0f9c8b29d4f062203f3af230ba83c30a6b161a6effc9/contourpy-1.3.1-cp312-cp312-musllinux_1_2_x86_64.whl", hash = "sha256:61332c87493b00091423e747ea78200659dc09bdf7fd69edd5e98cef5d3e9a8d", size = 1326395 },
    { url = "https://files.pythonhosted.org/packages/1a/35/7e267ae7c13aaf12322ccc493531f1e7f2eb8fba2927b9d7a05ff615df7a/contourpy-1.3.1-cp312-cp312-win32.whl", hash = "sha256:e914a8cb05ce5c809dd0fe350cfbb4e881bde5e2a38dc04e3afe1b3e58bd158e", size = 175354 },
    { url = "https://files.pythonhosted.org/packages/a1/35/c2de8823211d07e8a79ab018ef03960716c5dff6f4d5bff5af87fd682992/contourpy-1.3.1-cp312-cp312-win_amd64.whl", hash = "sha256:08d9d449a61cf53033612cb368f3a1b26cd7835d9b8cd326647efe43bca7568d", size = 220971 },
    { url = "https://files.pythonhosted.org/packages/9a/e7/de62050dce687c5e96f946a93546910bc67e483fe05324439e329ff36105/contourpy-1.3.1-cp313-cp313-macosx_10_13_x86_64.whl", hash = "sha256:a761d9ccfc5e2ecd1bf05534eda382aa14c3e4f9205ba5b1684ecfe400716ef2", size = 271548 },
    { url = "https://files.pythonhosted.org/packages/78/4d/c2a09ae014ae984c6bdd29c11e74d3121b25eaa117eca0bb76340efd7e1c/contourpy-1.3.1-cp313-cp313-macosx_11_0_arm64.whl", hash = "sha256:523a8ee12edfa36f6d2a49407f705a6ef4c5098de4f498619787e272de93f2d5", size = 255576 },
    { url = "https://files.pythonhosted.org/packages/ab/8a/915380ee96a5638bda80cd061ccb8e666bfdccea38d5741cb69e6dbd61fc/contourpy-1.3.1-cp313-cp313-manylinux_2_17_aarch64.manylinux2014_aarch64.whl", hash = "sha256:ece6df05e2c41bd46776fbc712e0996f7c94e0d0543af1656956d150c4ca7c81", size = 306635 },
    { url = "https://files.pythonhosted.org/packages/29/5c/c83ce09375428298acd4e6582aeb68b1e0d1447f877fa993d9bf6cd3b0a0/contourpy-1.3.1-cp313-cp313-manylinux_2_17_ppc64le.manylinux2014_ppc64le.whl", hash = "sha256:573abb30e0e05bf31ed067d2f82500ecfdaec15627a59d63ea2d95714790f5c2", size = 345925 },
    { url = "https://files.pythonhosted.org/packages/29/63/5b52f4a15e80c66c8078a641a3bfacd6e07106835682454647aca1afc852/contourpy-1.3.1-cp313-cp313-manylinux_2_17_s390x.manylinux2014_s390x.whl", hash = "sha256:a9fa36448e6a3a1a9a2ba23c02012c43ed88905ec80163f2ffe2421c7192a5d7", size = 318000 },
    { url = "https://files.pythonhosted.org/packages/9a/e2/30ca086c692691129849198659bf0556d72a757fe2769eb9620a27169296/contourpy-1.3.1-cp313-cp313-manylinux_2_17_x86_64.manylinux2014_x86_64.whl", hash = "sha256:3ea9924d28fc5586bf0b42d15f590b10c224117e74409dd7a0be3b62b74a501c", size = 322689 },
    { url = "https://files.pythonhosted.org/packages/6b/77/f37812ef700f1f185d348394debf33f22d531e714cf6a35d13d68a7003c7/contourpy-1.3.1-cp313-cp313-musllinux_1_2_aarch64.whl", hash = "sha256:5b75aa69cb4d6f137b36f7eb2ace9280cfb60c55dc5f61c731fdf6f037f958a3", size = 1268413 },
    { url = "https://files.pythonhosted.org/packages/3f/6d/ce84e79cdd128542ebeb268f84abb4b093af78e7f8ec504676673d2675bc/contourpy-1.3.1-cp313-cp313-musllinux_1_2_x86_64.whl", hash = "sha256:041b640d4ec01922083645a94bb3b2e777e6b626788f4095cf21abbe266413c1", size = 1326530 },
    { url = "https://files.pythonhosted.org/packages/72/22/8282f4eae20c73c89bee7a82a19c4e27af9b57bb602ecaa00713d5bdb54d/contourpy-1.3.1-cp313-cp313-win32.whl", hash = "sha256:36987a15e8ace5f58d4d5da9dca82d498c2bbb28dff6e5d04fbfcc35a9cb3a82", size = 175315 },
    { url = "https://files.pythonhosted.org/packages/e3/d5/28bca491f65312b438fbf076589dcde7f6f966b196d900777f5811b9c4e2/contourpy-1.3.1-cp313-cp313-win_amd64.whl", hash = "sha256:a7895f46d47671fa7ceec40f31fae721da51ad34bdca0bee83e38870b1f47ffd", size = 220987 },
    { url = "https://files.pythonhosted.org/packages/2f/24/a4b285d6adaaf9746e4700932f579f1a7b6f9681109f694cfa233ae75c4e/contourpy-1.3.1-cp313-cp313t-macosx_10_13_x86_64.whl", hash = "sha256:9ddeb796389dadcd884c7eb07bd14ef12408aaae358f0e2ae24114d797eede30", size = 285001 },
    { url = "https://files.pythonhosted.org/packages/48/1d/fb49a401b5ca4f06ccf467cd6c4f1fd65767e63c21322b29b04ec40b40b9/contourpy-1.3.1-cp313-cp313t-macosx_11_0_arm64.whl", hash = "sha256:19c1555a6801c2f084c7ddc1c6e11f02eb6a6016ca1318dd5452ba3f613a1751", size = 268553 },
    { url = "https://files.pythonhosted.org/packages/79/1e/4aef9470d13fd029087388fae750dccb49a50c012a6c8d1d634295caa644/contourpy-1.3.1-cp313-cp313t-manylinux_2_17_aarch64.manylinux2014_aarch64.whl", hash = "sha256:841ad858cff65c2c04bf93875e384ccb82b654574a6d7f30453a04f04af71342", size = 310386 },
    { url = "https://files.pythonhosted.org/packages/b0/34/910dc706ed70153b60392b5305c708c9810d425bde12499c9184a1100888/contourpy-1.3.1-cp313-cp313t-manylinux_2_17_ppc64le.manylinux2014_ppc64le.whl", hash = "sha256:4318af1c925fb9a4fb190559ef3eec206845f63e80fb603d47f2d6d67683901c", size = 349806 },
    { url = "https://files.pythonhosted.org/packages/31/3c/faee6a40d66d7f2a87f7102236bf4780c57990dd7f98e5ff29881b1b1344/contourpy-1.3.1-cp313-cp313t-manylinux_2_17_s390x.manylinux2014_s390x.whl", hash = "sha256:14c102b0eab282427b662cb590f2e9340a9d91a1c297f48729431f2dcd16e14f", size = 321108 },
    { url = "https://files.pythonhosted.org/packages/17/69/390dc9b20dd4bb20585651d7316cc3054b7d4a7b4f8b710b2b698e08968d/contourpy-1.3.1-cp313-cp313t-manylinux_2_17_x86_64.manylinux2014_x86_64.whl", hash = "sha256:05e806338bfeaa006acbdeba0ad681a10be63b26e1b17317bfac3c5d98f36cda", size = 327291 },
    { url = "https://files.pythonhosted.org/packages/ef/74/7030b67c4e941fe1e5424a3d988080e83568030ce0355f7c9fc556455b01/contourpy-1.3.1-cp313-cp313t-musllinux_1_2_aarch64.whl", hash = "sha256:4d76d5993a34ef3df5181ba3c92fabb93f1eaa5729504fb03423fcd9f3177242", size = 1263752 },
    { url = "https://files.pythonhosted.org/packages/f0/ed/92d86f183a8615f13f6b9cbfc5d4298a509d6ce433432e21da838b4b63f4/contourpy-1.3.1-cp313-cp313t-musllinux_1_2_x86_64.whl", hash = "sha256:89785bb2a1980c1bd87f0cb1517a71cde374776a5f150936b82580ae6ead44a1", size = 1318403 },
    { url = "https://files.pythonhosted.org/packages/b3/0e/c8e4950c77dcfc897c71d61e56690a0a9df39543d2164040301b5df8e67b/contourpy-1.3.1-cp313-cp313t-win32.whl", hash = "sha256:8eb96e79b9f3dcadbad2a3891672f81cdcab7f95b27f28f1c67d75f045b6b4f1", size = 185117 },
    { url = "https://files.pythonhosted.org/packages/c1/31/1ae946f11dfbd229222e6d6ad8e7bd1891d3d48bde5fbf7a0beb9491f8e3/contourpy-1.3.1-cp313-cp313t-win_amd64.whl", hash = "sha256:287ccc248c9e0d0566934e7d606201abd74761b5703d804ff3df8935f523d546", size = 236668 },
]

[[package]]
name = "coverage"
version = "7.6.12"
source = { registry = "https://pypi.org/simple" }
sdist = { url = "https://files.pythonhosted.org/packages/0c/d6/2b53ab3ee99f2262e6f0b8369a43f6d66658eab45510331c0b3d5c8c4272/coverage-7.6.12.tar.gz", hash = "sha256:48cfc4641d95d34766ad41d9573cc0f22a48aa88d22657a1fe01dca0dbae4de2", size = 805941 }
wheels = [
    { url = "https://files.pythonhosted.org/packages/e2/7f/4af2ed1d06ce6bee7eafc03b2ef748b14132b0bdae04388e451e4b2c529b/coverage-7.6.12-cp312-cp312-macosx_10_13_x86_64.whl", hash = "sha256:b172f8e030e8ef247b3104902cc671e20df80163b60a203653150d2fc204d1ad", size = 208645 },
    { url = "https://files.pythonhosted.org/packages/dc/60/d19df912989117caa95123524d26fc973f56dc14aecdec5ccd7d0084e131/coverage-7.6.12-cp312-cp312-macosx_11_0_arm64.whl", hash = "sha256:641dfe0ab73deb7069fb972d4d9725bf11c239c309ce694dd50b1473c0f641c3", size = 208898 },
    { url = "https://files.pythonhosted.org/packages/bd/10/fecabcf438ba676f706bf90186ccf6ff9f6158cc494286965c76e58742fa/coverage-7.6.12-cp312-cp312-manylinux_2_17_aarch64.manylinux2014_aarch64.whl", hash = "sha256:0e549f54ac5f301e8e04c569dfdb907f7be71b06b88b5063ce9d6953d2d58574", size = 242987 },
    { url = "https://files.pythonhosted.org/packages/4c/53/4e208440389e8ea936f5f2b0762dcd4cb03281a7722def8e2bf9dc9c3d68/coverage-7.6.12-cp312-cp312-manylinux_2_5_i686.manylinux1_i686.manylinux_2_17_i686.manylinux2014_i686.whl", hash = "sha256:959244a17184515f8c52dcb65fb662808767c0bd233c1d8a166e7cf74c9ea985", size = 239881 },
    { url = "https://files.pythonhosted.org/packages/c4/47/2ba744af8d2f0caa1f17e7746147e34dfc5f811fb65fc153153722d58835/coverage-7.6.12-cp312-cp312-manylinux_2_5_x86_64.manylinux1_x86_64.manylinux_2_17_x86_64.manylinux2014_x86_64.whl", hash = "sha256:bda1c5f347550c359f841d6614fb8ca42ae5cb0b74d39f8a1e204815ebe25750", size = 242142 },
    { url = "https://files.pythonhosted.org/packages/e9/90/df726af8ee74d92ee7e3bf113bf101ea4315d71508952bd21abc3fae471e/coverage-7.6.12-cp312-cp312-musllinux_1_2_aarch64.whl", hash = "sha256:1ceeb90c3eda1f2d8c4c578c14167dbd8c674ecd7d38e45647543f19839dd6ea", size = 241437 },
    { url = "https://files.pythonhosted.org/packages/f6/af/995263fd04ae5f9cf12521150295bf03b6ba940d0aea97953bb4a6db3e2b/coverage-7.6.12-cp312-cp312-musllinux_1_2_i686.whl", hash = "sha256:0f16f44025c06792e0fb09571ae454bcc7a3ec75eeb3c36b025eccf501b1a4c3", size = 239724 },
    { url = "https://files.pythonhosted.org/packages/1c/8e/5bb04f0318805e190984c6ce106b4c3968a9562a400180e549855d8211bd/coverage-7.6.12-cp312-cp312-musllinux_1_2_x86_64.whl", hash = "sha256:b076e625396e787448d27a411aefff867db2bffac8ed04e8f7056b07024eed5a", size = 241329 },
    { url = "https://files.pythonhosted.org/packages/9e/9d/fa04d9e6c3f6459f4e0b231925277cfc33d72dfab7fa19c312c03e59da99/coverage-7.6.12-cp312-cp312-win32.whl", hash = "sha256:00b2086892cf06c7c2d74983c9595dc511acca00665480b3ddff749ec4fb2a95", size = 211289 },
    { url = "https://files.pythonhosted.org/packages/53/40/53c7ffe3c0c3fff4d708bc99e65f3d78c129110d6629736faf2dbd60ad57/coverage-7.6.12-cp312-cp312-win_amd64.whl", hash = "sha256:7ae6eabf519bc7871ce117fb18bf14e0e343eeb96c377667e3e5dd12095e0288", size = 212079 },
    { url = "https://files.pythonhosted.org/packages/76/89/1adf3e634753c0de3dad2f02aac1e73dba58bc5a3a914ac94a25b2ef418f/coverage-7.6.12-cp313-cp313-macosx_10_13_x86_64.whl", hash = "sha256:488c27b3db0ebee97a830e6b5a3ea930c4a6e2c07f27a5e67e1b3532e76b9ef1", size = 208673 },
    { url = "https://files.pythonhosted.org/packages/ce/64/92a4e239d64d798535c5b45baac6b891c205a8a2e7c9cc8590ad386693dc/coverage-7.6.12-cp313-cp313-macosx_11_0_arm64.whl", hash = "sha256:5d1095bbee1851269f79fd8e0c9b5544e4c00c0c24965e66d8cba2eb5bb535fd", size = 208945 },
    { url = "https://files.pythonhosted.org/packages/b4/d0/4596a3ef3bca20a94539c9b1e10fd250225d1dec57ea78b0867a1cf9742e/coverage-7.6.12-cp313-cp313-manylinux_2_17_aarch64.manylinux2014_aarch64.whl", hash = "sha256:0533adc29adf6a69c1baa88c3d7dbcaadcffa21afbed3ca7a225a440e4744bf9", size = 242484 },
    { url = "https://files.pythonhosted.org/packages/1c/ef/6fd0d344695af6718a38d0861408af48a709327335486a7ad7e85936dc6e/coverage-7.6.12-cp313-cp313-manylinux_2_5_i686.manylinux1_i686.manylinux_2_17_i686.manylinux2014_i686.whl", hash = "sha256:53c56358d470fa507a2b6e67a68fd002364d23c83741dbc4c2e0680d80ca227e", size = 239525 },
    { url = "https://files.pythonhosted.org/packages/0c/4b/373be2be7dd42f2bcd6964059fd8fa307d265a29d2b9bcf1d044bcc156ed/coverage-7.6.12-cp313-cp313-manylinux_2_5_x86_64.manylinux1_x86_64.manylinux_2_17_x86_64.manylinux2014_x86_64.whl", hash = "sha256:64cbb1a3027c79ca6310bf101014614f6e6e18c226474606cf725238cf5bc2d4", size = 241545 },
    { url = "https://files.pythonhosted.org/packages/a6/7d/0e83cc2673a7790650851ee92f72a343827ecaaea07960587c8f442b5cd3/coverage-7.6.12-cp313-cp313-musllinux_1_2_aarch64.whl", hash = "sha256:79cac3390bfa9836bb795be377395f28410811c9066bc4eefd8015258a7578c6", size = 241179 },
    { url = "https://files.pythonhosted.org/packages/ff/8c/566ea92ce2bb7627b0900124e24a99f9244b6c8c92d09ff9f7633eb7c3c8/coverage-7.6.12-cp313-cp313-musllinux_1_2_i686.whl", hash = "sha256:9b148068e881faa26d878ff63e79650e208e95cf1c22bd3f77c3ca7b1d9821a3", size = 239288 },
    { url = "https://files.pythonhosted.org/packages/7d/e4/869a138e50b622f796782d642c15fb5f25a5870c6d0059a663667a201638/coverage-7.6.12-cp313-cp313-musllinux_1_2_x86_64.whl", hash = "sha256:8bec2ac5da793c2685ce5319ca9bcf4eee683b8a1679051f8e6ec04c4f2fd7dc", size = 241032 },
    { url = "https://files.pythonhosted.org/packages/ae/28/a52ff5d62a9f9e9fe9c4f17759b98632edd3a3489fce70154c7d66054dd3/coverage-7.6.12-cp313-cp313-win32.whl", hash = "sha256:200e10beb6ddd7c3ded322a4186313d5ca9e63e33d8fab4faa67ef46d3460af3", size = 211315 },
    { url = "https://files.pythonhosted.org/packages/bc/17/ab849b7429a639f9722fa5628364c28d675c7ff37ebc3268fe9840dda13c/coverage-7.6.12-cp313-cp313-win_amd64.whl", hash = "sha256:2b996819ced9f7dbb812c701485d58f261bef08f9b85304d41219b1496b591ef", size = 212099 },
    { url = "https://files.pythonhosted.org/packages/d2/1c/b9965bf23e171d98505eb5eb4fb4d05c44efd256f2e0f19ad1ba8c3f54b0/coverage-7.6.12-cp313-cp313t-macosx_10_13_x86_64.whl", hash = "sha256:299cf973a7abff87a30609879c10df0b3bfc33d021e1adabc29138a48888841e", size = 209511 },
    { url = "https://files.pythonhosted.org/packages/57/b3/119c201d3b692d5e17784fee876a9a78e1b3051327de2709392962877ca8/coverage-7.6.12-cp313-cp313t-macosx_11_0_arm64.whl", hash = "sha256:4b467a8c56974bf06e543e69ad803c6865249d7a5ccf6980457ed2bc50312703", size = 209729 },
    { url = "https://files.pythonhosted.org/packages/52/4e/a7feb5a56b266304bc59f872ea07b728e14d5a64f1ad3a2cc01a3259c965/coverage-7.6.12-cp313-cp313t-manylinux_2_17_aarch64.manylinux2014_aarch64.whl", hash = "sha256:2458f275944db8129f95d91aee32c828a408481ecde3b30af31d552c2ce284a0", size = 253988 },
    { url = "https://files.pythonhosted.org/packages/65/19/069fec4d6908d0dae98126aa7ad08ce5130a6decc8509da7740d36e8e8d2/coverage-7.6.12-cp313-cp313t-manylinux_2_5_i686.manylinux1_i686.manylinux_2_17_i686.manylinux2014_i686.whl", hash = "sha256:0a9d8be07fb0832636a0f72b80d2a652fe665e80e720301fb22b191c3434d924", size = 249697 },
    { url = "https://files.pythonhosted.org/packages/1c/da/5b19f09ba39df7c55f77820736bf17bbe2416bbf5216a3100ac019e15839/coverage-7.6.12-cp313-cp313t-manylinux_2_5_x86_64.manylinux1_x86_64.manylinux_2_17_x86_64.manylinux2014_x86_64.whl", hash = "sha256:14d47376a4f445e9743f6c83291e60adb1b127607a3618e3185bbc8091f0467b", size = 252033 },
    { url = "https://files.pythonhosted.org/packages/1e/89/4c2750df7f80a7872267f7c5fe497c69d45f688f7b3afe1297e52e33f791/coverage-7.6.12-cp313-cp313t-musllinux_1_2_aarch64.whl", hash = "sha256:b95574d06aa9d2bd6e5cc35a5bbe35696342c96760b69dc4287dbd5abd4ad51d", size = 251535 },
    { url = "https://files.pythonhosted.org/packages/78/3b/6d3ae3c1cc05f1b0460c51e6f6dcf567598cbd7c6121e5ad06643974703c/coverage-7.6.12-cp313-cp313t-musllinux_1_2_i686.whl", hash = "sha256:ecea0c38c9079570163d663c0433a9af4094a60aafdca491c6a3d248c7432827", size = 249192 },
    { url = "https://files.pythonhosted.org/packages/6e/8e/c14a79f535ce41af7d436bbad0d3d90c43d9e38ec409b4770c894031422e/coverage-7.6.12-cp313-cp313t-musllinux_1_2_x86_64.whl", hash = "sha256:2251fabcfee0a55a8578a9d29cecfee5f2de02f11530e7d5c5a05859aa85aee9", size = 250627 },
    { url = "https://files.pythonhosted.org/packages/cb/79/b7cee656cfb17a7f2c1b9c3cee03dd5d8000ca299ad4038ba64b61a9b044/coverage-7.6.12-cp313-cp313t-win32.whl", hash = "sha256:eb5507795caabd9b2ae3f1adc95f67b1104971c22c624bb354232d65c4fc90b3", size = 212033 },
    { url = "https://files.pythonhosted.org/packages/b6/c3/f7aaa3813f1fa9a4228175a7bd368199659d392897e184435a3b66408dd3/coverage-7.6.12-cp313-cp313t-win_amd64.whl", hash = "sha256:f60a297c3987c6c02ffb29effc70eadcbb412fe76947d394a1091a3615948e2f", size = 213240 },
    { url = "https://files.pythonhosted.org/packages/fb/b2/f655700e1024dec98b10ebaafd0cedbc25e40e4abe62a3c8e2ceef4f8f0a/coverage-7.6.12-py3-none-any.whl", hash = "sha256:eb8668cfbc279a536c633137deeb9435d2962caec279c3f8cf8b91fff6ff8953", size = 200552 },
]

[[package]]
name = "cycler"
version = "0.12.1"
source = { registry = "https://pypi.org/simple" }
sdist = { url = "https://files.pythonhosted.org/packages/a9/95/a3dbbb5028f35eafb79008e7522a75244477d2838f38cbb722248dabc2a8/cycler-0.12.1.tar.gz", hash = "sha256:88bb128f02ba341da8ef447245a9e138fae777f6a23943da4540077d3601eb1c", size = 7615 }
wheels = [
    { url = "https://files.pythonhosted.org/packages/e7/05/c19819d5e3d95294a6f5947fb9b9629efb316b96de511b418c53d245aae6/cycler-0.12.1-py3-none-any.whl", hash = "sha256:85cef7cff222d8644161529808465972e51340599459b8ac3ccbac5a854e0d30", size = 8321 },
]

[[package]]
name = "debugpy"
version = "1.8.13"
source = { registry = "https://pypi.org/simple" }
sdist = { url = "https://files.pythonhosted.org/packages/51/d4/f35f539e11c9344652f362c22413ec5078f677ac71229dc9b4f6f85ccaa3/debugpy-1.8.13.tar.gz", hash = "sha256:837e7bef95bdefba426ae38b9a94821ebdc5bea55627879cd48165c90b9e50ce", size = 1641193 }
wheels = [
    { url = "https://files.pythonhosted.org/packages/79/ad/dff929b6b5403feaab0af0e5bb460fd723f9c62538b718a9af819b8fff20/debugpy-1.8.13-cp312-cp312-macosx_14_0_universal2.whl", hash = "sha256:2b8de94c5c78aa0d0ed79023eb27c7c56a64c68217d881bee2ffbcb13951d0c1", size = 2501004 },
    { url = "https://files.pythonhosted.org/packages/d6/4f/b7d42e6679f0bb525888c278b0c0d2b6dff26ed42795230bb46eaae4f9b3/debugpy-1.8.13-cp312-cp312-manylinux_2_5_x86_64.manylinux1_x86_64.manylinux_2_17_x86_64.manylinux2014_x86_64.whl", hash = "sha256:887d54276cefbe7290a754424b077e41efa405a3e07122d8897de54709dbe522", size = 4222346 },
    { url = "https://files.pythonhosted.org/packages/ec/18/d9b3e88e85d41f68f77235112adc31012a784e45a3fcdbb039777d570a0f/debugpy-1.8.13-cp312-cp312-win32.whl", hash = "sha256:3872ce5453b17837ef47fb9f3edc25085ff998ce63543f45ba7af41e7f7d370f", size = 5226639 },
    { url = "https://files.pythonhosted.org/packages/c9/f7/0df18a4f530ed3cc06f0060f548efe9e3316102101e311739d906f5650be/debugpy-1.8.13-cp312-cp312-win_amd64.whl", hash = "sha256:63ca7670563c320503fea26ac688988d9d6b9c6a12abc8a8cf2e7dd8e5f6b6ea", size = 5268735 },
    { url = "https://files.pythonhosted.org/packages/b1/db/ae7cd645c1826aae557cebccbc448f0cc9a818d364efb88f8d80e7a03f41/debugpy-1.8.13-cp313-cp313-macosx_14_0_universal2.whl", hash = "sha256:31abc9618be4edad0b3e3a85277bc9ab51a2d9f708ead0d99ffb5bb750e18503", size = 2485416 },
    { url = "https://files.pythonhosted.org/packages/ec/ed/db4b10ff3b5bb30fe41d9e86444a08bb6448e4d8265e7768450b8408dd36/debugpy-1.8.13-cp313-cp313-manylinux_2_5_x86_64.manylinux1_x86_64.manylinux_2_17_x86_64.manylinux2014_x86_64.whl", hash = "sha256:a0bd87557f97bced5513a74088af0b84982b6ccb2e254b9312e29e8a5c4270eb", size = 4218784 },
    { url = "https://files.pythonhosted.org/packages/82/82/ed81852a8d94086f51664d032d83c7f87cd2b087c6ea70dabec7c1ba813d/debugpy-1.8.13-cp313-cp313-win32.whl", hash = "sha256:5268ae7fdca75f526d04465931cb0bd24577477ff50e8bb03dab90983f4ebd02", size = 5226270 },
    { url = "https://files.pythonhosted.org/packages/15/63/aa92fb341a78ec40f1c414ec7a7885c2ee17032eee00d12cee0cdc502af4/debugpy-1.8.13-cp313-cp313-win_amd64.whl", hash = "sha256:79ce4ed40966c4c1631d0131606b055a5a2f8e430e3f7bf8fd3744b09943e8e8", size = 5268621 },
    { url = "https://files.pythonhosted.org/packages/37/4f/0b65410a08b6452bfd3f7ed6f3610f1a31fb127f46836e82d31797065dcb/debugpy-1.8.13-py2.py3-none-any.whl", hash = "sha256:d4ba115cdd0e3a70942bd562adba9ec8c651fe69ddde2298a1be296fc331906f", size = 5229306 },
]

[[package]]
name = "decorator"
version = "5.2.1"
source = { registry = "https://pypi.org/simple" }
sdist = { url = "https://files.pythonhosted.org/packages/43/fa/6d96a0978d19e17b68d634497769987b16c8f4cd0a7a05048bec693caa6b/decorator-5.2.1.tar.gz", hash = "sha256:65f266143752f734b0a7cc83c46f4618af75b8c5911b00ccb61d0ac9b6da0360", size = 56711 }
wheels = [
    { url = "https://files.pythonhosted.org/packages/4e/8c/f3147f5c4b73e7550fe5f9352eaa956ae838d5c51eb58e7a25b9f3e2643b/decorator-5.2.1-py3-none-any.whl", hash = "sha256:d316bb415a2d9e2d2b3abcc4084c6502fc09240e292cd76a76afc106a1c8e04a", size = 9190 },
]

[[package]]
name = "defusedxml"
version = "0.7.1"
source = { registry = "https://pypi.org/simple" }
sdist = { url = "https://files.pythonhosted.org/packages/0f/d5/c66da9b79e5bdb124974bfe172b4daf3c984ebd9c2a06e2b8a4dc7331c72/defusedxml-0.7.1.tar.gz", hash = "sha256:1bb3032db185915b62d7c6209c5a8792be6a32ab2fedacc84e01b52c51aa3e69", size = 75520 }
wheels = [
    { url = "https://files.pythonhosted.org/packages/07/6c/aa3f2f849e01cb6a001cd8554a88d4c77c5c1a31c95bdf1cf9301e6d9ef4/defusedxml-0.7.1-py2.py3-none-any.whl", hash = "sha256:a352e7e428770286cc899e2542b6cdaedb2b4953ff269a210103ec58f6198a61", size = 25604 },
]

[[package]]
name = "equinox"
version = "0.11.12"
source = { registry = "https://pypi.org/simple" }
dependencies = [
    { name = "jax" },
    { name = "jaxtyping" },
<<<<<<< HEAD
    { name = "typing-extensions" },
    { name = "wadler-lindig" },
]
sdist = { url = "https://files.pythonhosted.org/packages/3e/b3/91145067dbbc2c5cba3e779c490fbc45aa71dfdde499af83ea437027b479/equinox-0.11.12.tar.gz", hash = "sha256:bee22aabaf7ee0cde6f2ae58cf3b981dea73d47e297361a0203e299208ef1739", size = 139527 }
wheels = [
    { url = "https://files.pythonhosted.org/packages/4f/ec/083aecd364f7b85ae724ffe8ea5b4e23b6003b1f119179cbd1c586875586/equinox-0.11.12-py3-none-any.whl", hash = "sha256:63f7c910b037f9abb2b8942ab4ac1720d465c275b70e95dc42dd57080a0e1757", size = 177979 },
]

[[package]]
name = "etils"
version = "1.12.0"
source = { registry = "https://pypi.org/simple" }
sdist = { url = "https://files.pythonhosted.org/packages/6a/f4/1b64bc8088adfeb421bb220cac71a7696a31e89c24c6f8a89a0d2427ab6a/etils-1.12.0.tar.gz", hash = "sha256:67aa7d549f9bee7851e07fbf0e099232b7f867c2825f468d7cbe728ab0d01bd8", size = 104245 }
wheels = [
    { url = "https://files.pythonhosted.org/packages/05/83/bb4a4518bfa32a160dc455d8d944a6e00a7eb6759f449cb20c7b7879090e/etils-1.12.0-py3-none-any.whl", hash = "sha256:f80c2ff4289cc504b58b7e7a9f9db8b373a33227e43694a66808bcc81e51ffb8", size = 166570 },
]

[package.optional-dependencies]
epy = [
=======
>>>>>>> c862b5bb
    { name = "typing-extensions" },
    { name = "wadler-lindig" },
]
<<<<<<< HEAD
=======
sdist = { url = "https://files.pythonhosted.org/packages/3e/b3/91145067dbbc2c5cba3e779c490fbc45aa71dfdde499af83ea437027b479/equinox-0.11.12.tar.gz", hash = "sha256:bee22aabaf7ee0cde6f2ae58cf3b981dea73d47e297361a0203e299208ef1739", size = 139527 }
wheels = [
    { url = "https://files.pythonhosted.org/packages/4f/ec/083aecd364f7b85ae724ffe8ea5b4e23b6003b1f119179cbd1c586875586/equinox-0.11.12-py3-none-any.whl", hash = "sha256:63f7c910b037f9abb2b8942ab4ac1720d465c275b70e95dc42dd57080a0e1757", size = 177979 },
]
>>>>>>> c862b5bb

[[package]]
name = "executing"
version = "2.2.0"
source = { registry = "https://pypi.org/simple" }
sdist = { url = "https://files.pythonhosted.org/packages/91/50/a9d80c47ff289c611ff12e63f7c5d13942c65d68125160cefd768c73e6e4/executing-2.2.0.tar.gz", hash = "sha256:5d108c028108fe2551d1a7b2e8b713341e2cb4fc0aa7dcf966fa4327a5226755", size = 978693 }
wheels = [
    { url = "https://files.pythonhosted.org/packages/7b/8f/c4d9bafc34ad7ad5d8dc16dd1347ee0e507a52c3adb6bfa8887e1c6a26ba/executing-2.2.0-py2.py3-none-any.whl", hash = "sha256:11387150cad388d62750327a53d3339fad4888b39a6fe233c3afbb54ecffd3aa", size = 26702 },
]

[[package]]
name = "fastjsonschema"
version = "2.21.1"
source = { registry = "https://pypi.org/simple" }
sdist = { url = "https://files.pythonhosted.org/packages/8b/50/4b769ce1ac4071a1ef6d86b1a3fb56cdc3a37615e8c5519e1af96cdac366/fastjsonschema-2.21.1.tar.gz", hash = "sha256:794d4f0a58f848961ba16af7b9c85a3e88cd360df008c59aac6fc5ae9323b5d4", size = 373939 }
wheels = [
    { url = "https://files.pythonhosted.org/packages/90/2b/0817a2b257fe88725c25589d89aec060581aabf668707a8d03b2e9e0cb2a/fastjsonschema-2.21.1-py3-none-any.whl", hash = "sha256:c9e5b7e908310918cf494a434eeb31384dd84a98b57a30bcb1f535015b554667", size = 23924 },
]

[[package]]
name = "fonttools"
version = "4.56.0"
source = { registry = "https://pypi.org/simple" }
sdist = { url = "https://files.pythonhosted.org/packages/1c/8c/9ffa2a555af0e5e5d0e2ed7fdd8c9bef474ed676995bb4c57c9cd0014248/fonttools-4.56.0.tar.gz", hash = "sha256:a114d1567e1a1586b7e9e7fc2ff686ca542a82769a296cef131e4c4af51e58f4", size = 3462892 }
wheels = [
    { url = "https://files.pythonhosted.org/packages/39/32/71cfd6877999576a11824a7fe7bc0bb57c5c72b1f4536fa56a3e39552643/fonttools-4.56.0-cp312-cp312-macosx_10_13_universal2.whl", hash = "sha256:d6f195c14c01bd057bc9b4f70756b510e009c83c5ea67b25ced3e2c38e6ee6e9", size = 2747757 },
    { url = "https://files.pythonhosted.org/packages/15/52/d9f716b072c5061a0b915dd4c387f74bef44c68c069e2195c753905bd9b7/fonttools-4.56.0-cp312-cp312-macosx_10_13_x86_64.whl", hash = "sha256:fa760e5fe8b50cbc2d71884a1eff2ed2b95a005f02dda2fa431560db0ddd927f", size = 2279007 },
    { url = "https://files.pythonhosted.org/packages/d1/97/f1b3a8afa9a0d814a092a25cd42f59ccb98a0bb7a295e6e02fc9ba744214/fonttools-4.56.0-cp312-cp312-manylinux_2_17_aarch64.manylinux2014_aarch64.whl", hash = "sha256:d54a45d30251f1d729e69e5b675f9a08b7da413391a1227781e2a297fa37f6d2", size = 4783991 },
    { url = "https://files.pythonhosted.org/packages/95/70/2a781bedc1c45a0c61d29c56425609b22ed7f971da5d7e5df2679488741b/fonttools-4.56.0-cp312-cp312-manylinux_2_5_x86_64.manylinux1_x86_64.manylinux_2_17_x86_64.manylinux2014_x86_64.whl", hash = "sha256:661a8995d11e6e4914a44ca7d52d1286e2d9b154f685a4d1f69add8418961563", size = 4855109 },
    { url = "https://files.pythonhosted.org/packages/0c/02/a2597858e61a5e3fb6a14d5f6be9e6eb4eaf090da56ad70cedcbdd201685/fonttools-4.56.0-cp312-cp312-musllinux_1_2_aarch64.whl", hash = "sha256:9d94449ad0a5f2a8bf5d2f8d71d65088aee48adbe45f3c5f8e00e3ad861ed81a", size = 4762496 },
    { url = "https://files.pythonhosted.org/packages/f2/00/aaf00100d6078fdc73f7352b44589804af9dc12b182a2540b16002152ba4/fonttools-4.56.0-cp312-cp312-musllinux_1_2_x86_64.whl", hash = "sha256:f59746f7953f69cc3290ce2f971ab01056e55ddd0fb8b792c31a8acd7fee2d28", size = 4990094 },
    { url = "https://files.pythonhosted.org/packages/bf/dc/3ff1db522460db60cf3adaf1b64e0c72b43406717d139786d3fa1eb20709/fonttools-4.56.0-cp312-cp312-win32.whl", hash = "sha256:bce60f9a977c9d3d51de475af3f3581d9b36952e1f8fc19a1f2254f1dda7ce9c", size = 2142888 },
    { url = "https://files.pythonhosted.org/packages/6f/e3/5a181a85777f7809076e51f7422e0dc77eb04676c40ec8bf6a49d390d1ff/fonttools-4.56.0-cp312-cp312-win_amd64.whl", hash = "sha256:300c310bb725b2bdb4f5fc7e148e190bd69f01925c7ab437b9c0ca3e1c7cd9ba", size = 2189734 },
    { url = "https://files.pythonhosted.org/packages/a5/55/f06b48d48e0b4ec3a3489efafe9bd4d81b6e0802ac51026e3ee4634e89ba/fonttools-4.56.0-cp313-cp313-macosx_10_13_universal2.whl", hash = "sha256:f20e2c0dfab82983a90f3d00703ac0960412036153e5023eed2b4641d7d5e692", size = 2735127 },
    { url = "https://files.pythonhosted.org/packages/59/db/d2c7c9b6dd5cbd46f183e650a47403ffb88fca17484eb7c4b1cd88f9e513/fonttools-4.56.0-cp313-cp313-macosx_10_13_x86_64.whl", hash = "sha256:f36a0868f47b7566237640c026c65a86d09a3d9ca5df1cd039e30a1da73098a0", size = 2272519 },
    { url = "https://files.pythonhosted.org/packages/4d/a2/da62d779c34a0e0c06415f02eab7fa3466de5d46df459c0275a255cefc65/fonttools-4.56.0-cp313-cp313-manylinux_2_17_aarch64.manylinux2014_aarch64.whl", hash = "sha256:62b4c6802fa28e14dba010e75190e0e6228513573f1eeae57b11aa1a39b7e5b1", size = 4762423 },
    { url = "https://files.pythonhosted.org/packages/be/6a/fd4018e0448c8a5e12138906411282c5eab51a598493f080a9f0960e658f/fonttools-4.56.0-cp313-cp313-manylinux_2_5_x86_64.manylinux1_x86_64.manylinux_2_17_x86_64.manylinux2014_x86_64.whl", hash = "sha256:a05d1f07eb0a7d755fbe01fee1fd255c3a4d3730130cf1bfefb682d18fd2fcea", size = 4834442 },
    { url = "https://files.pythonhosted.org/packages/6d/63/fa1dec8efb35bc11ef9c39b2d74754b45d48a3ccb2cf78c0109c0af639e8/fonttools-4.56.0-cp313-cp313-musllinux_1_2_aarch64.whl", hash = "sha256:0073b62c3438cf0058488c002ea90489e8801d3a7af5ce5f7c05c105bee815c3", size = 4742800 },
    { url = "https://files.pythonhosted.org/packages/dd/f4/963247ae8c73ccc4cf2929e7162f595c81dbe17997d1d0ea77da24a217c9/fonttools-4.56.0-cp313-cp313-musllinux_1_2_x86_64.whl", hash = "sha256:e2cad98c94833465bcf28f51c248aaf07ca022efc6a3eba750ad9c1e0256d278", size = 4963746 },
    { url = "https://files.pythonhosted.org/packages/ea/e0/46f9600c39c644b54e4420f941f75fa200d9288c9ae171e5d80918b8cbb9/fonttools-4.56.0-cp313-cp313-win32.whl", hash = "sha256:d0cb73ccf7f6d7ca8d0bc7ea8ac0a5b84969a41c56ac3ac3422a24df2680546f", size = 2140927 },
    { url = "https://files.pythonhosted.org/packages/27/6d/3edda54f98a550a0473f032d8050315fbc8f1b76a0d9f3879b72ebb2cdd6/fonttools-4.56.0-cp313-cp313-win_amd64.whl", hash = "sha256:62cc1253827d1e500fde9dbe981219fea4eb000fd63402283472d38e7d8aa1c6", size = 2186709 },
    { url = "https://files.pythonhosted.org/packages/bf/ff/44934a031ce5a39125415eb405b9efb76fe7f9586b75291d66ae5cbfc4e6/fonttools-4.56.0-py3-none-any.whl", hash = "sha256:1088182f68c303b50ca4dc0c82d42083d176cba37af1937e1a976a31149d4d14", size = 1089800 },
]

[[package]]
name = "fqdn"
version = "1.5.1"
source = { registry = "https://pypi.org/simple" }
sdist = { url = "https://files.pythonhosted.org/packages/30/3e/a80a8c077fd798951169626cde3e239adeba7dab75deb3555716415bd9b0/fqdn-1.5.1.tar.gz", hash = "sha256:105ed3677e767fb5ca086a0c1f4bb66ebc3c100be518f0e0d755d9eae164d89f", size = 6015 }
wheels = [
    { url = "https://files.pythonhosted.org/packages/cf/58/8acf1b3e91c58313ce5cb67df61001fc9dcd21be4fadb76c1a2d540e09ed/fqdn-1.5.1-py3-none-any.whl", hash = "sha256:3a179af3761e4df6eb2e026ff9e1a3033d3587bf980a0b1b2e1e5d08d7358014", size = 9121 },
]

[[package]]
name = "h11"
version = "0.14.0"
source = { registry = "https://pypi.org/simple" }
sdist = { url = "https://files.pythonhosted.org/packages/f5/38/3af3d3633a34a3316095b39c8e8fb4853a28a536e55d347bd8d8e9a14b03/h11-0.14.0.tar.gz", hash = "sha256:8f19fbbe99e72420ff35c00b27a34cb9937e902a8b810e2c88300c6f0a3b699d", size = 100418 }
wheels = [
    { url = "https://files.pythonhosted.org/packages/95/04/ff642e65ad6b90db43e668d70ffb6736436c7ce41fcc549f4e9472234127/h11-0.14.0-py3-none-any.whl", hash = "sha256:e3fe4ac4b851c468cc8363d500db52c2ead036020723024a109d37346efaa761", size = 58259 },
]

[[package]]
name = "httpcore"
version = "1.0.7"
source = { registry = "https://pypi.org/simple" }
dependencies = [
    { name = "certifi" },
    { name = "h11" },
]
sdist = { url = "https://files.pythonhosted.org/packages/6a/41/d7d0a89eb493922c37d343b607bc1b5da7f5be7e383740b4753ad8943e90/httpcore-1.0.7.tar.gz", hash = "sha256:8551cb62a169ec7162ac7be8d4817d561f60e08eaa485234898414bb5a8a0b4c", size = 85196 }
wheels = [
    { url = "https://files.pythonhosted.org/packages/87/f5/72347bc88306acb359581ac4d52f23c0ef445b57157adedb9aee0cd689d2/httpcore-1.0.7-py3-none-any.whl", hash = "sha256:a3fff8f43dc260d5bd363d9f9cf1830fa3a458b332856f34282de498ed420edd", size = 78551 },
]

[[package]]
name = "httpx"
version = "0.28.1"
source = { registry = "https://pypi.org/simple" }
dependencies = [
    { name = "anyio" },
    { name = "certifi" },
    { name = "httpcore" },
    { name = "idna" },
]
sdist = { url = "https://files.pythonhosted.org/packages/b1/df/48c586a5fe32a0f01324ee087459e112ebb7224f646c0b5023f5e79e9956/httpx-0.28.1.tar.gz", hash = "sha256:75e98c5f16b0f35b567856f597f06ff2270a374470a5c2392242528e3e3e42fc", size = 141406 }
wheels = [
    { url = "https://files.pythonhosted.org/packages/2a/39/e50c7c3a983047577ee07d2a9e53faf5a69493943ec3f6a384bdc792deb2/httpx-0.28.1-py3-none-any.whl", hash = "sha256:d909fcccc110f8c7faf814ca82a9a4d816bc5a6dbfea25d6591d6985b8ba59ad", size = 73517 },
]

[[package]]
name = "idna"
version = "3.10"
source = { registry = "https://pypi.org/simple" }
sdist = { url = "https://files.pythonhosted.org/packages/f1/70/7703c29685631f5a7590aa73f1f1d3fa9a380e654b86af429e0934a32f7d/idna-3.10.tar.gz", hash = "sha256:12f65c9b470abda6dc35cf8e63cc574b1c52b11df2c86030af0ac09b01b13ea9", size = 190490 }
wheels = [
    { url = "https://files.pythonhosted.org/packages/76/c6/c88e154df9c4e1a2a66ccf0005a88dfb2650c1dffb6f5ce603dfbd452ce3/idna-3.10-py3-none-any.whl", hash = "sha256:946d195a0d259cbba61165e88e65941f16e9b36ea6ddb97f00452bae8b1287d3", size = 70442 },
]

[[package]]
name = "iniconfig"
version = "2.0.0"
source = { registry = "https://pypi.org/simple" }
sdist = { url = "https://files.pythonhosted.org/packages/d7/4b/cbd8e699e64a6f16ca3a8220661b5f83792b3017d0f79807cb8708d33913/iniconfig-2.0.0.tar.gz", hash = "sha256:2d91e135bf72d31a410b17c16da610a82cb55f6b0477d1a902134b24a455b8b3", size = 4646 }
wheels = [
    { url = "https://files.pythonhosted.org/packages/ef/a6/62565a6e1cf69e10f5727360368e451d4b7f58beeac6173dc9db836a5b46/iniconfig-2.0.0-py3-none-any.whl", hash = "sha256:b6a85871a79d2e3b22d2d1b94ac2824226a63c6b741c88f7ae975f18b6778374", size = 5892 },
]

[[package]]
name = "ipykernel"
version = "6.29.5"
source = { registry = "https://pypi.org/simple" }
dependencies = [
    { name = "appnope", marker = "sys_platform == 'darwin'" },
    { name = "comm" },
    { name = "debugpy" },
    { name = "ipython" },
    { name = "jupyter-client" },
    { name = "jupyter-core" },
    { name = "matplotlib-inline" },
    { name = "nest-asyncio" },
    { name = "packaging" },
    { name = "psutil" },
    { name = "pyzmq" },
    { name = "tornado" },
    { name = "traitlets" },
]
sdist = { url = "https://files.pythonhosted.org/packages/e9/5c/67594cb0c7055dc50814b21731c22a601101ea3b1b50a9a1b090e11f5d0f/ipykernel-6.29.5.tar.gz", hash = "sha256:f093a22c4a40f8828f8e330a9c297cb93dcab13bd9678ded6de8e5cf81c56215", size = 163367 }
wheels = [
    { url = "https://files.pythonhosted.org/packages/94/5c/368ae6c01c7628438358e6d337c19b05425727fbb221d2a3c4303c372f42/ipykernel-6.29.5-py3-none-any.whl", hash = "sha256:afdb66ba5aa354b09b91379bac28ae4afebbb30e8b39510c9690afb7a10421b5", size = 117173 },
]

[[package]]
name = "ipython"
version = "9.0.1"
source = { registry = "https://pypi.org/simple" }
dependencies = [
    { name = "colorama", marker = "sys_platform == 'win32'" },
    { name = "decorator" },
    { name = "ipython-pygments-lexers" },
    { name = "jedi" },
    { name = "matplotlib-inline" },
    { name = "pexpect", marker = "sys_platform != 'emscripten' and sys_platform != 'win32'" },
    { name = "prompt-toolkit" },
    { name = "pygments" },
    { name = "stack-data" },
    { name = "traitlets" },
]
sdist = { url = "https://files.pythonhosted.org/packages/9d/33/1901c9a842b301d8674f367dee597e654e402548a903faf7280aae8fc2d4/ipython-9.0.1.tar.gz", hash = "sha256:377ea91c8226b48dc9021ac9846a64761abc7ddf74c5efe38e6eb06f6e052f3a", size = 4365847 }
wheels = [
    { url = "https://files.pythonhosted.org/packages/28/39/fda74f8215ef94a812dd780073c61a826a88a01e51f627a3454f7ae6951d/ipython-9.0.1-py3-none-any.whl", hash = "sha256:3e878273824b52e0a2280ed84f8193aba8c4ba9a6f45a438348a3d5ef1a34bd0", size = 600186 },
]

[[package]]
name = "ipython-pygments-lexers"
version = "1.1.1"
source = { registry = "https://pypi.org/simple" }
dependencies = [
    { name = "pygments" },
]
sdist = { url = "https://files.pythonhosted.org/packages/ef/4c/5dd1d8af08107f88c7f741ead7a40854b8ac24ddf9ae850afbcf698aa552/ipython_pygments_lexers-1.1.1.tar.gz", hash = "sha256:09c0138009e56b6854f9535736f4171d855c8c08a563a0dcd8022f78355c7e81", size = 8393 }
wheels = [
    { url = "https://files.pythonhosted.org/packages/d9/33/1f075bf72b0b747cb3288d011319aaf64083cf2efef8354174e3ed4540e2/ipython_pygments_lexers-1.1.1-py3-none-any.whl", hash = "sha256:a9462224a505ade19a605f71f8fa63c2048833ce50abc86768a0d81d876dc81c", size = 8074 },
]

[[package]]
name = "ipywidgets"
version = "8.1.5"
source = { registry = "https://pypi.org/simple" }
dependencies = [
    { name = "comm" },
    { name = "ipython" },
    { name = "jupyterlab-widgets" },
    { name = "traitlets" },
    { name = "widgetsnbextension" },
]
sdist = { url = "https://files.pythonhosted.org/packages/c7/4c/dab2a281b07596a5fc220d49827fe6c794c66f1493d7a74f1df0640f2cc5/ipywidgets-8.1.5.tar.gz", hash = "sha256:870e43b1a35656a80c18c9503bbf2d16802db1cb487eec6fab27d683381dde17", size = 116723 }
wheels = [
    { url = "https://files.pythonhosted.org/packages/22/2d/9c0b76f2f9cc0ebede1b9371b6f317243028ed60b90705863d493bae622e/ipywidgets-8.1.5-py3-none-any.whl", hash = "sha256:3290f526f87ae6e77655555baba4f36681c555b8bdbbff430b70e52c34c86245", size = 139767 },
]

[[package]]
name = "isoduration"
version = "20.11.0"
source = { registry = "https://pypi.org/simple" }
dependencies = [
    { name = "arrow" },
]
sdist = { url = "https://files.pythonhosted.org/packages/7c/1a/3c8edc664e06e6bd06cce40c6b22da5f1429aa4224d0c590f3be21c91ead/isoduration-20.11.0.tar.gz", hash = "sha256:ac2f9015137935279eac671f94f89eb00584f940f5dc49462a0c4ee692ba1bd9", size = 11649 }
wheels = [
    { url = "https://files.pythonhosted.org/packages/7b/55/e5326141505c5d5e34c5e0935d2908a74e4561eca44108fbfb9c13d2911a/isoduration-20.11.0-py3-none-any.whl", hash = "sha256:b2904c2a4228c3d44f409c8ae8e2370eb21a26f7ac2ec5446df141dde3452042", size = 11321 },
]

[[package]]
name = "jax"
<<<<<<< HEAD
version = "0.5.1"
=======
version = "0.5.2"
>>>>>>> c862b5bb
source = { registry = "https://pypi.org/simple" }
dependencies = [
    { name = "jaxlib" },
    { name = "ml-dtypes" },
    { name = "numpy" },
    { name = "opt-einsum" },
    { name = "scipy" },
]
<<<<<<< HEAD
sdist = { url = "https://files.pythonhosted.org/packages/3a/f9/690cd63cc77068e9b76d869c9e7030a3931680ff5ae6d134385abe1f0423/jax-0.5.1.tar.gz", hash = "sha256:c098f74846ee718165bbfa83521ae10cd52cf50b47f043f8b33a6cfd3c20ddfd", size = 2036179 }
wheels = [
    { url = "https://files.pythonhosted.org/packages/07/98/a507abd78e4a5cacfe8fbf92061853149e6abeaf1b3028fe353ca04cbbee/jax-0.5.1-py3-none-any.whl", hash = "sha256:4fdfedeccdb974bf36046a2ebab4217b1abb296e7ce6fabef4c2482d956cbbab", size = 2366806 },
=======
sdist = { url = "https://files.pythonhosted.org/packages/30/a9/25416e7a89442598593076020e16391e258055ac47ae02b09ca7b15f5835/jax-0.5.2.tar.gz", hash = "sha256:2aef7d1912df329470c47ce8f2e6521c105e84aa620311494048c391235087c6", size = 2036694 }
wheels = [
    { url = "https://files.pythonhosted.org/packages/77/6f/0da6e0bc90e738fc63c584d65bef326f76a6550343ae1c243647bd1880fd/jax-0.5.2-py3-none-any.whl", hash = "sha256:d80954d90e2cce57498b6e9c23a6402c2c39edf86d4f808813ab1d1e97672e34", size = 2366814 },
>>>>>>> c862b5bb
]

[package.optional-dependencies]
cuda12-pip = [
    { name = "jax-cuda12-plugin", extra = ["with-cuda"] },
    { name = "jaxlib" },
]

[[package]]
name = "jax-cuda12-pjrt"
version = "0.5.1"
source = { registry = "https://pypi.org/simple" }
wheels = [
    { url = "https://files.pythonhosted.org/packages/2b/64/bc31a5191bba824678806829a708f3fee14233088cbcdf9c70add0492f6c/jax_cuda12_pjrt-0.5.1-py3-none-manylinux2014_aarch64.whl", hash = "sha256:e24a6dc63671838e11aadc4491c5ca2e6b0be7e7fc6548f310306da3fedc6fac", size = 90514762 },
    { url = "https://files.pythonhosted.org/packages/7b/92/3148fecc46c69ef0cafd23e9775aed1ccb76ffbbac3de52feb30ca7f2961/jax_cuda12_pjrt-0.5.1-py3-none-manylinux2014_x86_64.whl", hash = "sha256:d395def3b34fd6848e11596ef2975a895d1f506df512e41b1fc5d2de520c8e51", size = 104334170 },
]

[[package]]
name = "jax-cuda12-plugin"
version = "0.5.1"
source = { registry = "https://pypi.org/simple" }
dependencies = [
    { name = "jax-cuda12-pjrt" },
]
wheels = [
    { url = "https://files.pythonhosted.org/packages/5f/5c/c226948e15a5d07072c4dd7b0d8cf13f22329a3008c1ef0214a38fbdea72/jax_cuda12_plugin-0.5.1-cp312-cp312-manylinux2014_aarch64.whl", hash = "sha256:c2a86d563dc0479acb4c79aecffbeec189fabd8e9700fe3f731bf0395e1d6c11", size = 16683322 },
    { url = "https://files.pythonhosted.org/packages/e2/5a/4f6bd25942d41a2605579f4b3eee09b17632ddf9baadd62042b85a71535f/jax_cuda12_plugin-0.5.1-cp312-cp312-manylinux2014_x86_64.whl", hash = "sha256:169db645bafec2138ed983af8f14e4d11a849728afa57202e79a9104d9892f16", size = 16687189 },
    { url = "https://files.pythonhosted.org/packages/15/72/620fd370bc7cf913c7db0dc4dd9f39eb39970fa3d3a385476e802a3979c2/jax_cuda12_plugin-0.5.1-cp313-cp313-manylinux2014_aarch64.whl", hash = "sha256:0bb697977f8d6c6392f562c3405e83ebcc6f5cb7c2081405084f6d5cfa09e32a", size = 16682562 },
    { url = "https://files.pythonhosted.org/packages/60/b4/a6da18cfbcfc59aa6b17f431f8da7fa882e1603e166848404a51f587029f/jax_cuda12_plugin-0.5.1-cp313-cp313-manylinux2014_x86_64.whl", hash = "sha256:2749138cb1873190686bb14f331048b24c178f05e4748a3d2ff7d2036735ad3d", size = 16686838 },
    { url = "https://files.pythonhosted.org/packages/4a/30/06f80814cafba7e37347a3c58c7968c43fe1c3efdc5293ea5eaeca9e37d5/jax_cuda12_plugin-0.5.1-cp313-cp313t-manylinux2014_aarch64.whl", hash = "sha256:264c7a3a08bc337cd528995845def995fb2056495149a361e09f349405c19c9d", size = 16804179 },
    { url = "https://files.pythonhosted.org/packages/56/49/629e4831ce27913691ea02292f3f34d3bf3bac0b90e59e13a66e1d75ebf6/jax_cuda12_plugin-0.5.1-cp313-cp313t-manylinux2014_x86_64.whl", hash = "sha256:5e787c7b249306bce9faefd37f6e3c3def723efc70f0316d9b93f9d1fe284ad9", size = 16893030 },
]

[package.optional-dependencies]
with-cuda = [
    { name = "nvidia-cublas-cu12" },
    { name = "nvidia-cuda-cupti-cu12" },
    { name = "nvidia-cuda-nvcc-cu12" },
    { name = "nvidia-cuda-runtime-cu12" },
    { name = "nvidia-cudnn-cu12" },
    { name = "nvidia-cufft-cu12" },
    { name = "nvidia-cusolver-cu12" },
    { name = "nvidia-cusparse-cu12" },
    { name = "nvidia-nccl-cu12" },
    { name = "nvidia-nvjitlink-cu12" },
]

[[package]]
name = "jaxlib"
version = "0.5.1"
source = { registry = "https://pypi.org/simple" }
dependencies = [
    { name = "ml-dtypes" },
    { name = "numpy" },
    { name = "scipy" },
]
wheels = [
    { url = "https://files.pythonhosted.org/packages/a3/2e/aff76f86cc6a329e07d59060d123840d60d4af0ab4cb000ebd0257b8c6e2/jaxlib-0.5.1-cp312-cp312-macosx_11_0_arm64.whl", hash = "sha256:ae3de28bf9b86781c30a32c88b7cbd1d3222a8c229aa96cbe21055dcd09eb889", size = 81125183 },
    { url = "https://files.pythonhosted.org/packages/7c/e5/8f74cd0d12abd8380e83afc9885997b550fc9e83ad49605eb9d59283bbae/jaxlib-0.5.1-cp312-cp312-manylinux2014_aarch64.whl", hash = "sha256:5b4ba5aa3f59b5f2e37d525cedd6afe0feecb88416e5f43eb9a709cfded8b250", size = 96075932 },
    { url = "https://files.pythonhosted.org/packages/43/d6/820870bf9ae596da8f975a4a841c8e6f71fc0e25b6b27c6a80d081b3ab6a/jaxlib-0.5.1-cp312-cp312-manylinux2014_x86_64.whl", hash = "sha256:51e7b59fc40bb270440c5049b3c82f9f7fdadae3199f16818620cfdb80b967af", size = 105155729 },
    { url = "https://files.pythonhosted.org/packages/b8/3b/68981550dc34b86deb8e50b8cb14fd8bd620876276cfce2218ef7f11be90/jaxlib-0.5.1-cp312-cp312-win_amd64.whl", hash = "sha256:0ed6fc1fbee91be70979f05dd523f11ca9de2a14d81a7f7d5aa5e783580587c2", size = 65232481 },
    { url = "https://files.pythonhosted.org/packages/7e/e9/e873f565a156888dc0f251bb05f7618c9ad74d2fb31da6ec12283e156111/jaxlib-0.5.1-cp313-cp313-macosx_11_0_arm64.whl", hash = "sha256:8c57fbbe79aa3ce3ac2ec657a7f17867b9b3c2cad885b2c8390567cc9738eee8", size = 81124027 },
    { url = "https://files.pythonhosted.org/packages/ea/6b/27b9f651645035b627baf6346a86bbe87ed3a5fc579ef51dc90cdbb2f013/jaxlib-0.5.1-cp313-cp313-manylinux2014_aarch64.whl", hash = "sha256:df3704f135cff87fd9d41930248925f2f163beed6efeaaabccd97401580dcfd8", size = 96073191 },
    { url = "https://files.pythonhosted.org/packages/03/1c/fa80844bb93c739c8277bb9ba9813f5d9be1565eb97b6a998cd29f9fb671/jaxlib-0.5.1-cp313-cp313-manylinux2014_x86_64.whl", hash = "sha256:dc109ffa6873640226c360da793a8a7beaf8c48751ac3fdb29fa6b337901e186", size = 105157418 },
    { url = "https://files.pythonhosted.org/packages/72/34/566d5a2450d8e7319111dbb8903135f13186766152504805bbea5dfdcdd5/jaxlib-0.5.1-cp313-cp313-win_amd64.whl", hash = "sha256:3f4f500cd899e437a505dfe8df4f09e45f160163cd44dea12e0b37145656897b", size = 65233244 },
    { url = "https://files.pythonhosted.org/packages/65/83/0dd8bdaeca93106c4c6d25c9f8921877d8494a4699f2218ede9bd460d02d/jaxlib-0.5.1-cp313-cp313t-manylinux2014_x86_64.whl", hash = "sha256:26ae319630e72b252e97c103ef071496abd5c4794494d9cc063feabad265567a", size = 105356836 },
]

[[package]]
name = "jaxtyping"
version = "0.2.38"
source = { registry = "https://pypi.org/simple" }
dependencies = [
    { name = "wadler-lindig" },
]
sdist = { url = "https://files.pythonhosted.org/packages/34/a5/83fbf2ed24f8bd9af80536b3139e9c9cb8fb096d6ceeb28965b847fae9ae/jaxtyping-0.2.38.tar.gz", hash = "sha256:84d509341437189e82d7dbb59a2970435724851ca79fd8550e886cd37c048333", size = 45785 }
wheels = [
    { url = "https://files.pythonhosted.org/packages/db/7e/da7b57a1f3af7303a0f3c8594d820fc0d3a9bbe3810a357eb21eb166e76b/jaxtyping-0.2.38-py3-none-any.whl", hash = "sha256:bc209ab8ec29917b6f0c7dec4a8ea1fc276f7d94f25b71c01d1243ec2b21ae12", size = 56375 },
]

[[package]]
name = "jedi"
version = "0.19.2"
source = { registry = "https://pypi.org/simple" }
dependencies = [
    { name = "parso" },
]
sdist = { url = "https://files.pythonhosted.org/packages/72/3a/79a912fbd4d8dd6fbb02bf69afd3bb72cf0c729bb3063c6f4498603db17a/jedi-0.19.2.tar.gz", hash = "sha256:4770dc3de41bde3966b02eb84fbcf557fb33cce26ad23da12c742fb50ecb11f0", size = 1231287 }
wheels = [
    { url = "https://files.pythonhosted.org/packages/c0/5a/9cac0c82afec3d09ccd97c8b6502d48f165f9124db81b4bcb90b4af974ee/jedi-0.19.2-py2.py3-none-any.whl", hash = "sha256:a8ef22bde8490f57fe5c7681a3c83cb58874daf72b4784de3cce5b6ef6edb5b9", size = 1572278 },
]

[[package]]
name = "jinja2"
version = "3.1.6"
source = { registry = "https://pypi.org/simple" }
dependencies = [
    { name = "markupsafe" },
]
sdist = { url = "https://files.pythonhosted.org/packages/df/bf/f7da0350254c0ed7c72f3e33cef02e048281fec7ecec5f032d4aac52226b/jinja2-3.1.6.tar.gz", hash = "sha256:0137fb05990d35f1275a587e9aee6d56da821fc83491a0fb838183be43f66d6d", size = 245115 }
wheels = [
<<<<<<< HEAD
    { url = "https://files.pythonhosted.org/packages/bd/0f/2ba5fbcd631e3e88689309dbe978c5769e883e4b84ebfe7da30b43275c5a/jinja2-3.1.5-py3-none-any.whl", hash = "sha256:aba0f4dc9ed8013c424088f68a5c226f7d6097ed89b246d7749c2ec4175c6adb", size = 134596 },
=======
    { url = "https://files.pythonhosted.org/packages/62/a1/3d680cbfd5f4b8f15abc1d571870c5fc3e594bb582bc3b64ea099db13e56/jinja2-3.1.6-py3-none-any.whl", hash = "sha256:85ece4451f492d0c13c5dd7c13a64681a86afae63a5f347908daf103ce6d2f67", size = 134899 },
>>>>>>> c862b5bb
]

[[package]]
name = "json5"
version = "0.10.0"
source = { registry = "https://pypi.org/simple" }
sdist = { url = "https://files.pythonhosted.org/packages/85/3d/bbe62f3d0c05a689c711cff57b2e3ac3d3e526380adb7c781989f075115c/json5-0.10.0.tar.gz", hash = "sha256:e66941c8f0a02026943c52c2eb34ebeb2a6f819a0be05920a6f5243cd30fd559", size = 48202 }
wheels = [
    { url = "https://files.pythonhosted.org/packages/aa/42/797895b952b682c3dafe23b1834507ee7f02f4d6299b65aaa61425763278/json5-0.10.0-py3-none-any.whl", hash = "sha256:19b23410220a7271e8377f81ba8aacba2fdd56947fbb137ee5977cbe1f5e8dfa", size = 34049 },
]

[[package]]
name = "jsonpointer"
version = "3.0.0"
source = { registry = "https://pypi.org/simple" }
sdist = { url = "https://files.pythonhosted.org/packages/6a/0a/eebeb1fa92507ea94016a2a790b93c2ae41a7e18778f85471dc54475ed25/jsonpointer-3.0.0.tar.gz", hash = "sha256:2b2d729f2091522d61c3b31f82e11870f60b68f43fbc705cb76bf4b832af59ef", size = 9114 }
wheels = [
    { url = "https://files.pythonhosted.org/packages/71/92/5e77f98553e9e75130c78900d000368476aed74276eb8ae8796f65f00918/jsonpointer-3.0.0-py2.py3-none-any.whl", hash = "sha256:13e088adc14fca8b6aa8177c044e12701e6ad4b28ff10e65f2267a90109c9942", size = 7595 },
]

[[package]]
name = "jsonschema"
version = "4.23.0"
source = { registry = "https://pypi.org/simple" }
dependencies = [
    { name = "attrs" },
    { name = "jsonschema-specifications" },
    { name = "referencing" },
    { name = "rpds-py" },
]
sdist = { url = "https://files.pythonhosted.org/packages/38/2e/03362ee4034a4c917f697890ccd4aec0800ccf9ded7f511971c75451deec/jsonschema-4.23.0.tar.gz", hash = "sha256:d71497fef26351a33265337fa77ffeb82423f3ea21283cd9467bb03999266bc4", size = 325778 }
wheels = [
    { url = "https://files.pythonhosted.org/packages/69/4a/4f9dbeb84e8850557c02365a0eee0649abe5eb1d84af92a25731c6c0f922/jsonschema-4.23.0-py3-none-any.whl", hash = "sha256:fbadb6f8b144a8f8cf9f0b89ba94501d143e50411a1278633f56a7acf7fd5566", size = 88462 },
]

[package.optional-dependencies]
format-nongpl = [
    { name = "fqdn" },
    { name = "idna" },
    { name = "isoduration" },
    { name = "jsonpointer" },
    { name = "rfc3339-validator" },
    { name = "rfc3986-validator" },
    { name = "uri-template" },
    { name = "webcolors" },
]

[[package]]
name = "jsonschema-specifications"
version = "2024.10.1"
source = { registry = "https://pypi.org/simple" }
dependencies = [
    { name = "referencing" },
]
sdist = { url = "https://files.pythonhosted.org/packages/10/db/58f950c996c793472e336ff3655b13fbcf1e3b359dcf52dcf3ed3b52c352/jsonschema_specifications-2024.10.1.tar.gz", hash = "sha256:0f38b83639958ce1152d02a7f062902c41c8fd20d558b0c34344292d417ae272", size = 15561 }
wheels = [
    { url = "https://files.pythonhosted.org/packages/d1/0f/8910b19ac0670a0f80ce1008e5e751c4a57e14d2c4c13a482aa6079fa9d6/jsonschema_specifications-2024.10.1-py3-none-any.whl", hash = "sha256:a09a0680616357d9a0ecf05c12ad234479f549239d0f5b55f3deea67475da9bf", size = 18459 },
]

[[package]]
name = "jupyter"
version = "1.1.1"
source = { registry = "https://pypi.org/simple" }
dependencies = [
    { name = "ipykernel" },
    { name = "ipywidgets" },
    { name = "jupyter-console" },
    { name = "jupyterlab" },
    { name = "nbconvert" },
    { name = "notebook" },
]
sdist = { url = "https://files.pythonhosted.org/packages/58/f3/af28ea964ab8bc1e472dba2e82627d36d470c51f5cd38c37502eeffaa25e/jupyter-1.1.1.tar.gz", hash = "sha256:d55467bceabdea49d7e3624af7e33d59c37fff53ed3a350e1ac957bed731de7a", size = 5714959 }
wheels = [
    { url = "https://files.pythonhosted.org/packages/38/64/285f20a31679bf547b75602702f7800e74dbabae36ef324f716c02804753/jupyter-1.1.1-py2.py3-none-any.whl", hash = "sha256:7a59533c22af65439b24bbe60373a4e95af8f16ac65a6c00820ad378e3f7cc83", size = 2657 },
]

[[package]]
name = "jupyter-client"
version = "8.6.3"
source = { registry = "https://pypi.org/simple" }
dependencies = [
    { name = "jupyter-core" },
    { name = "python-dateutil" },
    { name = "pyzmq" },
    { name = "tornado" },
    { name = "traitlets" },
]
sdist = { url = "https://files.pythonhosted.org/packages/71/22/bf9f12fdaeae18019a468b68952a60fe6dbab5d67cd2a103cac7659b41ca/jupyter_client-8.6.3.tar.gz", hash = "sha256:35b3a0947c4a6e9d589eb97d7d4cd5e90f910ee73101611f01283732bd6d9419", size = 342019 }
wheels = [
    { url = "https://files.pythonhosted.org/packages/11/85/b0394e0b6fcccd2c1eeefc230978a6f8cb0c5df1e4cd3e7625735a0d7d1e/jupyter_client-8.6.3-py3-none-any.whl", hash = "sha256:e8a19cc986cc45905ac3362915f410f3af85424b4c0905e94fa5f2cb08e8f23f", size = 106105 },
]

[[package]]
name = "jupyter-console"
version = "6.6.3"
source = { registry = "https://pypi.org/simple" }
dependencies = [
    { name = "ipykernel" },
    { name = "ipython" },
    { name = "jupyter-client" },
    { name = "jupyter-core" },
    { name = "prompt-toolkit" },
    { name = "pygments" },
    { name = "pyzmq" },
    { name = "traitlets" },
]
sdist = { url = "https://files.pythonhosted.org/packages/bd/2d/e2fd31e2fc41c14e2bcb6c976ab732597e907523f6b2420305f9fc7fdbdb/jupyter_console-6.6.3.tar.gz", hash = "sha256:566a4bf31c87adbfadf22cdf846e3069b59a71ed5da71d6ba4d8aaad14a53539", size = 34363 }
wheels = [
    { url = "https://files.pythonhosted.org/packages/ca/77/71d78d58f15c22db16328a476426f7ac4a60d3a5a7ba3b9627ee2f7903d4/jupyter_console-6.6.3-py3-none-any.whl", hash = "sha256:309d33409fcc92ffdad25f0bcdf9a4a9daa61b6f341177570fdac03de5352485", size = 24510 },
]

[[package]]
name = "jupyter-core"
version = "5.7.2"
source = { registry = "https://pypi.org/simple" }
dependencies = [
    { name = "platformdirs" },
    { name = "pywin32", marker = "platform_python_implementation != 'PyPy' and sys_platform == 'win32'" },
    { name = "traitlets" },
]
sdist = { url = "https://files.pythonhosted.org/packages/00/11/b56381fa6c3f4cc5d2cf54a7dbf98ad9aa0b339ef7a601d6053538b079a7/jupyter_core-5.7.2.tar.gz", hash = "sha256:aa5f8d32bbf6b431ac830496da7392035d6f61b4f54872f15c4bd2a9c3f536d9", size = 87629 }
wheels = [
    { url = "https://files.pythonhosted.org/packages/c9/fb/108ecd1fe961941959ad0ee4e12ee7b8b1477247f30b1fdfd83ceaf017f0/jupyter_core-5.7.2-py3-none-any.whl", hash = "sha256:4f7315d2f6b4bcf2e3e7cb6e46772eba760ae459cd1f59d29eb57b0a01bd7409", size = 28965 },
]

[[package]]
name = "jupyter-events"
version = "0.12.0"
source = { registry = "https://pypi.org/simple" }
dependencies = [
    { name = "jsonschema", extra = ["format-nongpl"] },
    { name = "packaging" },
    { name = "python-json-logger" },
    { name = "pyyaml" },
    { name = "referencing" },
    { name = "rfc3339-validator" },
    { name = "rfc3986-validator" },
    { name = "traitlets" },
]
sdist = { url = "https://files.pythonhosted.org/packages/9d/c3/306d090461e4cf3cd91eceaff84bede12a8e52cd821c2d20c9a4fd728385/jupyter_events-0.12.0.tar.gz", hash = "sha256:fc3fce98865f6784c9cd0a56a20644fc6098f21c8c33834a8d9fe383c17e554b", size = 62196 }
wheels = [
    { url = "https://files.pythonhosted.org/packages/e2/48/577993f1f99c552f18a0428731a755e06171f9902fa118c379eb7c04ea22/jupyter_events-0.12.0-py3-none-any.whl", hash = "sha256:6464b2fa5ad10451c3d35fabc75eab39556ae1e2853ad0c0cc31b656731a97fb", size = 19430 },
]

[[package]]
name = "jupyter-lsp"
version = "2.2.5"
source = { registry = "https://pypi.org/simple" }
dependencies = [
    { name = "jupyter-server" },
]
sdist = { url = "https://files.pythonhosted.org/packages/85/b4/3200b0b09c12bc3b72d943d923323c398eff382d1dcc7c0dbc8b74630e40/jupyter-lsp-2.2.5.tar.gz", hash = "sha256:793147a05ad446f809fd53ef1cd19a9f5256fd0a2d6b7ce943a982cb4f545001", size = 48741 }
wheels = [
    { url = "https://files.pythonhosted.org/packages/07/e0/7bd7cff65594fd9936e2f9385701e44574fc7d721331ff676ce440b14100/jupyter_lsp-2.2.5-py3-none-any.whl", hash = "sha256:45fbddbd505f3fbfb0b6cb2f1bc5e15e83ab7c79cd6e89416b248cb3c00c11da", size = 69146 },
]

[[package]]
name = "jupyter-server"
version = "2.15.0"
source = { registry = "https://pypi.org/simple" }
dependencies = [
    { name = "anyio" },
    { name = "argon2-cffi" },
    { name = "jinja2" },
    { name = "jupyter-client" },
    { name = "jupyter-core" },
    { name = "jupyter-events" },
    { name = "jupyter-server-terminals" },
    { name = "nbconvert" },
    { name = "nbformat" },
    { name = "overrides" },
    { name = "packaging" },
    { name = "prometheus-client" },
    { name = "pywinpty", marker = "os_name == 'nt'" },
    { name = "pyzmq" },
    { name = "send2trash" },
    { name = "terminado" },
    { name = "tornado" },
    { name = "traitlets" },
    { name = "websocket-client" },
]
sdist = { url = "https://files.pythonhosted.org/packages/61/8c/df09d4ab646141f130f9977b32b206ba8615d1969b2eba6a2e84b7f89137/jupyter_server-2.15.0.tar.gz", hash = "sha256:9d446b8697b4f7337a1b7cdcac40778babdd93ba614b6d68ab1c0c918f1c4084", size = 725227 }
wheels = [
    { url = "https://files.pythonhosted.org/packages/e2/a2/89eeaf0bb954a123a909859fa507fa86f96eb61b62dc30667b60dbd5fdaf/jupyter_server-2.15.0-py3-none-any.whl", hash = "sha256:872d989becf83517012ee669f09604aa4a28097c0bd90b2f424310156c2cdae3", size = 385826 },
]

[[package]]
name = "jupyter-server-terminals"
version = "0.5.3"
source = { registry = "https://pypi.org/simple" }
dependencies = [
    { name = "pywinpty", marker = "os_name == 'nt'" },
    { name = "terminado" },
]
sdist = { url = "https://files.pythonhosted.org/packages/fc/d5/562469734f476159e99a55426d697cbf8e7eb5efe89fb0e0b4f83a3d3459/jupyter_server_terminals-0.5.3.tar.gz", hash = "sha256:5ae0295167220e9ace0edcfdb212afd2b01ee8d179fe6f23c899590e9b8a5269", size = 31430 }
wheels = [
    { url = "https://files.pythonhosted.org/packages/07/2d/2b32cdbe8d2a602f697a649798554e4f072115438e92249624e532e8aca6/jupyter_server_terminals-0.5.3-py3-none-any.whl", hash = "sha256:41ee0d7dc0ebf2809c668e0fc726dfaf258fcd3e769568996ca731b6194ae9aa", size = 13656 },
]

[[package]]
name = "jupyterlab"
version = "4.3.5"
source = { registry = "https://pypi.org/simple" }
dependencies = [
    { name = "async-lru" },
    { name = "httpx" },
    { name = "ipykernel" },
    { name = "jinja2" },
    { name = "jupyter-core" },
    { name = "jupyter-lsp" },
    { name = "jupyter-server" },
    { name = "jupyterlab-server" },
    { name = "notebook-shim" },
    { name = "packaging" },
    { name = "setuptools" },
    { name = "tornado" },
    { name = "traitlets" },
]
sdist = { url = "https://files.pythonhosted.org/packages/19/17/6f3d73c3e54b71bbaf03edcc4a54b0aa6328e0a134755f297ea87d425711/jupyterlab-4.3.5.tar.gz", hash = "sha256:c779bf72ced007d7d29d5bcef128e7fdda96ea69299e19b04a43635a7d641f9d", size = 21800023 }
wheels = [
    { url = "https://files.pythonhosted.org/packages/73/6f/94d4c879b3e2b7b9bca1913ea6fbbef180f8b1ed065b46ade40d651ec54d/jupyterlab-4.3.5-py3-none-any.whl", hash = "sha256:571bbdee20e4c5321ab5195bc41cf92a75a5cff886be5e57ce78dfa37a5e9fdb", size = 11666944 },
]

[[package]]
name = "jupyterlab-pygments"
version = "0.3.0"
source = { registry = "https://pypi.org/simple" }
sdist = { url = "https://files.pythonhosted.org/packages/90/51/9187be60d989df97f5f0aba133fa54e7300f17616e065d1ada7d7646b6d6/jupyterlab_pygments-0.3.0.tar.gz", hash = "sha256:721aca4d9029252b11cfa9d185e5b5af4d54772bb8072f9b7036f4170054d35d", size = 512900 }
wheels = [
    { url = "https://files.pythonhosted.org/packages/b1/dd/ead9d8ea85bf202d90cc513b533f9c363121c7792674f78e0d8a854b63b4/jupyterlab_pygments-0.3.0-py3-none-any.whl", hash = "sha256:841a89020971da1d8693f1a99997aefc5dc424bb1b251fd6322462a1b8842780", size = 15884 },
]

[[package]]
name = "jupyterlab-server"
version = "2.27.3"
source = { registry = "https://pypi.org/simple" }
dependencies = [
    { name = "babel" },
    { name = "jinja2" },
    { name = "json5" },
    { name = "jsonschema" },
    { name = "jupyter-server" },
    { name = "packaging" },
    { name = "requests" },
]
sdist = { url = "https://files.pythonhosted.org/packages/0a/c9/a883ce65eb27905ce77ace410d83587c82ea64dc85a48d1f7ed52bcfa68d/jupyterlab_server-2.27.3.tar.gz", hash = "sha256:eb36caca59e74471988f0ae25c77945610b887f777255aa21f8065def9e51ed4", size = 76173 }
wheels = [
    { url = "https://files.pythonhosted.org/packages/54/09/2032e7d15c544a0e3cd831c51d77a8ca57f7555b2e1b2922142eddb02a84/jupyterlab_server-2.27.3-py3-none-any.whl", hash = "sha256:e697488f66c3db49df675158a77b3b017520d772c6e1548c7d9bcc5df7944ee4", size = 59700 },
]

[[package]]
name = "jupyterlab-widgets"
version = "3.0.13"
source = { registry = "https://pypi.org/simple" }
sdist = { url = "https://files.pythonhosted.org/packages/59/73/fa26bbb747a9ea4fca6b01453aa22990d52ab62dd61384f1ac0dc9d4e7ba/jupyterlab_widgets-3.0.13.tar.gz", hash = "sha256:a2966d385328c1942b683a8cd96b89b8dd82c8b8f81dda902bb2bc06d46f5bed", size = 203556 }
wheels = [
    { url = "https://files.pythonhosted.org/packages/a9/93/858e87edc634d628e5d752ba944c2833133a28fa87bb093e6832ced36a3e/jupyterlab_widgets-3.0.13-py3-none-any.whl", hash = "sha256:e3cda2c233ce144192f1e29914ad522b2f4c40e77214b0cc97377ca3d323db54", size = 214392 },
]

[[package]]
name = "kiwisolver"
version = "1.4.8"
source = { registry = "https://pypi.org/simple" }
sdist = { url = "https://files.pythonhosted.org/packages/82/59/7c91426a8ac292e1cdd53a63b6d9439abd573c875c3f92c146767dd33faf/kiwisolver-1.4.8.tar.gz", hash = "sha256:23d5f023bdc8c7e54eb65f03ca5d5bb25b601eac4d7f1a042888a1f45237987e", size = 97538 }
wheels = [
    { url = "https://files.pythonhosted.org/packages/fc/aa/cea685c4ab647f349c3bc92d2daf7ae34c8e8cf405a6dcd3a497f58a2ac3/kiwisolver-1.4.8-cp312-cp312-macosx_10_13_universal2.whl", hash = "sha256:d6af5e8815fd02997cb6ad9bbed0ee1e60014438ee1a5c2444c96f87b8843502", size = 124152 },
    { url = "https://files.pythonhosted.org/packages/c5/0b/8db6d2e2452d60d5ebc4ce4b204feeb16176a851fd42462f66ade6808084/kiwisolver-1.4.8-cp312-cp312-macosx_10_13_x86_64.whl", hash = "sha256:bade438f86e21d91e0cf5dd7c0ed00cda0f77c8c1616bd83f9fc157fa6760d31", size = 66555 },
    { url = "https://files.pythonhosted.org/packages/60/26/d6a0db6785dd35d3ba5bf2b2df0aedc5af089962c6eb2cbf67a15b81369e/kiwisolver-1.4.8-cp312-cp312-macosx_11_0_arm64.whl", hash = "sha256:b83dc6769ddbc57613280118fb4ce3cd08899cc3369f7d0e0fab518a7cf37fdb", size = 65067 },
    { url = "https://files.pythonhosted.org/packages/c9/ed/1d97f7e3561e09757a196231edccc1bcf59d55ddccefa2afc9c615abd8e0/kiwisolver-1.4.8-cp312-cp312-manylinux_2_12_i686.manylinux2010_i686.manylinux_2_17_i686.manylinux2014_i686.whl", hash = "sha256:111793b232842991be367ed828076b03d96202c19221b5ebab421ce8bcad016f", size = 1378443 },
    { url = "https://files.pythonhosted.org/packages/29/61/39d30b99954e6b46f760e6289c12fede2ab96a254c443639052d1b573fbc/kiwisolver-1.4.8-cp312-cp312-manylinux_2_17_aarch64.manylinux2014_aarch64.whl", hash = "sha256:257af1622860e51b1a9d0ce387bf5c2c4f36a90594cb9514f55b074bcc787cfc", size = 1472728 },
    { url = "https://files.pythonhosted.org/packages/0c/3e/804163b932f7603ef256e4a715e5843a9600802bb23a68b4e08c8c0ff61d/kiwisolver-1.4.8-cp312-cp312-manylinux_2_17_ppc64le.manylinux2014_ppc64le.whl", hash = "sha256:69b5637c3f316cab1ec1c9a12b8c5f4750a4c4b71af9157645bf32830e39c03a", size = 1478388 },
    { url = "https://files.pythonhosted.org/packages/8a/9e/60eaa75169a154700be74f875a4d9961b11ba048bef315fbe89cb6999056/kiwisolver-1.4.8-cp312-cp312-manylinux_2_17_s390x.manylinux2014_s390x.whl", hash = "sha256:782bb86f245ec18009890e7cb8d13a5ef54dcf2ebe18ed65f795e635a96a1c6a", size = 1413849 },
    { url = "https://files.pythonhosted.org/packages/bc/b3/9458adb9472e61a998c8c4d95cfdfec91c73c53a375b30b1428310f923e4/kiwisolver-1.4.8-cp312-cp312-manylinux_2_17_x86_64.manylinux2014_x86_64.whl", hash = "sha256:cc978a80a0db3a66d25767b03688f1147a69e6237175c0f4ffffaaedf744055a", size = 1475533 },
    { url = "https://files.pythonhosted.org/packages/e4/7a/0a42d9571e35798de80aef4bb43a9b672aa7f8e58643d7bd1950398ffb0a/kiwisolver-1.4.8-cp312-cp312-musllinux_1_2_aarch64.whl", hash = "sha256:36dbbfd34838500a31f52c9786990d00150860e46cd5041386f217101350f0d3", size = 2268898 },
    { url = "https://files.pythonhosted.org/packages/d9/07/1255dc8d80271400126ed8db35a1795b1a2c098ac3a72645075d06fe5c5d/kiwisolver-1.4.8-cp312-cp312-musllinux_1_2_i686.whl", hash = "sha256:eaa973f1e05131de5ff3569bbba7f5fd07ea0595d3870ed4a526d486fe57fa1b", size = 2425605 },
    { url = "https://files.pythonhosted.org/packages/84/df/5a3b4cf13780ef6f6942df67b138b03b7e79e9f1f08f57c49957d5867f6e/kiwisolver-1.4.8-cp312-cp312-musllinux_1_2_ppc64le.whl", hash = "sha256:a66f60f8d0c87ab7f59b6fb80e642ebb29fec354a4dfad687ca4092ae69d04f4", size = 2375801 },
    { url = "https://files.pythonhosted.org/packages/8f/10/2348d068e8b0f635c8c86892788dac7a6b5c0cb12356620ab575775aad89/kiwisolver-1.4.8-cp312-cp312-musllinux_1_2_s390x.whl", hash = "sha256:858416b7fb777a53f0c59ca08190ce24e9abbd3cffa18886a5781b8e3e26f65d", size = 2520077 },
    { url = "https://files.pythonhosted.org/packages/32/d8/014b89fee5d4dce157d814303b0fce4d31385a2af4c41fed194b173b81ac/kiwisolver-1.4.8-cp312-cp312-musllinux_1_2_x86_64.whl", hash = "sha256:085940635c62697391baafaaeabdf3dd7a6c3643577dde337f4d66eba021b2b8", size = 2338410 },
    { url = "https://files.pythonhosted.org/packages/bd/72/dfff0cc97f2a0776e1c9eb5bef1ddfd45f46246c6533b0191887a427bca5/kiwisolver-1.4.8-cp312-cp312-win_amd64.whl", hash = "sha256:01c3d31902c7db5fb6182832713d3b4122ad9317c2c5877d0539227d96bb2e50", size = 71853 },
    { url = "https://files.pythonhosted.org/packages/dc/85/220d13d914485c0948a00f0b9eb419efaf6da81b7d72e88ce2391f7aed8d/kiwisolver-1.4.8-cp312-cp312-win_arm64.whl", hash = "sha256:a3c44cb68861de93f0c4a8175fbaa691f0aa22550c331fefef02b618a9dcb476", size = 65424 },
    { url = "https://files.pythonhosted.org/packages/79/b3/e62464a652f4f8cd9006e13d07abad844a47df1e6537f73ddfbf1bc997ec/kiwisolver-1.4.8-cp313-cp313-macosx_10_13_universal2.whl", hash = "sha256:1c8ceb754339793c24aee1c9fb2485b5b1f5bb1c2c214ff13368431e51fc9a09", size = 124156 },
    { url = "https://files.pythonhosted.org/packages/8d/2d/f13d06998b546a2ad4f48607a146e045bbe48030774de29f90bdc573df15/kiwisolver-1.4.8-cp313-cp313-macosx_10_13_x86_64.whl", hash = "sha256:54a62808ac74b5e55a04a408cda6156f986cefbcf0ada13572696b507cc92fa1", size = 66555 },
    { url = "https://files.pythonhosted.org/packages/59/e3/b8bd14b0a54998a9fd1e8da591c60998dc003618cb19a3f94cb233ec1511/kiwisolver-1.4.8-cp313-cp313-macosx_11_0_arm64.whl", hash = "sha256:68269e60ee4929893aad82666821aaacbd455284124817af45c11e50a4b42e3c", size = 65071 },
    { url = "https://files.pythonhosted.org/packages/f0/1c/6c86f6d85ffe4d0ce04228d976f00674f1df5dc893bf2dd4f1928748f187/kiwisolver-1.4.8-cp313-cp313-manylinux_2_12_i686.manylinux2010_i686.manylinux_2_17_i686.manylinux2014_i686.whl", hash = "sha256:34d142fba9c464bc3bbfeff15c96eab0e7310343d6aefb62a79d51421fcc5f1b", size = 1378053 },
    { url = "https://files.pythonhosted.org/packages/4e/b9/1c6e9f6dcb103ac5cf87cb695845f5fa71379021500153566d8a8a9fc291/kiwisolver-1.4.8-cp313-cp313-manylinux_2_17_aarch64.manylinux2014_aarch64.whl", hash = "sha256:3ddc373e0eef45b59197de815b1b28ef89ae3955e7722cc9710fb91cd77b7f47", size = 1472278 },
    { url = "https://files.pythonhosted.org/packages/ee/81/aca1eb176de671f8bda479b11acdc42c132b61a2ac861c883907dde6debb/kiwisolver-1.4.8-cp313-cp313-manylinux_2_17_ppc64le.manylinux2014_ppc64le.whl", hash = "sha256:77e6f57a20b9bd4e1e2cedda4d0b986ebd0216236f0106e55c28aea3d3d69b16", size = 1478139 },
    { url = "https://files.pythonhosted.org/packages/49/f4/e081522473671c97b2687d380e9e4c26f748a86363ce5af48b4a28e48d06/kiwisolver-1.4.8-cp313-cp313-manylinux_2_17_s390x.manylinux2014_s390x.whl", hash = "sha256:08e77738ed7538f036cd1170cbed942ef749137b1311fa2bbe2a7fda2f6bf3cc", size = 1413517 },
    { url = "https://files.pythonhosted.org/packages/8f/e9/6a7d025d8da8c4931522922cd706105aa32b3291d1add8c5427cdcd66e63/kiwisolver-1.4.8-cp313-cp313-manylinux_2_17_x86_64.manylinux2014_x86_64.whl", hash = "sha256:a5ce1e481a74b44dd5e92ff03ea0cb371ae7a0268318e202be06c8f04f4f1246", size = 1474952 },
    { url = "https://files.pythonhosted.org/packages/82/13/13fa685ae167bee5d94b415991c4fc7bb0a1b6ebea6e753a87044b209678/kiwisolver-1.4.8-cp313-cp313-musllinux_1_2_aarch64.whl", hash = "sha256:fc2ace710ba7c1dfd1a3b42530b62b9ceed115f19a1656adefce7b1782a37794", size = 2269132 },
    { url = "https://files.pythonhosted.org/packages/ef/92/bb7c9395489b99a6cb41d502d3686bac692586db2045adc19e45ee64ed23/kiwisolver-1.4.8-cp313-cp313-musllinux_1_2_i686.whl", hash = "sha256:3452046c37c7692bd52b0e752b87954ef86ee2224e624ef7ce6cb21e8c41cc1b", size = 2425997 },
    { url = "https://files.pythonhosted.org/packages/ed/12/87f0e9271e2b63d35d0d8524954145837dd1a6c15b62a2d8c1ebe0f182b4/kiwisolver-1.4.8-cp313-cp313-musllinux_1_2_ppc64le.whl", hash = "sha256:7e9a60b50fe8b2ec6f448fe8d81b07e40141bfced7f896309df271a0b92f80f3", size = 2376060 },
    { url = "https://files.pythonhosted.org/packages/02/6e/c8af39288edbce8bf0fa35dee427b082758a4b71e9c91ef18fa667782138/kiwisolver-1.4.8-cp313-cp313-musllinux_1_2_s390x.whl", hash = "sha256:918139571133f366e8362fa4a297aeba86c7816b7ecf0bc79168080e2bd79957", size = 2520471 },
    { url = "https://files.pythonhosted.org/packages/13/78/df381bc7b26e535c91469f77f16adcd073beb3e2dd25042efd064af82323/kiwisolver-1.4.8-cp313-cp313-musllinux_1_2_x86_64.whl", hash = "sha256:e063ef9f89885a1d68dd8b2e18f5ead48653176d10a0e324e3b0030e3a69adeb", size = 2338793 },
    { url = "https://files.pythonhosted.org/packages/d0/dc/c1abe38c37c071d0fc71c9a474fd0b9ede05d42f5a458d584619cfd2371a/kiwisolver-1.4.8-cp313-cp313-win_amd64.whl", hash = "sha256:a17b7c4f5b2c51bb68ed379defd608a03954a1845dfed7cc0117f1cc8a9b7fd2", size = 71855 },
    { url = "https://files.pythonhosted.org/packages/a0/b6/21529d595b126ac298fdd90b705d87d4c5693de60023e0efcb4f387ed99e/kiwisolver-1.4.8-cp313-cp313-win_arm64.whl", hash = "sha256:3cd3bc628b25f74aedc6d374d5babf0166a92ff1317f46267f12d2ed54bc1d30", size = 65430 },
    { url = "https://files.pythonhosted.org/packages/34/bd/b89380b7298e3af9b39f49334e3e2a4af0e04819789f04b43d560516c0c8/kiwisolver-1.4.8-cp313-cp313t-macosx_10_13_universal2.whl", hash = "sha256:370fd2df41660ed4e26b8c9d6bbcad668fbe2560462cba151a721d49e5b6628c", size = 126294 },
    { url = "https://files.pythonhosted.org/packages/83/41/5857dc72e5e4148eaac5aa76e0703e594e4465f8ab7ec0fc60e3a9bb8fea/kiwisolver-1.4.8-cp313-cp313t-macosx_10_13_x86_64.whl", hash = "sha256:84a2f830d42707de1d191b9490ac186bf7997a9495d4e9072210a1296345f7dc", size = 67736 },
    { url = "https://files.pythonhosted.org/packages/e1/d1/be059b8db56ac270489fb0b3297fd1e53d195ba76e9bbb30e5401fa6b759/kiwisolver-1.4.8-cp313-cp313t-macosx_11_0_arm64.whl", hash = "sha256:7a3ad337add5148cf51ce0b55642dc551c0b9d6248458a757f98796ca7348712", size = 66194 },
    { url = "https://files.pythonhosted.org/packages/e1/83/4b73975f149819eb7dcf9299ed467eba068ecb16439a98990dcb12e63fdd/kiwisolver-1.4.8-cp313-cp313t-manylinux_2_12_i686.manylinux2010_i686.manylinux_2_17_i686.manylinux2014_i686.whl", hash = "sha256:7506488470f41169b86d8c9aeff587293f530a23a23a49d6bc64dab66bedc71e", size = 1465942 },
    { url = "https://files.pythonhosted.org/packages/c7/2c/30a5cdde5102958e602c07466bce058b9d7cb48734aa7a4327261ac8e002/kiwisolver-1.4.8-cp313-cp313t-manylinux_2_17_aarch64.manylinux2014_aarch64.whl", hash = "sha256:2f0121b07b356a22fb0414cec4666bbe36fd6d0d759db3d37228f496ed67c880", size = 1595341 },
    { url = "https://files.pythonhosted.org/packages/ff/9b/1e71db1c000385aa069704f5990574b8244cce854ecd83119c19e83c9586/kiwisolver-1.4.8-cp313-cp313t-manylinux_2_17_ppc64le.manylinux2014_ppc64le.whl", hash = "sha256:d6d6bd87df62c27d4185de7c511c6248040afae67028a8a22012b010bc7ad062", size = 1598455 },
    { url = "https://files.pythonhosted.org/packages/85/92/c8fec52ddf06231b31cbb779af77e99b8253cd96bd135250b9498144c78b/kiwisolver-1.4.8-cp313-cp313t-manylinux_2_17_s390x.manylinux2014_s390x.whl", hash = "sha256:291331973c64bb9cce50bbe871fb2e675c4331dab4f31abe89f175ad7679a4d7", size = 1522138 },
    { url = "https://files.pythonhosted.org/packages/0b/51/9eb7e2cd07a15d8bdd976f6190c0164f92ce1904e5c0c79198c4972926b7/kiwisolver-1.4.8-cp313-cp313t-manylinux_2_17_x86_64.manylinux2014_x86_64.whl", hash = "sha256:893f5525bb92d3d735878ec00f781b2de998333659507d29ea4466208df37bed", size = 1582857 },
    { url = "https://files.pythonhosted.org/packages/0f/95/c5a00387a5405e68ba32cc64af65ce881a39b98d73cc394b24143bebc5b8/kiwisolver-1.4.8-cp313-cp313t-musllinux_1_2_aarch64.whl", hash = "sha256:b47a465040146981dc9db8647981b8cb96366fbc8d452b031e4f8fdffec3f26d", size = 2293129 },
    { url = "https://files.pythonhosted.org/packages/44/83/eeb7af7d706b8347548313fa3a3a15931f404533cc54fe01f39e830dd231/kiwisolver-1.4.8-cp313-cp313t-musllinux_1_2_i686.whl", hash = "sha256:99cea8b9dd34ff80c521aef46a1dddb0dcc0283cf18bde6d756f1e6f31772165", size = 2421538 },
    { url = "https://files.pythonhosted.org/packages/05/f9/27e94c1b3eb29e6933b6986ffc5fa1177d2cd1f0c8efc5f02c91c9ac61de/kiwisolver-1.4.8-cp313-cp313t-musllinux_1_2_ppc64le.whl", hash = "sha256:151dffc4865e5fe6dafce5480fab84f950d14566c480c08a53c663a0020504b6", size = 2390661 },
    { url = "https://files.pythonhosted.org/packages/d9/d4/3c9735faa36ac591a4afcc2980d2691000506050b7a7e80bcfe44048daa7/kiwisolver-1.4.8-cp313-cp313t-musllinux_1_2_s390x.whl", hash = "sha256:577facaa411c10421314598b50413aa1ebcf5126f704f1e5d72d7e4e9f020d90", size = 2546710 },
    { url = "https://files.pythonhosted.org/packages/4c/fa/be89a49c640930180657482a74970cdcf6f7072c8d2471e1babe17a222dc/kiwisolver-1.4.8-cp313-cp313t-musllinux_1_2_x86_64.whl", hash = "sha256:be4816dc51c8a471749d664161b434912eee82f2ea66bd7628bd14583a833e85", size = 2349213 },
]

[[package]]
name = "markupsafe"
version = "3.0.2"
source = { registry = "https://pypi.org/simple" }
sdist = { url = "https://files.pythonhosted.org/packages/b2/97/5d42485e71dfc078108a86d6de8fa46db44a1a9295e89c5d6d4a06e23a62/markupsafe-3.0.2.tar.gz", hash = "sha256:ee55d3edf80167e48ea11a923c7386f4669df67d7994554387f84e7d8b0a2bf0", size = 20537 }
wheels = [
    { url = "https://files.pythonhosted.org/packages/22/09/d1f21434c97fc42f09d290cbb6350d44eb12f09cc62c9476effdb33a18aa/MarkupSafe-3.0.2-cp312-cp312-macosx_10_13_universal2.whl", hash = "sha256:9778bd8ab0a994ebf6f84c2b949e65736d5575320a17ae8984a77fab08db94cf", size = 14274 },
    { url = "https://files.pythonhosted.org/packages/6b/b0/18f76bba336fa5aecf79d45dcd6c806c280ec44538b3c13671d49099fdd0/MarkupSafe-3.0.2-cp312-cp312-macosx_11_0_arm64.whl", hash = "sha256:846ade7b71e3536c4e56b386c2a47adf5741d2d8b94ec9dc3e92e5e1ee1e2225", size = 12348 },
    { url = "https://files.pythonhosted.org/packages/e0/25/dd5c0f6ac1311e9b40f4af06c78efde0f3b5cbf02502f8ef9501294c425b/MarkupSafe-3.0.2-cp312-cp312-manylinux_2_17_aarch64.manylinux2014_aarch64.whl", hash = "sha256:1c99d261bd2d5f6b59325c92c73df481e05e57f19837bdca8413b9eac4bd8028", size = 24149 },
    { url = "https://files.pythonhosted.org/packages/f3/f0/89e7aadfb3749d0f52234a0c8c7867877876e0a20b60e2188e9850794c17/MarkupSafe-3.0.2-cp312-cp312-manylinux_2_17_x86_64.manylinux2014_x86_64.whl", hash = "sha256:e17c96c14e19278594aa4841ec148115f9c7615a47382ecb6b82bd8fea3ab0c8", size = 23118 },
    { url = "https://files.pythonhosted.org/packages/d5/da/f2eeb64c723f5e3777bc081da884b414671982008c47dcc1873d81f625b6/MarkupSafe-3.0.2-cp312-cp312-manylinux_2_5_i686.manylinux1_i686.manylinux_2_17_i686.manylinux2014_i686.whl", hash = "sha256:88416bd1e65dcea10bc7569faacb2c20ce071dd1f87539ca2ab364bf6231393c", size = 22993 },
    { url = "https://files.pythonhosted.org/packages/da/0e/1f32af846df486dce7c227fe0f2398dc7e2e51d4a370508281f3c1c5cddc/MarkupSafe-3.0.2-cp312-cp312-musllinux_1_2_aarch64.whl", hash = "sha256:2181e67807fc2fa785d0592dc2d6206c019b9502410671cc905d132a92866557", size = 24178 },
    { url = "https://files.pythonhosted.org/packages/c4/f6/bb3ca0532de8086cbff5f06d137064c8410d10779c4c127e0e47d17c0b71/MarkupSafe-3.0.2-cp312-cp312-musllinux_1_2_i686.whl", hash = "sha256:52305740fe773d09cffb16f8ed0427942901f00adedac82ec8b67752f58a1b22", size = 23319 },
    { url = "https://files.pythonhosted.org/packages/a2/82/8be4c96ffee03c5b4a034e60a31294daf481e12c7c43ab8e34a1453ee48b/MarkupSafe-3.0.2-cp312-cp312-musllinux_1_2_x86_64.whl", hash = "sha256:ad10d3ded218f1039f11a75f8091880239651b52e9bb592ca27de44eed242a48", size = 23352 },
    { url = "https://files.pythonhosted.org/packages/51/ae/97827349d3fcffee7e184bdf7f41cd6b88d9919c80f0263ba7acd1bbcb18/MarkupSafe-3.0.2-cp312-cp312-win32.whl", hash = "sha256:0f4ca02bea9a23221c0182836703cbf8930c5e9454bacce27e767509fa286a30", size = 15097 },
    { url = "https://files.pythonhosted.org/packages/c1/80/a61f99dc3a936413c3ee4e1eecac96c0da5ed07ad56fd975f1a9da5bc630/MarkupSafe-3.0.2-cp312-cp312-win_amd64.whl", hash = "sha256:8e06879fc22a25ca47312fbe7c8264eb0b662f6db27cb2d3bbbc74b1df4b9b87", size = 15601 },
    { url = "https://files.pythonhosted.org/packages/83/0e/67eb10a7ecc77a0c2bbe2b0235765b98d164d81600746914bebada795e97/MarkupSafe-3.0.2-cp313-cp313-macosx_10_13_universal2.whl", hash = "sha256:ba9527cdd4c926ed0760bc301f6728ef34d841f405abf9d4f959c478421e4efd", size = 14274 },
    { url = "https://files.pythonhosted.org/packages/2b/6d/9409f3684d3335375d04e5f05744dfe7e9f120062c9857df4ab490a1031a/MarkupSafe-3.0.2-cp313-cp313-macosx_11_0_arm64.whl", hash = "sha256:f8b3d067f2e40fe93e1ccdd6b2e1d16c43140e76f02fb1319a05cf2b79d99430", size = 12352 },
    { url = "https://files.pythonhosted.org/packages/d2/f5/6eadfcd3885ea85fe2a7c128315cc1bb7241e1987443d78c8fe712d03091/MarkupSafe-3.0.2-cp313-cp313-manylinux_2_17_aarch64.manylinux2014_aarch64.whl", hash = "sha256:569511d3b58c8791ab4c2e1285575265991e6d8f8700c7be0e88f86cb0672094", size = 24122 },
    { url = "https://files.pythonhosted.org/packages/0c/91/96cf928db8236f1bfab6ce15ad070dfdd02ed88261c2afafd4b43575e9e9/MarkupSafe-3.0.2-cp313-cp313-manylinux_2_17_x86_64.manylinux2014_x86_64.whl", hash = "sha256:15ab75ef81add55874e7ab7055e9c397312385bd9ced94920f2802310c930396", size = 23085 },
    { url = "https://files.pythonhosted.org/packages/c2/cf/c9d56af24d56ea04daae7ac0940232d31d5a8354f2b457c6d856b2057d69/MarkupSafe-3.0.2-cp313-cp313-manylinux_2_5_i686.manylinux1_i686.manylinux_2_17_i686.manylinux2014_i686.whl", hash = "sha256:f3818cb119498c0678015754eba762e0d61e5b52d34c8b13d770f0719f7b1d79", size = 22978 },
    { url = "https://files.pythonhosted.org/packages/2a/9f/8619835cd6a711d6272d62abb78c033bda638fdc54c4e7f4272cf1c0962b/MarkupSafe-3.0.2-cp313-cp313-musllinux_1_2_aarch64.whl", hash = "sha256:cdb82a876c47801bb54a690c5ae105a46b392ac6099881cdfb9f6e95e4014c6a", size = 24208 },
    { url = "https://files.pythonhosted.org/packages/f9/bf/176950a1792b2cd2102b8ffeb5133e1ed984547b75db47c25a67d3359f77/MarkupSafe-3.0.2-cp313-cp313-musllinux_1_2_i686.whl", hash = "sha256:cabc348d87e913db6ab4aa100f01b08f481097838bdddf7c7a84b7575b7309ca", size = 23357 },
    { url = "https://files.pythonhosted.org/packages/ce/4f/9a02c1d335caabe5c4efb90e1b6e8ee944aa245c1aaaab8e8a618987d816/MarkupSafe-3.0.2-cp313-cp313-musllinux_1_2_x86_64.whl", hash = "sha256:444dcda765c8a838eaae23112db52f1efaf750daddb2d9ca300bcae1039adc5c", size = 23344 },
    { url = "https://files.pythonhosted.org/packages/ee/55/c271b57db36f748f0e04a759ace9f8f759ccf22b4960c270c78a394f58be/MarkupSafe-3.0.2-cp313-cp313-win32.whl", hash = "sha256:bcf3e58998965654fdaff38e58584d8937aa3096ab5354d493c77d1fdd66d7a1", size = 15101 },
    { url = "https://files.pythonhosted.org/packages/29/88/07df22d2dd4df40aba9f3e402e6dc1b8ee86297dddbad4872bd5e7b0094f/MarkupSafe-3.0.2-cp313-cp313-win_amd64.whl", hash = "sha256:e6a2a455bd412959b57a172ce6328d2dd1f01cb2135efda2e4576e8a23fa3b0f", size = 15603 },
    { url = "https://files.pythonhosted.org/packages/62/6a/8b89d24db2d32d433dffcd6a8779159da109842434f1dd2f6e71f32f738c/MarkupSafe-3.0.2-cp313-cp313t-macosx_10_13_universal2.whl", hash = "sha256:b5a6b3ada725cea8a5e634536b1b01c30bcdcd7f9c6fff4151548d5bf6b3a36c", size = 14510 },
    { url = "https://files.pythonhosted.org/packages/7a/06/a10f955f70a2e5a9bf78d11a161029d278eeacbd35ef806c3fd17b13060d/MarkupSafe-3.0.2-cp313-cp313t-macosx_11_0_arm64.whl", hash = "sha256:a904af0a6162c73e3edcb969eeeb53a63ceeb5d8cf642fade7d39e7963a22ddb", size = 12486 },
    { url = "https://files.pythonhosted.org/packages/34/cf/65d4a571869a1a9078198ca28f39fba5fbb910f952f9dbc5220afff9f5e6/MarkupSafe-3.0.2-cp313-cp313t-manylinux_2_17_aarch64.manylinux2014_aarch64.whl", hash = "sha256:4aa4e5faecf353ed117801a068ebab7b7e09ffb6e1d5e412dc852e0da018126c", size = 25480 },
    { url = "https://files.pythonhosted.org/packages/0c/e3/90e9651924c430b885468b56b3d597cabf6d72be4b24a0acd1fa0e12af67/MarkupSafe-3.0.2-cp313-cp313t-manylinux_2_17_x86_64.manylinux2014_x86_64.whl", hash = "sha256:c0ef13eaeee5b615fb07c9a7dadb38eac06a0608b41570d8ade51c56539e509d", size = 23914 },
    { url = "https://files.pythonhosted.org/packages/66/8c/6c7cf61f95d63bb866db39085150df1f2a5bd3335298f14a66b48e92659c/MarkupSafe-3.0.2-cp313-cp313t-manylinux_2_5_i686.manylinux1_i686.manylinux_2_17_i686.manylinux2014_i686.whl", hash = "sha256:d16a81a06776313e817c951135cf7340a3e91e8c1ff2fac444cfd75fffa04afe", size = 23796 },
    { url = "https://files.pythonhosted.org/packages/bb/35/cbe9238ec3f47ac9a7c8b3df7a808e7cb50fe149dc7039f5f454b3fba218/MarkupSafe-3.0.2-cp313-cp313t-musllinux_1_2_aarch64.whl", hash = "sha256:6381026f158fdb7c72a168278597a5e3a5222e83ea18f543112b2662a9b699c5", size = 25473 },
    { url = "https://files.pythonhosted.org/packages/e6/32/7621a4382488aa283cc05e8984a9c219abad3bca087be9ec77e89939ded9/MarkupSafe-3.0.2-cp313-cp313t-musllinux_1_2_i686.whl", hash = "sha256:3d79d162e7be8f996986c064d1c7c817f6df3a77fe3d6859f6f9e7be4b8c213a", size = 24114 },
    { url = "https://files.pythonhosted.org/packages/0d/80/0985960e4b89922cb5a0bac0ed39c5b96cbc1a536a99f30e8c220a996ed9/MarkupSafe-3.0.2-cp313-cp313t-musllinux_1_2_x86_64.whl", hash = "sha256:131a3c7689c85f5ad20f9f6fb1b866f402c445b220c19fe4308c0b147ccd2ad9", size = 24098 },
    { url = "https://files.pythonhosted.org/packages/82/78/fedb03c7d5380df2427038ec8d973587e90561b2d90cd472ce9254cf348b/MarkupSafe-3.0.2-cp313-cp313t-win32.whl", hash = "sha256:ba8062ed2cf21c07a9e295d5b8a2a5ce678b913b45fdf68c32d95d6c1291e0b6", size = 15208 },
    { url = "https://files.pythonhosted.org/packages/4f/65/6079a46068dfceaeabb5dcad6d674f5f5c61a6fa5673746f42a9f4c233b3/MarkupSafe-3.0.2-cp313-cp313t-win_amd64.whl", hash = "sha256:e444a31f8db13eb18ada366ab3cf45fd4b31e4db1236a4448f68778c1d1a5a2f", size = 15739 },
]

[[package]]
name = "matplotlib"
version = "3.10.1"
source = { registry = "https://pypi.org/simple" }
dependencies = [
    { name = "contourpy" },
    { name = "cycler" },
    { name = "fonttools" },
    { name = "kiwisolver" },
    { name = "numpy" },
    { name = "packaging" },
    { name = "pillow" },
    { name = "pyparsing" },
    { name = "python-dateutil" },
]
sdist = { url = "https://files.pythonhosted.org/packages/2f/08/b89867ecea2e305f408fbb417139a8dd941ecf7b23a2e02157c36da546f0/matplotlib-3.10.1.tar.gz", hash = "sha256:e8d2d0e3881b129268585bf4765ad3ee73a4591d77b9a18c214ac7e3a79fb2ba", size = 36743335 }
wheels = [
    { url = "https://files.pythonhosted.org/packages/7c/1d/5e0dc3b59c034e43de16f94deb68f4ad8a96b3ea00f4b37c160b7474928e/matplotlib-3.10.1-cp312-cp312-macosx_10_13_x86_64.whl", hash = "sha256:66e907a06e68cb6cfd652c193311d61a12b54f56809cafbed9736ce5ad92f107", size = 8175488 },
    { url = "https://files.pythonhosted.org/packages/7a/81/dae7e14042e74da658c3336ab9799128e09a1ee03964f2d89630b5d12106/matplotlib-3.10.1-cp312-cp312-macosx_11_0_arm64.whl", hash = "sha256:e9b4bb156abb8fa5e5b2b460196f7db7264fc6d62678c03457979e7d5254b7be", size = 8046264 },
    { url = "https://files.pythonhosted.org/packages/21/c4/22516775dcde10fc9c9571d155f90710761b028fc44f660508106c363c97/matplotlib-3.10.1-cp312-cp312-manylinux_2_17_aarch64.manylinux2014_aarch64.whl", hash = "sha256:1985ad3d97f51307a2cbfc801a930f120def19ba22864182dacef55277102ba6", size = 8452048 },
    { url = "https://files.pythonhosted.org/packages/63/23/c0615001f67ce7c96b3051d856baedc0c818a2ed84570b9bf9bde200f85d/matplotlib-3.10.1-cp312-cp312-manylinux_2_17_x86_64.manylinux2014_x86_64.whl", hash = "sha256:c96f2c2f825d1257e437a1482c5a2cf4fee15db4261bd6fc0750f81ba2b4ba3d", size = 8597111 },
    { url = "https://files.pythonhosted.org/packages/ca/c0/a07939a82aed77770514348f4568177d7dadab9787ebc618a616fe3d665e/matplotlib-3.10.1-cp312-cp312-musllinux_1_2_x86_64.whl", hash = "sha256:35e87384ee9e488d8dd5a2dd7baf471178d38b90618d8ea147aced4ab59c9bea", size = 9402771 },
    { url = "https://files.pythonhosted.org/packages/a6/b6/a9405484fb40746fdc6ae4502b16a9d6e53282ba5baaf9ebe2da579f68c4/matplotlib-3.10.1-cp312-cp312-win_amd64.whl", hash = "sha256:cfd414bce89cc78a7e1d25202e979b3f1af799e416010a20ab2b5ebb3a02425c", size = 8063742 },
    { url = "https://files.pythonhosted.org/packages/60/73/6770ff5e5523d00f3bc584acb6031e29ee5c8adc2336b16cd1d003675fe0/matplotlib-3.10.1-cp313-cp313-macosx_10_13_x86_64.whl", hash = "sha256:c42eee41e1b60fd83ee3292ed83a97a5f2a8239b10c26715d8a6172226988d7b", size = 8176112 },
    { url = "https://files.pythonhosted.org/packages/08/97/b0ca5da0ed54a3f6599c3ab568bdda65269bc27c21a2c97868c1625e4554/matplotlib-3.10.1-cp313-cp313-macosx_11_0_arm64.whl", hash = "sha256:4f0647b17b667ae745c13721602b540f7aadb2a32c5b96e924cd4fea5dcb90f1", size = 8046931 },
    { url = "https://files.pythonhosted.org/packages/df/9a/1acbdc3b165d4ce2dcd2b1a6d4ffb46a7220ceee960c922c3d50d8514067/matplotlib-3.10.1-cp313-cp313-manylinux_2_17_aarch64.manylinux2014_aarch64.whl", hash = "sha256:aa3854b5f9473564ef40a41bc922be978fab217776e9ae1545c9b3a5cf2092a3", size = 8453422 },
    { url = "https://files.pythonhosted.org/packages/51/d0/2bc4368abf766203e548dc7ab57cf7e9c621f1a3c72b516cc7715347b179/matplotlib-3.10.1-cp313-cp313-manylinux_2_17_x86_64.manylinux2014_x86_64.whl", hash = "sha256:7e496c01441be4c7d5f96d4e40f7fca06e20dcb40e44c8daa2e740e1757ad9e6", size = 8596819 },
    { url = "https://files.pythonhosted.org/packages/ab/1b/8b350f8a1746c37ab69dda7d7528d1fc696efb06db6ade9727b7887be16d/matplotlib-3.10.1-cp313-cp313-musllinux_1_2_x86_64.whl", hash = "sha256:5d45d3f5245be5b469843450617dcad9af75ca50568acf59997bed9311131a0b", size = 9402782 },
    { url = "https://files.pythonhosted.org/packages/89/06/f570373d24d93503988ba8d04f213a372fa1ce48381c5eb15da985728498/matplotlib-3.10.1-cp313-cp313-win_amd64.whl", hash = "sha256:8e8e25b1209161d20dfe93037c8a7f7ca796ec9aa326e6e4588d8c4a5dd1e473", size = 8063812 },
    { url = "https://files.pythonhosted.org/packages/fc/e0/8c811a925b5a7ad75135f0e5af46408b78af88bbb02a1df775100ef9bfef/matplotlib-3.10.1-cp313-cp313t-macosx_10_13_x86_64.whl", hash = "sha256:19b06241ad89c3ae9469e07d77efa87041eac65d78df4fcf9cac318028009b01", size = 8214021 },
    { url = "https://files.pythonhosted.org/packages/4a/34/319ec2139f68ba26da9d00fce2ff9f27679fb799a6c8e7358539801fd629/matplotlib-3.10.1-cp313-cp313t-macosx_11_0_arm64.whl", hash = "sha256:01e63101ebb3014e6e9f80d9cf9ee361a8599ddca2c3e166c563628b39305dbb", size = 8090782 },
    { url = "https://files.pythonhosted.org/packages/77/ea/9812124ab9a99df5b2eec1110e9b2edc0b8f77039abf4c56e0a376e84a29/matplotlib-3.10.1-cp313-cp313t-manylinux_2_17_aarch64.manylinux2014_aarch64.whl", hash = "sha256:3f06bad951eea6422ac4e8bdebcf3a70c59ea0a03338c5d2b109f57b64eb3972", size = 8478901 },
    { url = "https://files.pythonhosted.org/packages/c9/db/b05bf463689134789b06dea85828f8ebe506fa1e37593f723b65b86c9582/matplotlib-3.10.1-cp313-cp313t-manylinux_2_17_x86_64.manylinux2014_x86_64.whl", hash = "sha256:a3dfb036f34873b46978f55e240cff7a239f6c4409eac62d8145bad3fc6ba5a3", size = 8613864 },
    { url = "https://files.pythonhosted.org/packages/c2/04/41ccec4409f3023a7576df3b5c025f1a8c8b81fbfe922ecfd837ac36e081/matplotlib-3.10.1-cp313-cp313t-musllinux_1_2_x86_64.whl", hash = "sha256:dc6ab14a7ab3b4d813b88ba957fc05c79493a037f54e246162033591e770de6f", size = 9409487 },
    { url = "https://files.pythonhosted.org/packages/ac/c2/0d5aae823bdcc42cc99327ecdd4d28585e15ccd5218c453b7bcd827f3421/matplotlib-3.10.1-cp313-cp313t-win_amd64.whl", hash = "sha256:bc411ebd5889a78dabbc457b3fa153203e22248bfa6eedc6797be5df0164dbf9", size = 8134832 },
]

[[package]]
name = "matplotlib-inline"
version = "0.1.7"
source = { registry = "https://pypi.org/simple" }
dependencies = [
    { name = "traitlets" },
]
sdist = { url = "https://files.pythonhosted.org/packages/99/5b/a36a337438a14116b16480db471ad061c36c3694df7c2084a0da7ba538b7/matplotlib_inline-0.1.7.tar.gz", hash = "sha256:8423b23ec666be3d16e16b60bdd8ac4e86e840ebd1dd11a30b9f117f2fa0ab90", size = 8159 }
wheels = [
    { url = "https://files.pythonhosted.org/packages/8f/8e/9ad090d3553c280a8060fbf6e24dc1c0c29704ee7d1c372f0c174aa59285/matplotlib_inline-0.1.7-py3-none-any.whl", hash = "sha256:df192d39a4ff8f21b1895d72e6a13f5fcc5099f00fa84384e0ea28c2cc0653ca", size = 9899 },
]

[[package]]
name = "mistune"
version = "3.1.2"
source = { registry = "https://pypi.org/simple" }
sdist = { url = "https://files.pythonhosted.org/packages/80/f7/f6d06304c61c2a73213c0a4815280f70d985429cda26272f490e42119c1a/mistune-3.1.2.tar.gz", hash = "sha256:733bf018ba007e8b5f2d3a9eb624034f6ee26c4ea769a98ec533ee111d504dff", size = 94613 }
wheels = [
    { url = "https://files.pythonhosted.org/packages/12/92/30b4e54c4d7c48c06db61595cffbbf4f19588ea177896f9b78f0fbe021fd/mistune-3.1.2-py3-none-any.whl", hash = "sha256:4b47731332315cdca99e0ded46fc0004001c1299ff773dfb48fbe1fd226de319", size = 53696 },
]

[[package]]
name = "ml-dtypes"
version = "0.5.1"
source = { registry = "https://pypi.org/simple" }
dependencies = [
    { name = "numpy" },
]
sdist = { url = "https://files.pythonhosted.org/packages/32/49/6e67c334872d2c114df3020e579f3718c333198f8312290e09ec0216703a/ml_dtypes-0.5.1.tar.gz", hash = "sha256:ac5b58559bb84a95848ed6984eb8013249f90b6bab62aa5acbad876e256002c9", size = 698772 }
wheels = [
    { url = "https://files.pythonhosted.org/packages/47/56/1bb21218e1e692506c220ffabd456af9733fba7aa1b14f73899979f4cc20/ml_dtypes-0.5.1-cp312-cp312-macosx_10_9_universal2.whl", hash = "sha256:6f462f5eca22fb66d7ff9c4744a3db4463af06c49816c4b6ac89b16bfcdc592e", size = 670372 },
    { url = "https://files.pythonhosted.org/packages/20/95/d8bd96a3b60e00bf31bd78ca4bdd2d6bbaf5acb09b42844432d719d34061/ml_dtypes-0.5.1-cp312-cp312-manylinux_2_17_aarch64.manylinux2014_aarch64.whl", hash = "sha256:6f76232163b5b9c34291b54621ee60417601e2e4802a188a0ea7157cd9b323f4", size = 4635946 },
    { url = "https://files.pythonhosted.org/packages/08/57/5d58fad4124192b1be42f68bd0c0ddaa26e44a730ff8c9337adade2f5632/ml_dtypes-0.5.1-cp312-cp312-manylinux_2_17_x86_64.manylinux2014_x86_64.whl", hash = "sha256:ad4953c5eb9c25a56d11a913c2011d7e580a435ef5145f804d98efa14477d390", size = 4694804 },
    { url = "https://files.pythonhosted.org/packages/38/bc/c4260e4a6c6bf684d0313308de1c860467275221d5e7daf69b3fcddfdd0b/ml_dtypes-0.5.1-cp312-cp312-win_amd64.whl", hash = "sha256:9626d0bca1fb387d5791ca36bacbba298c5ef554747b7ebeafefb4564fc83566", size = 210853 },
    { url = "https://files.pythonhosted.org/packages/0f/92/bb6a3d18e16fddd18ce6d5f480e1919b33338c70e18cba831c6ae59812ee/ml_dtypes-0.5.1-cp313-cp313-macosx_10_13_universal2.whl", hash = "sha256:12651420130ee7cc13059fc56dac6ad300c3af3848b802d475148c9defd27c23", size = 667696 },
    { url = "https://files.pythonhosted.org/packages/6d/29/cfc89d842767e9a51146043b0fa18332c2b38f8831447e6cb1160e3c6102/ml_dtypes-0.5.1-cp313-cp313-manylinux_2_17_aarch64.manylinux2014_aarch64.whl", hash = "sha256:c9945669d3dadf8acb40ec2e57d38c985d8c285ea73af57fc5b09872c516106d", size = 4638365 },
    { url = "https://files.pythonhosted.org/packages/be/26/adc36e3ea09603d9f6d114894e1c1b7b8e8a9ef6d0b031cc270c6624a37c/ml_dtypes-0.5.1-cp313-cp313-manylinux_2_17_x86_64.manylinux2014_x86_64.whl", hash = "sha256:bf9975bda82a99dc935f2ae4c83846d86df8fd6ba179614acac8e686910851da", size = 4702722 },
    { url = "https://files.pythonhosted.org/packages/da/8a/a2b9375c94077e5a488a624a195621407846f504068ce22ccf805c674156/ml_dtypes-0.5.1-cp313-cp313-win_amd64.whl", hash = "sha256:fd918d4e6a4e0c110e2e05be7a7814d10dc1b95872accbf6512b80a109b71ae1", size = 210850 },
    { url = "https://files.pythonhosted.org/packages/52/38/703169100fdde27957f061d4d0ea3e00525775a09acaccf7e655d9609d55/ml_dtypes-0.5.1-cp313-cp313t-macosx_10_13_universal2.whl", hash = "sha256:05f23447a1c20ddf4dc7c2c661aa9ed93fcb2658f1017c204d1e758714dc28a8", size = 693043 },
    { url = "https://files.pythonhosted.org/packages/28/ff/4e234c9c23e0d456f5da5a326c103bf890c746d93351524d987e41f438b3/ml_dtypes-0.5.1-cp313-cp313t-manylinux_2_17_aarch64.manylinux2014_aarch64.whl", hash = "sha256:1b7fbe5571fdf28fd3aaab3ef4aafc847de9ebf263be959958c1ca58ec8eadf5", size = 4903946 },
    { url = "https://files.pythonhosted.org/packages/b7/45/c1a1ccfdd02bc4173ca0f4a2d327683a27df85797b885eb1da1ca325b85c/ml_dtypes-0.5.1-cp313-cp313t-manylinux_2_17_x86_64.manylinux2014_x86_64.whl", hash = "sha256:d13755f8e8445b3870114e5b6240facaa7cb0c3361e54beba3e07fa912a6e12b", size = 5052731 },
]

[[package]]
name = "nbclient"
version = "0.10.2"
source = { registry = "https://pypi.org/simple" }
dependencies = [
    { name = "jupyter-client" },
    { name = "jupyter-core" },
    { name = "nbformat" },
    { name = "traitlets" },
]
sdist = { url = "https://files.pythonhosted.org/packages/87/66/7ffd18d58eae90d5721f9f39212327695b749e23ad44b3881744eaf4d9e8/nbclient-0.10.2.tar.gz", hash = "sha256:90b7fc6b810630db87a6d0c2250b1f0ab4cf4d3c27a299b0cde78a4ed3fd9193", size = 62424 }
wheels = [
    { url = "https://files.pythonhosted.org/packages/34/6d/e7fa07f03a4a7b221d94b4d586edb754a9b0dc3c9e2c93353e9fa4e0d117/nbclient-0.10.2-py3-none-any.whl", hash = "sha256:4ffee11e788b4a27fabeb7955547e4318a5298f34342a4bfd01f2e1faaeadc3d", size = 25434 },
]

[[package]]
name = "nbconvert"
version = "7.16.6"
source = { registry = "https://pypi.org/simple" }
dependencies = [
    { name = "beautifulsoup4" },
    { name = "bleach", extra = ["css"] },
    { name = "defusedxml" },
    { name = "jinja2" },
    { name = "jupyter-core" },
    { name = "jupyterlab-pygments" },
    { name = "markupsafe" },
    { name = "mistune" },
    { name = "nbclient" },
    { name = "nbformat" },
    { name = "packaging" },
    { name = "pandocfilters" },
    { name = "pygments" },
    { name = "traitlets" },
]
sdist = { url = "https://files.pythonhosted.org/packages/a3/59/f28e15fc47ffb73af68a8d9b47367a8630d76e97ae85ad18271b9db96fdf/nbconvert-7.16.6.tar.gz", hash = "sha256:576a7e37c6480da7b8465eefa66c17844243816ce1ccc372633c6b71c3c0f582", size = 857715 }
wheels = [
    { url = "https://files.pythonhosted.org/packages/cc/9a/cd673b2f773a12c992f41309ef81b99da1690426bd2f96957a7ade0d3ed7/nbconvert-7.16.6-py3-none-any.whl", hash = "sha256:1375a7b67e0c2883678c48e506dc320febb57685e5ee67faa51b18a90f3a712b", size = 258525 },
]

[[package]]
name = "nbformat"
version = "5.10.4"
source = { registry = "https://pypi.org/simple" }
dependencies = [
    { name = "fastjsonschema" },
    { name = "jsonschema" },
    { name = "jupyter-core" },
    { name = "traitlets" },
]
sdist = { url = "https://files.pythonhosted.org/packages/6d/fd/91545e604bc3dad7dca9ed03284086039b294c6b3d75c0d2fa45f9e9caf3/nbformat-5.10.4.tar.gz", hash = "sha256:322168b14f937a5d11362988ecac2a4952d3d8e3a2cbeb2319584631226d5b3a", size = 142749 }
wheels = [
    { url = "https://files.pythonhosted.org/packages/a9/82/0340caa499416c78e5d8f5f05947ae4bc3cba53c9f038ab6e9ed964e22f1/nbformat-5.10.4-py3-none-any.whl", hash = "sha256:3b48d6c8fbca4b299bf3982ea7db1af21580e4fec269ad087b9e81588891200b", size = 78454 },
]

[[package]]
name = "nbqa"
version = "1.9.1"
source = { registry = "https://pypi.org/simple" }
dependencies = [
    { name = "autopep8" },
    { name = "ipython" },
    { name = "tokenize-rt" },
    { name = "tomli" },
]
sdist = { url = "https://files.pythonhosted.org/packages/aa/76/62d2609924cf34445148cd6b5de694cf64c179cc416cac93182579620e57/nbqa-1.9.1.tar.gz", hash = "sha256:a1f4bcf587c597302fed295951001fc4e1be4ce0e77e1ab1b25ac2fbe3db0cdd", size = 38348 }
wheels = [
    { url = "https://files.pythonhosted.org/packages/28/88/4789719fbbe166d12d345b3ac66b96105f10001b16e00a9765ba29261a21/nbqa-1.9.1-py3-none-any.whl", hash = "sha256:95552d2f6c2c038136252a805aa78d85018aef922586270c3a074332737282e5", size = 35259 },
]

[[package]]
name = "nest-asyncio"
version = "1.6.0"
source = { registry = "https://pypi.org/simple" }
sdist = { url = "https://files.pythonhosted.org/packages/83/f8/51569ac65d696c8ecbee95938f89d4abf00f47d58d48f6fbabfe8f0baefe/nest_asyncio-1.6.0.tar.gz", hash = "sha256:6f172d5449aca15afd6c646851f4e31e02c598d553a667e38cafa997cfec55fe", size = 7418 }
wheels = [
    { url = "https://files.pythonhosted.org/packages/a0/c4/c2971a3ba4c6103a3d10c4b0f24f461ddc027f0f09763220cf35ca1401b3/nest_asyncio-1.6.0-py3-none-any.whl", hash = "sha256:87af6efd6b5e897c81050477ef65c62e2b2f35d51703cae01aff2905b1852e1c", size = 5195 },
]

[[package]]
name = "nodeenv"
version = "1.9.1"
source = { registry = "https://pypi.org/simple" }
sdist = { url = "https://files.pythonhosted.org/packages/43/16/fc88b08840de0e0a72a2f9d8c6bae36be573e475a6326ae854bcc549fc45/nodeenv-1.9.1.tar.gz", hash = "sha256:6ec12890a2dab7946721edbfbcd91f3319c6ccc9aec47be7c7e6b7011ee6645f", size = 47437 }
wheels = [
    { url = "https://files.pythonhosted.org/packages/d2/1d/1b658dbd2b9fa9c4c9f32accbfc0205d532c8c6194dc0f2a4c0428e7128a/nodeenv-1.9.1-py2.py3-none-any.whl", hash = "sha256:ba11c9782d29c27c70ffbdda2d7415098754709be8a7056d79a737cd901155c9", size = 22314 },
]

[[package]]
name = "notebook"
version = "7.3.2"
source = { registry = "https://pypi.org/simple" }
dependencies = [
    { name = "jupyter-server" },
    { name = "jupyterlab" },
    { name = "jupyterlab-server" },
    { name = "notebook-shim" },
    { name = "tornado" },
]
sdist = { url = "https://files.pythonhosted.org/packages/ea/04/ac488379d5afef43402b3fb4be2857db1a09804fecf98b9b714c741b225b/notebook-7.3.2.tar.gz", hash = "sha256:705e83a1785f45b383bf3ee13cb76680b92d24f56fb0c7d2136fe1d850cd3ca8", size = 12781804 }
wheels = [
    { url = "https://files.pythonhosted.org/packages/22/9b/76e50ee18f183ea5fe1784a9eeaa50f2c71802e4740d6e959592b0993298/notebook-7.3.2-py3-none-any.whl", hash = "sha256:e5f85fc59b69d3618d73cf27544418193ff8e8058d5bf61d315ce4f473556288", size = 13163630 },
]

[[package]]
name = "notebook-shim"
version = "0.2.4"
source = { registry = "https://pypi.org/simple" }
dependencies = [
    { name = "jupyter-server" },
]
sdist = { url = "https://files.pythonhosted.org/packages/54/d2/92fa3243712b9a3e8bafaf60aac366da1cada3639ca767ff4b5b3654ec28/notebook_shim-0.2.4.tar.gz", hash = "sha256:b4b2cfa1b65d98307ca24361f5b30fe785b53c3fd07b7a47e89acb5e6ac638cb", size = 13167 }
wheels = [
    { url = "https://files.pythonhosted.org/packages/f9/33/bd5b9137445ea4b680023eb0469b2bb969d61303dedb2aac6560ff3d14a1/notebook_shim-0.2.4-py3-none-any.whl", hash = "sha256:411a5be4e9dc882a074ccbcae671eda64cceb068767e9a3419096986560e1cef", size = 13307 },
]

[[package]]
name = "numpy"
version = "2.2.3"
source = { registry = "https://pypi.org/simple" }
sdist = { url = "https://files.pythonhosted.org/packages/fb/90/8956572f5c4ae52201fdec7ba2044b2c882832dcec7d5d0922c9e9acf2de/numpy-2.2.3.tar.gz", hash = "sha256:dbdc15f0c81611925f382dfa97b3bd0bc2c1ce19d4fe50482cb0ddc12ba30020", size = 20262700 }
wheels = [
    { url = "https://files.pythonhosted.org/packages/43/ec/43628dcf98466e087812142eec6d1c1a6c6bdfdad30a0aa07b872dc01f6f/numpy-2.2.3-cp312-cp312-macosx_10_13_x86_64.whl", hash = "sha256:12c045f43b1d2915eca6b880a7f4a256f59d62df4f044788c8ba67709412128d", size = 20929458 },
    { url = "https://files.pythonhosted.org/packages/9b/c0/2f4225073e99a5c12350954949ed19b5d4a738f541d33e6f7439e33e98e4/numpy-2.2.3-cp312-cp312-macosx_11_0_arm64.whl", hash = "sha256:87eed225fd415bbae787f93a457af7f5990b92a334e346f72070bf569b9c9c95", size = 14115299 },
    { url = "https://files.pythonhosted.org/packages/ca/fa/d2c5575d9c734a7376cc1592fae50257ec95d061b27ee3dbdb0b3b551eb2/numpy-2.2.3-cp312-cp312-macosx_14_0_arm64.whl", hash = "sha256:712a64103d97c404e87d4d7c47fb0c7ff9acccc625ca2002848e0d53288b90ea", size = 5145723 },
    { url = "https://files.pythonhosted.org/packages/eb/dc/023dad5b268a7895e58e791f28dc1c60eb7b6c06fcbc2af8538ad069d5f3/numpy-2.2.3-cp312-cp312-macosx_14_0_x86_64.whl", hash = "sha256:a5ae282abe60a2db0fd407072aff4599c279bcd6e9a2475500fc35b00a57c532", size = 6678797 },
    { url = "https://files.pythonhosted.org/packages/3f/19/bcd641ccf19ac25abb6fb1dcd7744840c11f9d62519d7057b6ab2096eb60/numpy-2.2.3-cp312-cp312-manylinux_2_17_aarch64.manylinux2014_aarch64.whl", hash = "sha256:5266de33d4c3420973cf9ae3b98b54a2a6d53a559310e3236c4b2b06b9c07d4e", size = 14067362 },
    { url = "https://files.pythonhosted.org/packages/39/04/78d2e7402fb479d893953fb78fa7045f7deb635ec095b6b4f0260223091a/numpy-2.2.3-cp312-cp312-manylinux_2_17_x86_64.manylinux2014_x86_64.whl", hash = "sha256:3b787adbf04b0db1967798dba8da1af07e387908ed1553a0d6e74c084d1ceafe", size = 16116679 },
    { url = "https://files.pythonhosted.org/packages/d0/a1/e90f7aa66512be3150cb9d27f3d9995db330ad1b2046474a13b7040dfd92/numpy-2.2.3-cp312-cp312-musllinux_1_2_aarch64.whl", hash = "sha256:34c1b7e83f94f3b564b35f480f5652a47007dd91f7c839f404d03279cc8dd021", size = 15264272 },
    { url = "https://files.pythonhosted.org/packages/dc/b6/50bd027cca494de4fa1fc7bf1662983d0ba5f256fa0ece2c376b5eb9b3f0/numpy-2.2.3-cp312-cp312-musllinux_1_2_x86_64.whl", hash = "sha256:4d8335b5f1b6e2bce120d55fb17064b0262ff29b459e8493d1785c18ae2553b8", size = 17880549 },
    { url = "https://files.pythonhosted.org/packages/96/30/f7bf4acb5f8db10a96f73896bdeed7a63373137b131ca18bd3dab889db3b/numpy-2.2.3-cp312-cp312-win32.whl", hash = "sha256:4d9828d25fb246bedd31e04c9e75714a4087211ac348cb39c8c5f99dbb6683fe", size = 6293394 },
    { url = "https://files.pythonhosted.org/packages/42/6e/55580a538116d16ae7c9aa17d4edd56e83f42126cb1dfe7a684da7925d2c/numpy-2.2.3-cp312-cp312-win_amd64.whl", hash = "sha256:83807d445817326b4bcdaaaf8e8e9f1753da04341eceec705c001ff342002e5d", size = 12626357 },
    { url = "https://files.pythonhosted.org/packages/0e/8b/88b98ed534d6a03ba8cddb316950fe80842885709b58501233c29dfa24a9/numpy-2.2.3-cp313-cp313-macosx_10_13_x86_64.whl", hash = "sha256:7bfdb06b395385ea9b91bf55c1adf1b297c9fdb531552845ff1d3ea6e40d5aba", size = 20916001 },
    { url = "https://files.pythonhosted.org/packages/d9/b4/def6ec32c725cc5fbd8bdf8af80f616acf075fe752d8a23e895da8c67b70/numpy-2.2.3-cp313-cp313-macosx_11_0_arm64.whl", hash = "sha256:23c9f4edbf4c065fddb10a4f6e8b6a244342d95966a48820c614891e5059bb50", size = 14130721 },
    { url = "https://files.pythonhosted.org/packages/20/60/70af0acc86495b25b672d403e12cb25448d79a2b9658f4fc45e845c397a8/numpy-2.2.3-cp313-cp313-macosx_14_0_arm64.whl", hash = "sha256:a0c03b6be48aaf92525cccf393265e02773be8fd9551a2f9adbe7db1fa2b60f1", size = 5130999 },
    { url = "https://files.pythonhosted.org/packages/2e/69/d96c006fb73c9a47bcb3611417cf178049aae159afae47c48bd66df9c536/numpy-2.2.3-cp313-cp313-macosx_14_0_x86_64.whl", hash = "sha256:2376e317111daa0a6739e50f7ee2a6353f768489102308b0d98fcf4a04f7f3b5", size = 6665299 },
    { url = "https://files.pythonhosted.org/packages/5a/3f/d8a877b6e48103733ac224ffa26b30887dc9944ff95dffdfa6c4ce3d7df3/numpy-2.2.3-cp313-cp313-manylinux_2_17_aarch64.manylinux2014_aarch64.whl", hash = "sha256:8fb62fe3d206d72fe1cfe31c4a1106ad2b136fcc1606093aeab314f02930fdf2", size = 14064096 },
    { url = "https://files.pythonhosted.org/packages/e4/43/619c2c7a0665aafc80efca465ddb1f260287266bdbdce517396f2f145d49/numpy-2.2.3-cp313-cp313-manylinux_2_17_x86_64.manylinux2014_x86_64.whl", hash = "sha256:52659ad2534427dffcc36aac76bebdd02b67e3b7a619ac67543bc9bfe6b7cdb1", size = 16114758 },
    { url = "https://files.pythonhosted.org/packages/d9/79/ee4fe4f60967ccd3897aa71ae14cdee9e3c097e3256975cc9575d393cb42/numpy-2.2.3-cp313-cp313-musllinux_1_2_aarch64.whl", hash = "sha256:1b416af7d0ed3271cad0f0a0d0bee0911ed7eba23e66f8424d9f3dfcdcae1304", size = 15259880 },
    { url = "https://files.pythonhosted.org/packages/fb/c8/8b55cf05db6d85b7a7d414b3d1bd5a740706df00bfa0824a08bf041e52ee/numpy-2.2.3-cp313-cp313-musllinux_1_2_x86_64.whl", hash = "sha256:1402da8e0f435991983d0a9708b779f95a8c98c6b18a171b9f1be09005e64d9d", size = 17876721 },
    { url = "https://files.pythonhosted.org/packages/21/d6/b4c2f0564b7dcc413117b0ffbb818d837e4b29996b9234e38b2025ed24e7/numpy-2.2.3-cp313-cp313-win32.whl", hash = "sha256:136553f123ee2951bfcfbc264acd34a2fc2f29d7cdf610ce7daf672b6fbaa693", size = 6290195 },
    { url = "https://files.pythonhosted.org/packages/97/e7/7d55a86719d0de7a6a597949f3febefb1009435b79ba510ff32f05a8c1d7/numpy-2.2.3-cp313-cp313-win_amd64.whl", hash = "sha256:5b732c8beef1d7bc2d9e476dbba20aaff6167bf205ad9aa8d30913859e82884b", size = 12619013 },
    { url = "https://files.pythonhosted.org/packages/a6/1f/0b863d5528b9048fd486a56e0b97c18bf705e88736c8cea7239012119a54/numpy-2.2.3-cp313-cp313t-macosx_10_13_x86_64.whl", hash = "sha256:435e7a933b9fda8126130b046975a968cc2d833b505475e588339e09f7672890", size = 20944621 },
    { url = "https://files.pythonhosted.org/packages/aa/99/b478c384f7a0a2e0736177aafc97dc9152fc036a3fdb13f5a3ab225f1494/numpy-2.2.3-cp313-cp313t-macosx_11_0_arm64.whl", hash = "sha256:7678556eeb0152cbd1522b684dcd215250885993dd00adb93679ec3c0e6e091c", size = 14142502 },
    { url = "https://files.pythonhosted.org/packages/fb/61/2d9a694a0f9cd0a839501d362de2a18de75e3004576a3008e56bdd60fcdb/numpy-2.2.3-cp313-cp313t-macosx_14_0_arm64.whl", hash = "sha256:2e8da03bd561504d9b20e7a12340870dfc206c64ea59b4cfee9fceb95070ee94", size = 5176293 },
    { url = "https://files.pythonhosted.org/packages/33/35/51e94011b23e753fa33f891f601e5c1c9a3d515448659b06df9d40c0aa6e/numpy-2.2.3-cp313-cp313t-macosx_14_0_x86_64.whl", hash = "sha256:c9aa4496fd0e17e3843399f533d62857cef5900facf93e735ef65aa4bbc90ef0", size = 6691874 },
    { url = "https://files.pythonhosted.org/packages/ff/cf/06e37619aad98a9d03bd8d65b8e3041c3a639be0f5f6b0a0e2da544538d4/numpy-2.2.3-cp313-cp313t-manylinux_2_17_aarch64.manylinux2014_aarch64.whl", hash = "sha256:f4ca91d61a4bf61b0f2228f24bbfa6a9facd5f8af03759fe2a655c50ae2c6610", size = 14036826 },
    { url = "https://files.pythonhosted.org/packages/0c/93/5d7d19955abd4d6099ef4a8ee006f9ce258166c38af259f9e5558a172e3e/numpy-2.2.3-cp313-cp313t-manylinux_2_17_x86_64.manylinux2014_x86_64.whl", hash = "sha256:deaa09cd492e24fd9b15296844c0ad1b3c976da7907e1c1ed3a0ad21dded6f76", size = 16096567 },
    { url = "https://files.pythonhosted.org/packages/af/53/d1c599acf7732d81f46a93621dab6aa8daad914b502a7a115b3f17288ab2/numpy-2.2.3-cp313-cp313t-musllinux_1_2_aarch64.whl", hash = "sha256:246535e2f7496b7ac85deffe932896a3577be7af8fb7eebe7146444680297e9a", size = 15242514 },
    { url = "https://files.pythonhosted.org/packages/53/43/c0f5411c7b3ea90adf341d05ace762dad8cb9819ef26093e27b15dd121ac/numpy-2.2.3-cp313-cp313t-musllinux_1_2_x86_64.whl", hash = "sha256:daf43a3d1ea699402c5a850e5313680ac355b4adc9770cd5cfc2940e7861f1bf", size = 17872920 },
    { url = "https://files.pythonhosted.org/packages/5b/57/6dbdd45ab277aff62021cafa1e15f9644a52f5b5fc840bc7591b4079fb58/numpy-2.2.3-cp313-cp313t-win32.whl", hash = "sha256:cf802eef1f0134afb81fef94020351be4fe1d6681aadf9c5e862af6602af64ef", size = 6346584 },
    { url = "https://files.pythonhosted.org/packages/97/9b/484f7d04b537d0a1202a5ba81c6f53f1846ae6c63c2127f8df869ed31342/numpy-2.2.3-cp313-cp313t-win_amd64.whl", hash = "sha256:aee2512827ceb6d7f517c8b85aa5d3923afe8fc7a57d028cffcd522f1c6fd082", size = 12706784 },
]

[[package]]
name = "nvidia-cublas-cu12"
version = "12.8.3.14"
source = { registry = "https://pypi.org/simple" }
wheels = [
    { url = "https://files.pythonhosted.org/packages/ed/63/684a6f72f52671ea222c12ecde9bdf748a0ba025e2ad3ec374e466c26eb6/nvidia_cublas_cu12-12.8.3.14-py3-none-manylinux_2_27_aarch64.whl", hash = "sha256:93a4e0e386cc7f6e56c822531396de8170ed17068a1e18f987574895044cd8c3", size = 604900717 },
    { url = "https://files.pythonhosted.org/packages/82/df/4b01f10069e23c641f116c62fc31e31e8dc361a153175d81561d15c8143b/nvidia_cublas_cu12-12.8.3.14-py3-none-manylinux_2_27_x86_64.whl", hash = "sha256:3f0e05e7293598cf61933258b73e66a160c27d59c4422670bf0b79348c04be44", size = 609620630 },
    { url = "https://files.pythonhosted.org/packages/6c/54/fbfa3315b936d3358517f7da5f9f2557c279bf210e5261f0cf66cc0f9832/nvidia_cublas_cu12-12.8.3.14-py3-none-win_amd64.whl", hash = "sha256:9ae5eae500aead01fc4bdfc458209df638b1a3551557ce11a78eea9ece602ae9", size = 578387959 },
]

[[package]]
name = "nvidia-cuda-cupti-cu12"
version = "12.8.57"
source = { registry = "https://pypi.org/simple" }
wheels = [
    { url = "https://files.pythonhosted.org/packages/fe/53/458956a65283c55c22ba40a65745bbe9ff20c10b68ea241bc575e20c0465/nvidia_cuda_cupti_cu12-12.8.57-py3-none-manylinux2014_aarch64.manylinux_2_17_aarch64.whl", hash = "sha256:ff154211724fd824e758ce176b66007b558eea19c9a5135fc991827ee147e317", size = 9526469 },
    { url = "https://files.pythonhosted.org/packages/39/6f/3683ecf4e38931971946777d231c2df00dd5c1c4c2c914c42ad8f9f4dca6/nvidia_cuda_cupti_cu12-12.8.57-py3-none-manylinux2014_x86_64.manylinux_2_17_x86_64.whl", hash = "sha256:8e0b2eb847de260739bee4a3f66fac31378f4ff49538ff527a38a01a9a39f950", size = 10237547 },
    { url = "https://files.pythonhosted.org/packages/3f/2a/cabe033045427beb042b70b394ac3fd7cfefe157c965268824011b16af67/nvidia_cuda_cupti_cu12-12.8.57-py3-none-win_amd64.whl", hash = "sha256:bbed719c52a476958a74cfc42f2b95a3fd6b3fd94eb40134acc4601feb4acac3", size = 7002337 },
]

[[package]]
name = "nvidia-cuda-nvcc-cu12"
version = "12.8.61"
source = { registry = "https://pypi.org/simple" }
wheels = [
    { url = "https://files.pythonhosted.org/packages/6d/9a/a3a8ad04049358a8de6f9b802793dcb2a7bee2e9b80a180cb294bee834c3/nvidia_cuda_nvcc_cu12-12.8.61-py3-none-manylinux2010_x86_64.manylinux_2_12_x86_64.whl", hash = "sha256:171f605044ba17bc455d19cad289946c3dbea029a90c60dfa7b88e545bc8e329", size = 40121651 },
    { url = "https://files.pythonhosted.org/packages/82/5a/ebbe914d4c3fd5bbe50277be79ff83b65692926458a9f1067a2e0472a36d/nvidia_cuda_nvcc_cu12-12.8.61-py3-none-manylinux2014_aarch64.manylinux_2_17_aarch64.whl", hash = "sha256:28604ec42aaa09035b0fb7111432e5121bc385580b30c55d2acfb7d644b16548", size = 38001465 },
    { url = "https://files.pythonhosted.org/packages/ea/36/52d63bcbe5a0bf4e5269098c9becae12d30508e5dedbab84a2cd9672b7da/nvidia_cuda_nvcc_cu12-12.8.61-py3-none-win_amd64.whl", hash = "sha256:4524739cfc080e9c9e53032912be8f020058e0a7186746d19acef3b6d916ea0b", size = 33410440 },
]

[[package]]
name = "nvidia-cuda-runtime-cu12"
version = "12.8.57"
source = { registry = "https://pypi.org/simple" }
wheels = [
    { url = "https://files.pythonhosted.org/packages/cd/9d/e77ec4227e70c6006195bdf410370f2d0e5abfa2dc0d1d315cacd57c5c88/nvidia_cuda_runtime_cu12-12.8.57-py3-none-manylinux2014_aarch64.manylinux_2_17_aarch64.whl", hash = "sha256:534ccebd967b6a44292678fa5da4f00666029cb2ed07a79515ea41ef31fe3ec7", size = 965264 },
    { url = "https://files.pythonhosted.org/packages/16/f6/0e1ef31f4753a44084310ba1a7f0abaf977ccd810a604035abb43421c057/nvidia_cuda_runtime_cu12-12.8.57-py3-none-manylinux2014_x86_64.manylinux_2_17_x86_64.whl", hash = "sha256:75342e28567340b7428ce79a5d6bb6ca5ff9d07b69e7ce00d2c7b4dc23eff0be", size = 954762 },
    { url = "https://files.pythonhosted.org/packages/16/ee/52508c74bee2a3de8d59c6fd9af4ca2f216052fa2bc916da3a6a7bb998af/nvidia_cuda_runtime_cu12-12.8.57-py3-none-win_amd64.whl", hash = "sha256:89be637e3ee967323865b85e0f147d75f9a5bd98360befa37481b02dd57af8f5", size = 944309 },
]

[[package]]
name = "nvidia-cudnn-cu12"
version = "9.7.1.26"
source = { registry = "https://pypi.org/simple" }
dependencies = [
    { name = "nvidia-cublas-cu12" },
]
wheels = [
    { url = "https://files.pythonhosted.org/packages/c1/2e/ec5dda717eeb1de3afbbbb611ca556f9d6d057470759c6abd36d72f0063b/nvidia_cudnn_cu12-9.7.1.26-py3-none-manylinux_2_27_aarch64.whl", hash = "sha256:848a61d40ef3b32bd4e1fadb599f0cf04a4b942fbe5fb3be572ad75f9b8c53ef", size = 725862213 },
    { url = "https://files.pythonhosted.org/packages/25/dc/dc825c4b1c83b538e207e34f48f86063c88deaa35d46c651c7c181364ba2/nvidia_cudnn_cu12-9.7.1.26-py3-none-manylinux_2_27_x86_64.whl", hash = "sha256:6d011159a158f3cfc47bf851aea79e31bcff60d530b70ef70474c84cac484d07", size = 726851421 },
    { url = "https://files.pythonhosted.org/packages/d0/ea/636cda41b3865caa0d43c34f558167304acde3d2c5f6c54c00a550e69ecd/nvidia_cudnn_cu12-9.7.1.26-py3-none-win_amd64.whl", hash = "sha256:7b805b9a4cf9f3da7c5f4ea4a9dff7baf62d1a612d6154a7e0d2ea51ed296241", size = 715962100 },
]

[[package]]
name = "nvidia-cufft-cu12"
version = "11.3.3.41"
source = { registry = "https://pypi.org/simple" }
dependencies = [
    { name = "nvidia-nvjitlink-cu12" },
]
wheels = [
    { url = "https://files.pythonhosted.org/packages/72/95/6157cb45a49f5090a470de42353a22a0ed5b13077886dca891b4b0e350fe/nvidia_cufft_cu12-11.3.3.41-py3-none-manylinux2014_aarch64.manylinux_2_17_aarch64.whl", hash = "sha256:68509dcd7e3306e69d0e2d8a6d21c8b25ed62e6df8aac192ce752f17677398b5", size = 193108626 },
    { url = "https://files.pythonhosted.org/packages/ac/26/b53c493c38dccb1f1a42e1a21dc12cba2a77fbe36c652f7726d9ec4aba28/nvidia_cufft_cu12-11.3.3.41-py3-none-manylinux2014_x86_64.manylinux_2_17_x86_64.whl", hash = "sha256:da650080ab79fcdf7a4b06aa1b460e99860646b176a43f6208099bdc17836b6a", size = 193118795 },
    { url = "https://files.pythonhosted.org/packages/32/f3/f6248aa119c2726b1bdd02d472332cae274133bd32ca5fa8822efb0c308c/nvidia_cufft_cu12-11.3.3.41-py3-none-win_amd64.whl", hash = "sha256:f9760612886786601d27a0993bb29ce1f757e6b8b173499d0ecfa850d31b50f8", size = 192216738 },
]

[[package]]
name = "nvidia-cusolver-cu12"
version = "11.7.2.55"
source = { registry = "https://pypi.org/simple" }
dependencies = [
    { name = "nvidia-cublas-cu12" },
    { name = "nvidia-cusparse-cu12" },
    { name = "nvidia-nvjitlink-cu12" },
]
wheels = [
    { url = "https://files.pythonhosted.org/packages/8c/ce/4214a892e804b20bf66d04f04a473006fc2d3dac158160ef85f1bc906639/nvidia_cusolver_cu12-11.7.2.55-py3-none-manylinux_2_27_aarch64.whl", hash = "sha256:0fd9e98246f43c15bee5561147ad235dfdf2d037f5d07c9d41af3f7f72feb7cc", size = 260094827 },
    { url = "https://files.pythonhosted.org/packages/c2/08/953675873a136d96bb12f93b49ba045d1107bc94d2551c52b12fa6c7dec3/nvidia_cusolver_cu12-11.7.2.55-py3-none-manylinux_2_27_x86_64.whl", hash = "sha256:4d1354102f1e922cee9db51920dba9e2559877cf6ff5ad03a00d853adafb191b", size = 260373342 },
    { url = "https://files.pythonhosted.org/packages/c4/f9/e0e6f8b7aecd13e0f9e937d116fb3211329a0a92b9bea9624b1368de307a/nvidia_cusolver_cu12-11.7.2.55-py3-none-win_amd64.whl", hash = "sha256:a5a516c55da5c5aba98420d9bc9bcab18245f21ec87338cc1f930eb18dd411ac", size = 249600787 },
]

[[package]]
name = "nvidia-cusparse-cu12"
version = "12.5.7.53"
source = { registry = "https://pypi.org/simple" }
dependencies = [
    { name = "nvidia-nvjitlink-cu12" },
]
wheels = [
    { url = "https://files.pythonhosted.org/packages/2e/a2/313db0453087f5324a5900380ca2e57e050c8de76f407b5e11383dc762ae/nvidia_cusparse_cu12-12.5.7.53-py3-none-manylinux2014_aarch64.manylinux_2_17_aarch64.whl", hash = "sha256:d869c6146ca80f4305b62e02d924b4aaced936f8173e3cef536a67eed2a91af1", size = 291963692 },
    { url = "https://files.pythonhosted.org/packages/c2/ab/31e8149c66213b846c082a3b41b1365b831f41191f9f40c6ddbc8a7d550e/nvidia_cusparse_cu12-12.5.7.53-py3-none-manylinux2014_x86_64.manylinux_2_17_x86_64.whl", hash = "sha256:3c1b61eb8c85257ea07e9354606b26397612627fdcd327bfd91ccf6155e7c86d", size = 292064180 },
    { url = "https://files.pythonhosted.org/packages/7c/48/64b01653919a3d1d9b5117c156806ab0db8312c7496ff646477a5c1545bf/nvidia_cusparse_cu12-12.5.7.53-py3-none-win_amd64.whl", hash = "sha256:82c201d6781bacf6bb7c654f0446728d0fe596dfdd82ef4a04c204ce3e107441", size = 288767123 },
]

[[package]]
name = "nvidia-nccl-cu12"
version = "2.25.1"
source = { registry = "https://pypi.org/simple" }
wheels = [
    { url = "https://files.pythonhosted.org/packages/4b/28/f62adab24f2d4b2165b22145af56a7598ab535feb6ccd172f76b9106ebaa/nvidia_nccl_cu12-2.25.1-py3-none-manylinux2014_aarch64.manylinux_2_17_aarch64.whl", hash = "sha256:4ab428bc915785cc66e8c57cb34c7a64cf739c46702b8db748b6ad6cc7180cf8", size = 201581984 },
    { url = "https://files.pythonhosted.org/packages/11/0c/8c78b7603f4e685624a3ea944940f1e75f36d71bd6504330511f4a0e1557/nvidia_nccl_cu12-2.25.1-py3-none-manylinux2014_x86_64.manylinux_2_17_x86_64.whl", hash = "sha256:362aed5963fb9ea2ed2f264409baae30143498fd0e5c503aeaa1badd88cdc54a", size = 201352353 },
]

[[package]]
name = "nvidia-nvjitlink-cu12"
version = "12.8.61"
<<<<<<< HEAD
source = { registry = "https://pypi.org/simple" }
wheels = [
    { url = "https://files.pythonhosted.org/packages/03/f8/9d85593582bd99b8d7c65634d2304780aefade049b2b94d96e44084be90b/nvidia_nvjitlink_cu12-12.8.61-py3-none-manylinux2010_x86_64.manylinux_2_12_x86_64.whl", hash = "sha256:45fd79f2ae20bd67e8bc411055939049873bfd8fac70ff13bd4865e0b9bdab17", size = 39243473 },
    { url = "https://files.pythonhosted.org/packages/af/53/698f3758f48c5fcb1112721e40cc6714da3980d3c7e93bae5b29dafa9857/nvidia_nvjitlink_cu12-12.8.61-py3-none-manylinux2014_aarch64.manylinux_2_17_aarch64.whl", hash = "sha256:9b80ecab31085dda3ce3b41d043be0ec739216c3fc633b8abe212d5a30026df0", size = 38374634 },
    { url = "https://files.pythonhosted.org/packages/7f/c6/0d1b2bfeb2ef42c06db0570c4d081e5cde4450b54c09e43165126cfe6ff6/nvidia_nvjitlink_cu12-12.8.61-py3-none-win_amd64.whl", hash = "sha256:1166a964d25fdc0eae497574d38824305195a5283324a21ccb0ce0c802cbf41c", size = 268514099 },
]

[[package]]
name = "opt-einsum"
version = "3.4.0"
source = { registry = "https://pypi.org/simple" }
sdist = { url = "https://files.pythonhosted.org/packages/8c/b9/2ac072041e899a52f20cf9510850ff58295003aa75525e58343591b0cbfb/opt_einsum-3.4.0.tar.gz", hash = "sha256:96ca72f1b886d148241348783498194c577fa30a8faac108586b14f1ba4473ac", size = 63004 }
wheels = [
    { url = "https://files.pythonhosted.org/packages/23/cd/066e86230ae37ed0be70aae89aabf03ca8d9f39c8aea0dec8029455b5540/opt_einsum-3.4.0-py3-none-any.whl", hash = "sha256:69bb92469f86a1565195ece4ac0323943e83477171b91d24c35afe028a90d7cd", size = 71932 },
]

[[package]]
name = "optax"
version = "0.2.4"
source = { registry = "https://pypi.org/simple" }
dependencies = [
    { name = "absl-py" },
    { name = "chex" },
    { name = "etils", extra = ["epy"] },
    { name = "jax" },
    { name = "jaxlib" },
    { name = "numpy" },
]
sdist = { url = "https://files.pythonhosted.org/packages/af/b5/f88a0d851547b2e6b2c7e7e6509ad66236b3e7019f1f095bb03dbaa61fa1/optax-0.2.4.tar.gz", hash = "sha256:4e05d3d5307e6dde4c319187ae36e6cd3a0c035d4ed25e9e992449a304f47336", size = 229717 }
wheels = [
    { url = "https://files.pythonhosted.org/packages/5c/24/28d0bb21600a78e46754947333ec9a297044af884d360092eb8561575fe9/optax-0.2.4-py3-none-any.whl", hash = "sha256:db35c04e50b52596662efb002334de08c2a0a74971e4da33f467e84fac08886a", size = 319212 },
=======
source = { registry = "https://pypi.org/simple" }
wheels = [
    { url = "https://files.pythonhosted.org/packages/03/f8/9d85593582bd99b8d7c65634d2304780aefade049b2b94d96e44084be90b/nvidia_nvjitlink_cu12-12.8.61-py3-none-manylinux2010_x86_64.manylinux_2_12_x86_64.whl", hash = "sha256:45fd79f2ae20bd67e8bc411055939049873bfd8fac70ff13bd4865e0b9bdab17", size = 39243473 },
    { url = "https://files.pythonhosted.org/packages/af/53/698f3758f48c5fcb1112721e40cc6714da3980d3c7e93bae5b29dafa9857/nvidia_nvjitlink_cu12-12.8.61-py3-none-manylinux2014_aarch64.manylinux_2_17_aarch64.whl", hash = "sha256:9b80ecab31085dda3ce3b41d043be0ec739216c3fc633b8abe212d5a30026df0", size = 38374634 },
    { url = "https://files.pythonhosted.org/packages/7f/c6/0d1b2bfeb2ef42c06db0570c4d081e5cde4450b54c09e43165126cfe6ff6/nvidia_nvjitlink_cu12-12.8.61-py3-none-win_amd64.whl", hash = "sha256:1166a964d25fdc0eae497574d38824305195a5283324a21ccb0ce0c802cbf41c", size = 268514099 },
>>>>>>> c862b5bb
]

[[package]]
name = "ordered-set"
version = "4.1.0"
source = { registry = "https://pypi.org/simple" }
sdist = { url = "https://files.pythonhosted.org/packages/4c/ca/bfac8bc689799bcca4157e0e0ced07e70ce125193fc2e166d2e685b7e2fe/ordered-set-4.1.0.tar.gz", hash = "sha256:694a8e44c87657c59292ede72891eb91d34131f6531463aab3009191c77364a8", size = 12826 }
wheels = [
    { url = "https://files.pythonhosted.org/packages/33/55/af02708f230eb77084a299d7b08175cff006dea4f2721074b92cdb0296c0/ordered_set-4.1.0-py3-none-any.whl", hash = "sha256:046e1132c71fcf3330438a539928932caf51ddbc582496833e23de611de14562", size = 7634 },
]

[[package]]
name = "overrides"
version = "7.7.0"
source = { registry = "https://pypi.org/simple" }
sdist = { url = "https://files.pythonhosted.org/packages/36/86/b585f53236dec60aba864e050778b25045f857e17f6e5ea0ae95fe80edd2/overrides-7.7.0.tar.gz", hash = "sha256:55158fa3d93b98cc75299b1e67078ad9003ca27945c76162c1c0766d6f91820a", size = 22812 }
wheels = [
    { url = "https://files.pythonhosted.org/packages/2c/ab/fc8290c6a4c722e5514d80f62b2dc4c4df1a68a41d1364e625c35990fcf3/overrides-7.7.0-py3-none-any.whl", hash = "sha256:c7ed9d062f78b8e4c1a7b70bd8796b35ead4d9f510227ef9c5dc7626c60d7e49", size = 17832 },
]

[[package]]
name = "packaging"
version = "24.2"
source = { registry = "https://pypi.org/simple" }
sdist = { url = "https://files.pythonhosted.org/packages/d0/63/68dbb6eb2de9cb10ee4c9c14a0148804425e13c4fb20d61cce69f53106da/packaging-24.2.tar.gz", hash = "sha256:c228a6dc5e932d346bc5739379109d49e8853dd8223571c7c5b55260edc0b97f", size = 163950 }
wheels = [
    { url = "https://files.pythonhosted.org/packages/88/ef/eb23f262cca3c0c4eb7ab1933c3b1f03d021f2c48f54763065b6f0e321be/packaging-24.2-py3-none-any.whl", hash = "sha256:09abb1bccd265c01f4a3aa3f7a7db064b36514d2cba19a2f694fe6150451a759", size = 65451 },
]

[[package]]
name = "pandas"
version = "2.2.3"
source = { registry = "https://pypi.org/simple" }
dependencies = [
    { name = "numpy" },
    { name = "python-dateutil" },
    { name = "pytz" },
    { name = "tzdata" },
]
sdist = { url = "https://files.pythonhosted.org/packages/9c/d6/9f8431bacc2e19dca897724cd097b1bb224a6ad5433784a44b587c7c13af/pandas-2.2.3.tar.gz", hash = "sha256:4f18ba62b61d7e192368b84517265a99b4d7ee8912f8708660fb4a366cc82667", size = 4399213 }
wheels = [
    { url = "https://files.pythonhosted.org/packages/17/a3/fb2734118db0af37ea7433f57f722c0a56687e14b14690edff0cdb4b7e58/pandas-2.2.3-cp312-cp312-macosx_10_9_x86_64.whl", hash = "sha256:b1d432e8d08679a40e2a6d8b2f9770a5c21793a6f9f47fdd52c5ce1948a5a8a9", size = 12529893 },
    { url = "https://files.pythonhosted.org/packages/e1/0c/ad295fd74bfac85358fd579e271cded3ac969de81f62dd0142c426b9da91/pandas-2.2.3-cp312-cp312-macosx_11_0_arm64.whl", hash = "sha256:a5a1595fe639f5988ba6a8e5bc9649af3baf26df3998a0abe56c02609392e0a4", size = 11363475 },
    { url = "https://files.pythonhosted.org/packages/c6/2a/4bba3f03f7d07207481fed47f5b35f556c7441acddc368ec43d6643c5777/pandas-2.2.3-cp312-cp312-manylinux2014_aarch64.manylinux_2_17_aarch64.whl", hash = "sha256:5de54125a92bb4d1c051c0659e6fcb75256bf799a732a87184e5ea503965bce3", size = 15188645 },
    { url = "https://files.pythonhosted.org/packages/38/f8/d8fddee9ed0d0c0f4a2132c1dfcf0e3e53265055da8df952a53e7eaf178c/pandas-2.2.3-cp312-cp312-manylinux_2_17_x86_64.manylinux2014_x86_64.whl", hash = "sha256:fffb8ae78d8af97f849404f21411c95062db1496aeb3e56f146f0355c9989319", size = 12739445 },
    { url = "https://files.pythonhosted.org/packages/20/e8/45a05d9c39d2cea61ab175dbe6a2de1d05b679e8de2011da4ee190d7e748/pandas-2.2.3-cp312-cp312-musllinux_1_2_aarch64.whl", hash = "sha256:6dfcb5ee8d4d50c06a51c2fffa6cff6272098ad6540aed1a76d15fb9318194d8", size = 16359235 },
    { url = "https://files.pythonhosted.org/packages/1d/99/617d07a6a5e429ff90c90da64d428516605a1ec7d7bea494235e1c3882de/pandas-2.2.3-cp312-cp312-musllinux_1_2_x86_64.whl", hash = "sha256:062309c1b9ea12a50e8ce661145c6aab431b1e99530d3cd60640e255778bd43a", size = 14056756 },
    { url = "https://files.pythonhosted.org/packages/29/d4/1244ab8edf173a10fd601f7e13b9566c1b525c4f365d6bee918e68381889/pandas-2.2.3-cp312-cp312-win_amd64.whl", hash = "sha256:59ef3764d0fe818125a5097d2ae867ca3fa64df032331b7e0917cf5d7bf66b13", size = 11504248 },
    { url = "https://files.pythonhosted.org/packages/64/22/3b8f4e0ed70644e85cfdcd57454686b9057c6c38d2f74fe4b8bc2527214a/pandas-2.2.3-cp313-cp313-macosx_10_13_x86_64.whl", hash = "sha256:f00d1345d84d8c86a63e476bb4955e46458b304b9575dcf71102b5c705320015", size = 12477643 },
    { url = "https://files.pythonhosted.org/packages/e4/93/b3f5d1838500e22c8d793625da672f3eec046b1a99257666c94446969282/pandas-2.2.3-cp313-cp313-macosx_11_0_arm64.whl", hash = "sha256:3508d914817e153ad359d7e069d752cdd736a247c322d932eb89e6bc84217f28", size = 11281573 },
    { url = "https://files.pythonhosted.org/packages/f5/94/6c79b07f0e5aab1dcfa35a75f4817f5c4f677931d4234afcd75f0e6a66ca/pandas-2.2.3-cp313-cp313-manylinux2014_aarch64.manylinux_2_17_aarch64.whl", hash = "sha256:22a9d949bfc9a502d320aa04e5d02feab689d61da4e7764b62c30b991c42c5f0", size = 15196085 },
    { url = "https://files.pythonhosted.org/packages/e8/31/aa8da88ca0eadbabd0a639788a6da13bb2ff6edbbb9f29aa786450a30a91/pandas-2.2.3-cp313-cp313-manylinux_2_17_x86_64.manylinux2014_x86_64.whl", hash = "sha256:f3a255b2c19987fbbe62a9dfd6cff7ff2aa9ccab3fc75218fd4b7530f01efa24", size = 12711809 },
    { url = "https://files.pythonhosted.org/packages/ee/7c/c6dbdb0cb2a4344cacfb8de1c5808ca885b2e4dcfde8008266608f9372af/pandas-2.2.3-cp313-cp313-musllinux_1_2_aarch64.whl", hash = "sha256:800250ecdadb6d9c78eae4990da62743b857b470883fa27f652db8bdde7f6659", size = 16356316 },
    { url = "https://files.pythonhosted.org/packages/57/b7/8b757e7d92023b832869fa8881a992696a0bfe2e26f72c9ae9f255988d42/pandas-2.2.3-cp313-cp313-musllinux_1_2_x86_64.whl", hash = "sha256:6374c452ff3ec675a8f46fd9ab25c4ad0ba590b71cf0656f8b6daa5202bca3fb", size = 14022055 },
    { url = "https://files.pythonhosted.org/packages/3b/bc/4b18e2b8c002572c5a441a64826252ce5da2aa738855747247a971988043/pandas-2.2.3-cp313-cp313-win_amd64.whl", hash = "sha256:61c5ad4043f791b61dd4752191d9f07f0ae412515d59ba8f005832a532f8736d", size = 11481175 },
    { url = "https://files.pythonhosted.org/packages/76/a3/a5d88146815e972d40d19247b2c162e88213ef51c7c25993942c39dbf41d/pandas-2.2.3-cp313-cp313t-macosx_10_13_x86_64.whl", hash = "sha256:3b71f27954685ee685317063bf13c7709a7ba74fc996b84fc6821c59b0f06468", size = 12615650 },
    { url = "https://files.pythonhosted.org/packages/9c/8c/f0fd18f6140ddafc0c24122c8a964e48294acc579d47def376fef12bcb4a/pandas-2.2.3-cp313-cp313t-macosx_11_0_arm64.whl", hash = "sha256:38cf8125c40dae9d5acc10fa66af8ea6fdf760b2714ee482ca691fc66e6fcb18", size = 11290177 },
    { url = "https://files.pythonhosted.org/packages/ed/f9/e995754eab9c0f14c6777401f7eece0943840b7a9fc932221c19d1abee9f/pandas-2.2.3-cp313-cp313t-manylinux2014_aarch64.manylinux_2_17_aarch64.whl", hash = "sha256:ba96630bc17c875161df3818780af30e43be9b166ce51c9a18c1feae342906c2", size = 14651526 },
    { url = "https://files.pythonhosted.org/packages/25/b0/98d6ae2e1abac4f35230aa756005e8654649d305df9a28b16b9ae4353bff/pandas-2.2.3-cp313-cp313t-manylinux_2_17_x86_64.manylinux2014_x86_64.whl", hash = "sha256:1db71525a1538b30142094edb9adc10be3f3e176748cd7acc2240c2f2e5aa3a4", size = 11871013 },
    { url = "https://files.pythonhosted.org/packages/cc/57/0f72a10f9db6a4628744c8e8f0df4e6e21de01212c7c981d31e50ffc8328/pandas-2.2.3-cp313-cp313t-musllinux_1_2_aarch64.whl", hash = "sha256:15c0e1e02e93116177d29ff83e8b1619c93ddc9c49083f237d4312337a61165d", size = 15711620 },
    { url = "https://files.pythonhosted.org/packages/ab/5f/b38085618b950b79d2d9164a711c52b10aefc0ae6833b96f626b7021b2ed/pandas-2.2.3-cp313-cp313t-musllinux_1_2_x86_64.whl", hash = "sha256:ad5b65698ab28ed8d7f18790a0dc58005c7629f227be9ecc1072aa74c0c1d43a", size = 13098436 },
]

[[package]]
name = "pandocfilters"
version = "1.5.1"
source = { registry = "https://pypi.org/simple" }
sdist = { url = "https://files.pythonhosted.org/packages/70/6f/3dd4940bbe001c06a65f88e36bad298bc7a0de5036115639926b0c5c0458/pandocfilters-1.5.1.tar.gz", hash = "sha256:002b4a555ee4ebc03f8b66307e287fa492e4a77b4ea14d3f934328297bb4939e", size = 8454 }
wheels = [
    { url = "https://files.pythonhosted.org/packages/ef/af/4fbc8cab944db5d21b7e2a5b8e9211a03a79852b1157e2c102fcc61ac440/pandocfilters-1.5.1-py2.py3-none-any.whl", hash = "sha256:93be382804a9cdb0a7267585f157e5d1731bbe5545a85b268d6f5fe6232de2bc", size = 8663 },
]

[[package]]
name = "parso"
version = "0.8.4"
source = { registry = "https://pypi.org/simple" }
sdist = { url = "https://files.pythonhosted.org/packages/66/94/68e2e17afaa9169cf6412ab0f28623903be73d1b32e208d9e8e541bb086d/parso-0.8.4.tar.gz", hash = "sha256:eb3a7b58240fb99099a345571deecc0f9540ea5f4dd2fe14c2a99d6b281ab92d", size = 400609 }
wheels = [
    { url = "https://files.pythonhosted.org/packages/c6/ac/dac4a63f978e4dcb3c6d3a78c4d8e0192a113d288502a1216950c41b1027/parso-0.8.4-py2.py3-none-any.whl", hash = "sha256:a418670a20291dacd2dddc80c377c5c3791378ee1e8d12bffc35420643d43f18", size = 103650 },
]

[[package]]
name = "penzai"
version = "0.2.4"
source = { registry = "https://pypi.org/simple" }
dependencies = [
    { name = "absl-py" },
    { name = "jax" },
    { name = "numpy" },
    { name = "ordered-set" },
    { name = "treescope" },
    { name = "typing-extensions" },
]
sdist = { url = "https://files.pythonhosted.org/packages/ff/4b/3cdbb6b95c152c33040e61703ff70bdf989f1942034c24a9db4f90574a90/penzai-0.2.4.tar.gz", hash = "sha256:790462f7b363bdcbb2fe2c6e0e8e4215208afd4d75be2c065bcbb4f3645dc058", size = 912213 }
wheels = [
    { url = "https://files.pythonhosted.org/packages/d9/96/f2f695a4b4659d9540c25c08a61d1f9accc7938c94b7deaf79bba9efeb92/penzai-0.2.4-py3-none-any.whl", hash = "sha256:107b03be3e959bb1aeb0357cd1a7f30aab8264ef64b931157f2873118acdc85a", size = 317839 },
]

[[package]]
name = "pexpect"
version = "4.9.0"
source = { registry = "https://pypi.org/simple" }
dependencies = [
    { name = "ptyprocess" },
]
sdist = { url = "https://files.pythonhosted.org/packages/42/92/cc564bf6381ff43ce1f4d06852fc19a2f11d180f23dc32d9588bee2f149d/pexpect-4.9.0.tar.gz", hash = "sha256:ee7d41123f3c9911050ea2c2dac107568dc43b2d3b0c7557a33212c398ead30f", size = 166450 }
wheels = [
    { url = "https://files.pythonhosted.org/packages/9e/c3/059298687310d527a58bb01f3b1965787ee3b40dce76752eda8b44e9a2c5/pexpect-4.9.0-py2.py3-none-any.whl", hash = "sha256:7236d1e080e4936be2dc3e326cec0af72acf9212a7e1d060210e70a47e253523", size = 63772 },
]

[[package]]
name = "pillow"
version = "11.1.0"
source = { registry = "https://pypi.org/simple" }
sdist = { url = "https://files.pythonhosted.org/packages/f3/af/c097e544e7bd278333db77933e535098c259609c4eb3b85381109602fb5b/pillow-11.1.0.tar.gz", hash = "sha256:368da70808b36d73b4b390a8ffac11069f8a5c85f29eff1f1b01bcf3ef5b2a20", size = 46742715 }
wheels = [
    { url = "https://files.pythonhosted.org/packages/95/20/9ce6ed62c91c073fcaa23d216e68289e19d95fb8188b9fb7a63d36771db8/pillow-11.1.0-cp312-cp312-macosx_10_13_x86_64.whl", hash = "sha256:2062ffb1d36544d42fcaa277b069c88b01bb7298f4efa06731a7fd6cc290b81a", size = 3226818 },
    { url = "https://files.pythonhosted.org/packages/b9/d8/f6004d98579a2596c098d1e30d10b248798cceff82d2b77aa914875bfea1/pillow-11.1.0-cp312-cp312-macosx_11_0_arm64.whl", hash = "sha256:a85b653980faad27e88b141348707ceeef8a1186f75ecc600c395dcac19f385b", size = 3101662 },
    { url = "https://files.pythonhosted.org/packages/08/d9/892e705f90051c7a2574d9f24579c9e100c828700d78a63239676f960b74/pillow-11.1.0-cp312-cp312-manylinux_2_17_aarch64.manylinux2014_aarch64.whl", hash = "sha256:9409c080586d1f683df3f184f20e36fb647f2e0bc3988094d4fd8c9f4eb1b3b3", size = 4329317 },
    { url = "https://files.pythonhosted.org/packages/8c/aa/7f29711f26680eab0bcd3ecdd6d23ed6bce180d82e3f6380fb7ae35fcf3b/pillow-11.1.0-cp312-cp312-manylinux_2_17_x86_64.manylinux2014_x86_64.whl", hash = "sha256:7fdadc077553621911f27ce206ffcbec7d3f8d7b50e0da39f10997e8e2bb7f6a", size = 4412999 },
    { url = "https://files.pythonhosted.org/packages/c8/c4/8f0fe3b9e0f7196f6d0bbb151f9fba323d72a41da068610c4c960b16632a/pillow-11.1.0-cp312-cp312-manylinux_2_28_aarch64.whl", hash = "sha256:93a18841d09bcdd774dcdc308e4537e1f867b3dec059c131fde0327899734aa1", size = 4368819 },
    { url = "https://files.pythonhosted.org/packages/38/0d/84200ed6a871ce386ddc82904bfadc0c6b28b0c0ec78176871a4679e40b3/pillow-11.1.0-cp312-cp312-manylinux_2_28_x86_64.whl", hash = "sha256:9aa9aeddeed452b2f616ff5507459e7bab436916ccb10961c4a382cd3e03f47f", size = 4496081 },
    { url = "https://files.pythonhosted.org/packages/84/9c/9bcd66f714d7e25b64118e3952d52841a4babc6d97b6d28e2261c52045d4/pillow-11.1.0-cp312-cp312-musllinux_1_2_aarch64.whl", hash = "sha256:3cdcdb0b896e981678eee140d882b70092dac83ac1cdf6b3a60e2216a73f2b91", size = 4296513 },
    { url = "https://files.pythonhosted.org/packages/db/61/ada2a226e22da011b45f7104c95ebda1b63dcbb0c378ad0f7c2a710f8fd2/pillow-11.1.0-cp312-cp312-musllinux_1_2_x86_64.whl", hash = "sha256:36ba10b9cb413e7c7dfa3e189aba252deee0602c86c309799da5a74009ac7a1c", size = 4431298 },
    { url = "https://files.pythonhosted.org/packages/e7/c4/fc6e86750523f367923522014b821c11ebc5ad402e659d8c9d09b3c9d70c/pillow-11.1.0-cp312-cp312-win32.whl", hash = "sha256:cfd5cd998c2e36a862d0e27b2df63237e67273f2fc78f47445b14e73a810e7e6", size = 2291630 },
    { url = "https://files.pythonhosted.org/packages/08/5c/2104299949b9d504baf3f4d35f73dbd14ef31bbd1ddc2c1b66a5b7dfda44/pillow-11.1.0-cp312-cp312-win_amd64.whl", hash = "sha256:a697cd8ba0383bba3d2d3ada02b34ed268cb548b369943cd349007730c92bddf", size = 2626369 },
    { url = "https://files.pythonhosted.org/packages/37/f3/9b18362206b244167c958984b57c7f70a0289bfb59a530dd8af5f699b910/pillow-11.1.0-cp312-cp312-win_arm64.whl", hash = "sha256:4dd43a78897793f60766563969442020e90eb7847463eca901e41ba186a7d4a5", size = 2375240 },
    { url = "https://files.pythonhosted.org/packages/b3/31/9ca79cafdce364fd5c980cd3416c20ce1bebd235b470d262f9d24d810184/pillow-11.1.0-cp313-cp313-macosx_10_13_x86_64.whl", hash = "sha256:ae98e14432d458fc3de11a77ccb3ae65ddce70f730e7c76140653048c71bfcbc", size = 3226640 },
    { url = "https://files.pythonhosted.org/packages/ac/0f/ff07ad45a1f172a497aa393b13a9d81a32e1477ef0e869d030e3c1532521/pillow-11.1.0-cp313-cp313-macosx_11_0_arm64.whl", hash = "sha256:cc1331b6d5a6e144aeb5e626f4375f5b7ae9934ba620c0ac6b3e43d5e683a0f0", size = 3101437 },
    { url = "https://files.pythonhosted.org/packages/08/2f/9906fca87a68d29ec4530be1f893149e0cb64a86d1f9f70a7cfcdfe8ae44/pillow-11.1.0-cp313-cp313-manylinux_2_17_aarch64.manylinux2014_aarch64.whl", hash = "sha256:758e9d4ef15d3560214cddbc97b8ef3ef86ce04d62ddac17ad39ba87e89bd3b1", size = 4326605 },
    { url = "https://files.pythonhosted.org/packages/b0/0f/f3547ee15b145bc5c8b336401b2d4c9d9da67da9dcb572d7c0d4103d2c69/pillow-11.1.0-cp313-cp313-manylinux_2_17_x86_64.manylinux2014_x86_64.whl", hash = "sha256:b523466b1a31d0dcef7c5be1f20b942919b62fd6e9a9be199d035509cbefc0ec", size = 4411173 },
    { url = "https://files.pythonhosted.org/packages/b1/df/bf8176aa5db515c5de584c5e00df9bab0713548fd780c82a86cba2c2fedb/pillow-11.1.0-cp313-cp313-manylinux_2_28_aarch64.whl", hash = "sha256:9044b5e4f7083f209c4e35aa5dd54b1dd5b112b108648f5c902ad586d4f945c5", size = 4369145 },
    { url = "https://files.pythonhosted.org/packages/de/7c/7433122d1cfadc740f577cb55526fdc39129a648ac65ce64db2eb7209277/pillow-11.1.0-cp313-cp313-manylinux_2_28_x86_64.whl", hash = "sha256:3764d53e09cdedd91bee65c2527815d315c6b90d7b8b79759cc48d7bf5d4f114", size = 4496340 },
    { url = "https://files.pythonhosted.org/packages/25/46/dd94b93ca6bd555588835f2504bd90c00d5438fe131cf01cfa0c5131a19d/pillow-11.1.0-cp313-cp313-musllinux_1_2_aarch64.whl", hash = "sha256:31eba6bbdd27dde97b0174ddf0297d7a9c3a507a8a1480e1e60ef914fe23d352", size = 4296906 },
    { url = "https://files.pythonhosted.org/packages/a8/28/2f9d32014dfc7753e586db9add35b8a41b7a3b46540e965cb6d6bc607bd2/pillow-11.1.0-cp313-cp313-musllinux_1_2_x86_64.whl", hash = "sha256:b5d658fbd9f0d6eea113aea286b21d3cd4d3fd978157cbf2447a6035916506d3", size = 4431759 },
    { url = "https://files.pythonhosted.org/packages/33/48/19c2cbe7403870fbe8b7737d19eb013f46299cdfe4501573367f6396c775/pillow-11.1.0-cp313-cp313-win32.whl", hash = "sha256:f86d3a7a9af5d826744fabf4afd15b9dfef44fe69a98541f666f66fbb8d3fef9", size = 2291657 },
    { url = "https://files.pythonhosted.org/packages/3b/ad/285c556747d34c399f332ba7c1a595ba245796ef3e22eae190f5364bb62b/pillow-11.1.0-cp313-cp313-win_amd64.whl", hash = "sha256:593c5fd6be85da83656b93ffcccc2312d2d149d251e98588b14fbc288fd8909c", size = 2626304 },
    { url = "https://files.pythonhosted.org/packages/e5/7b/ef35a71163bf36db06e9c8729608f78dedf032fc8313d19bd4be5c2588f3/pillow-11.1.0-cp313-cp313-win_arm64.whl", hash = "sha256:11633d58b6ee5733bde153a8dafd25e505ea3d32e261accd388827ee987baf65", size = 2375117 },
    { url = "https://files.pythonhosted.org/packages/79/30/77f54228401e84d6791354888549b45824ab0ffde659bafa67956303a09f/pillow-11.1.0-cp313-cp313t-macosx_10_13_x86_64.whl", hash = "sha256:70ca5ef3b3b1c4a0812b5c63c57c23b63e53bc38e758b37a951e5bc466449861", size = 3230060 },
    { url = "https://files.pythonhosted.org/packages/ce/b1/56723b74b07dd64c1010fee011951ea9c35a43d8020acd03111f14298225/pillow-11.1.0-cp313-cp313t-macosx_11_0_arm64.whl", hash = "sha256:8000376f139d4d38d6851eb149b321a52bb8893a88dae8ee7d95840431977081", size = 3106192 },
    { url = "https://files.pythonhosted.org/packages/e1/cd/7bf7180e08f80a4dcc6b4c3a0aa9e0b0ae57168562726a05dc8aa8fa66b0/pillow-11.1.0-cp313-cp313t-manylinux_2_17_x86_64.manylinux2014_x86_64.whl", hash = "sha256:9ee85f0696a17dd28fbcfceb59f9510aa71934b483d1f5601d1030c3c8304f3c", size = 4446805 },
    { url = "https://files.pythonhosted.org/packages/97/42/87c856ea30c8ed97e8efbe672b58c8304dee0573f8c7cab62ae9e31db6ae/pillow-11.1.0-cp313-cp313t-manylinux_2_28_x86_64.whl", hash = "sha256:dd0e081319328928531df7a0e63621caf67652c8464303fd102141b785ef9547", size = 4530623 },
    { url = "https://files.pythonhosted.org/packages/ff/41/026879e90c84a88e33fb00cc6bd915ac2743c67e87a18f80270dfe3c2041/pillow-11.1.0-cp313-cp313t-musllinux_1_2_x86_64.whl", hash = "sha256:e63e4e5081de46517099dc30abe418122f54531a6ae2ebc8680bcd7096860eab", size = 4465191 },
    { url = "https://files.pythonhosted.org/packages/e5/fb/a7960e838bc5df57a2ce23183bfd2290d97c33028b96bde332a9057834d3/pillow-11.1.0-cp313-cp313t-win32.whl", hash = "sha256:dda60aa465b861324e65a78c9f5cf0f4bc713e4309f83bc387be158b077963d9", size = 2295494 },
    { url = "https://files.pythonhosted.org/packages/d7/6c/6ec83ee2f6f0fda8d4cf89045c6be4b0373ebfc363ba8538f8c999f63fcd/pillow-11.1.0-cp313-cp313t-win_amd64.whl", hash = "sha256:ad5db5781c774ab9a9b2c4302bbf0c1014960a0a7be63278d13ae6fdf88126fe", size = 2631595 },
    { url = "https://files.pythonhosted.org/packages/cf/6c/41c21c6c8af92b9fea313aa47c75de49e2f9a467964ee33eb0135d47eb64/pillow-11.1.0-cp313-cp313t-win_arm64.whl", hash = "sha256:67cd427c68926108778a9005f2a04adbd5e67c442ed21d95389fe1d595458756", size = 2377651 },
]

[[package]]
name = "platformdirs"
version = "4.3.6"
source = { registry = "https://pypi.org/simple" }
sdist = { url = "https://files.pythonhosted.org/packages/13/fc/128cc9cb8f03208bdbf93d3aa862e16d376844a14f9a0ce5cf4507372de4/platformdirs-4.3.6.tar.gz", hash = "sha256:357fb2acbc885b0419afd3ce3ed34564c13c9b95c89360cd9563f73aa5e2b907", size = 21302 }
wheels = [
    { url = "https://files.pythonhosted.org/packages/3c/a6/bc1012356d8ece4d66dd75c4b9fc6c1f6650ddd5991e421177d9f8f671be/platformdirs-4.3.6-py3-none-any.whl", hash = "sha256:73e575e1408ab8103900836b97580d5307456908a03e92031bab39e4554cc3fb", size = 18439 },
]

[[package]]
name = "pluggy"
version = "1.5.0"
source = { registry = "https://pypi.org/simple" }
sdist = { url = "https://files.pythonhosted.org/packages/96/2d/02d4312c973c6050a18b314a5ad0b3210edb65a906f868e31c111dede4a6/pluggy-1.5.0.tar.gz", hash = "sha256:2cffa88e94fdc978c4c574f15f9e59b7f4201d439195c3715ca9e2486f1d0cf1", size = 67955 }
wheels = [
    { url = "https://files.pythonhosted.org/packages/88/5f/e351af9a41f866ac3f1fac4ca0613908d9a41741cfcf2228f4ad853b697d/pluggy-1.5.0-py3-none-any.whl", hash = "sha256:44e1ad92c8ca002de6377e165f3e0f1be63266ab4d554740532335b9d75ea669", size = 20556 },
]

[[package]]
name = "prometheus-client"
version = "0.21.1"
source = { registry = "https://pypi.org/simple" }
sdist = { url = "https://files.pythonhosted.org/packages/62/14/7d0f567991f3a9af8d1cd4f619040c93b68f09a02b6d0b6ab1b2d1ded5fe/prometheus_client-0.21.1.tar.gz", hash = "sha256:252505a722ac04b0456be05c05f75f45d760c2911ffc45f2a06bcaed9f3ae3fb", size = 78551 }
wheels = [
    { url = "https://files.pythonhosted.org/packages/ff/c2/ab7d37426c179ceb9aeb109a85cda8948bb269b7561a0be870cc656eefe4/prometheus_client-0.21.1-py3-none-any.whl", hash = "sha256:594b45c410d6f4f8888940fe80b5cc2521b305a1fafe1c58609ef715a001f301", size = 54682 },
]

[[package]]
name = "prompt-toolkit"
version = "3.0.50"
source = { registry = "https://pypi.org/simple" }
dependencies = [
    { name = "wcwidth" },
]
sdist = { url = "https://files.pythonhosted.org/packages/a1/e1/bd15cb8ffdcfeeb2bdc215de3c3cffca11408d829e4b8416dcfe71ba8854/prompt_toolkit-3.0.50.tar.gz", hash = "sha256:544748f3860a2623ca5cd6d2795e7a14f3d0e1c3c9728359013f79877fc89bab", size = 429087 }
wheels = [
    { url = "https://files.pythonhosted.org/packages/e4/ea/d836f008d33151c7a1f62caf3d8dd782e4d15f6a43897f64480c2b8de2ad/prompt_toolkit-3.0.50-py3-none-any.whl", hash = "sha256:9b6427eb19e479d98acff65196a307c555eb567989e6d88ebbb1b509d9779198", size = 387816 },
]

[[package]]
name = "psutil"
version = "7.0.0"
source = { registry = "https://pypi.org/simple" }
sdist = { url = "https://files.pythonhosted.org/packages/2a/80/336820c1ad9286a4ded7e845b2eccfcb27851ab8ac6abece774a6ff4d3de/psutil-7.0.0.tar.gz", hash = "sha256:7be9c3eba38beccb6495ea33afd982a44074b78f28c434a1f51cc07fd315c456", size = 497003 }
wheels = [
    { url = "https://files.pythonhosted.org/packages/ed/e6/2d26234410f8b8abdbf891c9da62bee396583f713fb9f3325a4760875d22/psutil-7.0.0-cp36-abi3-macosx_10_9_x86_64.whl", hash = "sha256:101d71dc322e3cffd7cea0650b09b3d08b8e7c4109dd6809fe452dfd00e58b25", size = 238051 },
    { url = "https://files.pythonhosted.org/packages/04/8b/30f930733afe425e3cbfc0e1468a30a18942350c1a8816acfade80c005c4/psutil-7.0.0-cp36-abi3-macosx_11_0_arm64.whl", hash = "sha256:39db632f6bb862eeccf56660871433e111b6ea58f2caea825571951d4b6aa3da", size = 239535 },
    { url = "https://files.pythonhosted.org/packages/2a/ed/d362e84620dd22876b55389248e522338ed1bf134a5edd3b8231d7207f6d/psutil-7.0.0-cp36-abi3-manylinux_2_12_i686.manylinux2010_i686.manylinux_2_17_i686.manylinux2014_i686.whl", hash = "sha256:1fcee592b4c6f146991ca55919ea3d1f8926497a713ed7faaf8225e174581e91", size = 275004 },
    { url = "https://files.pythonhosted.org/packages/bf/b9/b0eb3f3cbcb734d930fdf839431606844a825b23eaf9a6ab371edac8162c/psutil-7.0.0-cp36-abi3-manylinux_2_12_x86_64.manylinux2010_x86_64.manylinux_2_17_x86_64.manylinux2014_x86_64.whl", hash = "sha256:4b1388a4f6875d7e2aff5c4ca1cc16c545ed41dd8bb596cefea80111db353a34", size = 277986 },
    { url = "https://files.pythonhosted.org/packages/eb/a2/709e0fe2f093556c17fbafda93ac032257242cabcc7ff3369e2cb76a97aa/psutil-7.0.0-cp36-abi3-manylinux_2_17_aarch64.manylinux2014_aarch64.whl", hash = "sha256:a5f098451abc2828f7dc6b58d44b532b22f2088f4999a937557b603ce72b1993", size = 279544 },
    { url = "https://files.pythonhosted.org/packages/50/e6/eecf58810b9d12e6427369784efe814a1eec0f492084ce8eb8f4d89d6d61/psutil-7.0.0-cp37-abi3-win32.whl", hash = "sha256:ba3fcef7523064a6c9da440fc4d6bd07da93ac726b5733c29027d7dc95b39d99", size = 241053 },
    { url = "https://files.pythonhosted.org/packages/50/1b/6921afe68c74868b4c9fa424dad3be35b095e16687989ebbb50ce4fceb7c/psutil-7.0.0-cp37-abi3-win_amd64.whl", hash = "sha256:4cf3d4eb1aa9b348dec30105c55cd9b7d4629285735a102beb4441e38db90553", size = 244885 },
]

[[package]]
name = "ptyprocess"
version = "0.7.0"
source = { registry = "https://pypi.org/simple" }
sdist = { url = "https://files.pythonhosted.org/packages/20/e5/16ff212c1e452235a90aeb09066144d0c5a6a8c0834397e03f5224495c4e/ptyprocess-0.7.0.tar.gz", hash = "sha256:5c5d0a3b48ceee0b48485e0c26037c0acd7d29765ca3fbb5cb3831d347423220", size = 70762 }
wheels = [
    { url = "https://files.pythonhosted.org/packages/22/a6/858897256d0deac81a172289110f31629fc4cee19b6f01283303e18c8db3/ptyprocess-0.7.0-py2.py3-none-any.whl", hash = "sha256:4b41f3967fce3af57cc7e94b888626c18bf37a083e3651ca8feeb66d492fef35", size = 13993 },
]

[[package]]
name = "pure-eval"
version = "0.2.3"
source = { registry = "https://pypi.org/simple" }
sdist = { url = "https://files.pythonhosted.org/packages/cd/05/0a34433a064256a578f1783a10da6df098ceaa4a57bbeaa96a6c0352786b/pure_eval-0.2.3.tar.gz", hash = "sha256:5f4e983f40564c576c7c8635ae88db5956bb2229d7e9237d03b3c0b0190eaf42", size = 19752 }
wheels = [
    { url = "https://files.pythonhosted.org/packages/8e/37/efad0257dc6e593a18957422533ff0f87ede7c9c6ea010a2177d738fb82f/pure_eval-0.2.3-py3-none-any.whl", hash = "sha256:1db8e35b67b3d218d818ae653e27f06c3aa420901fa7b081ca98cbedc874e0d0", size = 11842 },
]

[[package]]
name = "pycodestyle"
version = "2.12.1"
source = { registry = "https://pypi.org/simple" }
sdist = { url = "https://files.pythonhosted.org/packages/43/aa/210b2c9aedd8c1cbeea31a50e42050ad56187754b34eb214c46709445801/pycodestyle-2.12.1.tar.gz", hash = "sha256:6838eae08bbce4f6accd5d5572075c63626a15ee3e6f842df996bf62f6d73521", size = 39232 }
wheels = [
    { url = "https://files.pythonhosted.org/packages/3a/d8/a211b3f85e99a0daa2ddec96c949cac6824bd305b040571b82a03dd62636/pycodestyle-2.12.1-py2.py3-none-any.whl", hash = "sha256:46f0fb92069a7c28ab7bb558f05bfc0110dac69a0cd23c61ea0040283a9d78b3", size = 31284 },
]

[[package]]
name = "pycparser"
version = "2.22"
source = { registry = "https://pypi.org/simple" }
sdist = { url = "https://files.pythonhosted.org/packages/1d/b2/31537cf4b1ca988837256c910a668b553fceb8f069bedc4b1c826024b52c/pycparser-2.22.tar.gz", hash = "sha256:491c8be9c040f5390f5bf44a5b07752bd07f56edf992381b05c701439eec10f6", size = 172736 }
wheels = [
    { url = "https://files.pythonhosted.org/packages/13/a3/a812df4e2dd5696d1f351d58b8fe16a405b234ad2886a0dab9183fb78109/pycparser-2.22-py3-none-any.whl", hash = "sha256:c3702b6d3dd8c7abc1afa565d7e63d53a1d0bd86cdc24edd75470f4de499cfcc", size = 117552 },
]

[[package]]
name = "pygments"
version = "2.19.1"
source = { registry = "https://pypi.org/simple" }
sdist = { url = "https://files.pythonhosted.org/packages/7c/2d/c3338d48ea6cc0feb8446d8e6937e1408088a72a39937982cc6111d17f84/pygments-2.19.1.tar.gz", hash = "sha256:61c16d2a8576dc0649d9f39e089b5f02bcd27fba10d8fb4dcc28173f7a45151f", size = 4968581 }
wheels = [
    { url = "https://files.pythonhosted.org/packages/8a/0b/9fcc47d19c48b59121088dd6da2488a49d5f72dacf8262e2790a1d2c7d15/pygments-2.19.1-py3-none-any.whl", hash = "sha256:9ea1544ad55cecf4b8242fab6dd35a93bbce657034b0611ee383099054ab6d8c", size = 1225293 },
]

[[package]]
name = "pyparsing"
version = "3.2.1"
source = { registry = "https://pypi.org/simple" }
sdist = { url = "https://files.pythonhosted.org/packages/8b/1a/3544f4f299a47911c2ab3710f534e52fea62a633c96806995da5d25be4b2/pyparsing-3.2.1.tar.gz", hash = "sha256:61980854fd66de3a90028d679a954d5f2623e83144b5afe5ee86f43d762e5f0a", size = 1067694 }
wheels = [
    { url = "https://files.pythonhosted.org/packages/1c/a7/c8a2d361bf89c0d9577c934ebb7421b25dc84bf3a8e3ac0a40aed9acc547/pyparsing-3.2.1-py3-none-any.whl", hash = "sha256:506ff4f4386c4cec0590ec19e6302d3aedb992fdc02c761e90416f158dacf8e1", size = 107716 },
]

[[package]]
name = "pyright"
version = "1.1.396"
source = { registry = "https://pypi.org/simple" }
dependencies = [
    { name = "nodeenv" },
    { name = "typing-extensions" },
]
sdist = { url = "https://files.pythonhosted.org/packages/bd/73/f20cb1dea1bdc1774e7f860fb69dc0718c7d8dea854a345faec845eb086a/pyright-1.1.396.tar.gz", hash = "sha256:142901f5908f5a0895be3d3befcc18bedcdb8cc1798deecaec86ef7233a29b03", size = 3814400 }
wheels = [
    { url = "https://files.pythonhosted.org/packages/80/be/ecb7cfb42d242b7ee764b52e6ff4782beeec00e3b943a3ec832b281f9da6/pyright-1.1.396-py3-none-any.whl", hash = "sha256:c635e473095b9138c471abccca22b9fedbe63858e0b40d4fc4b67da041891844", size = 5689355 },
]

[[package]]
name = "pytest"
version = "8.3.5"
source = { registry = "https://pypi.org/simple" }
dependencies = [
    { name = "colorama", marker = "sys_platform == 'win32'" },
    { name = "iniconfig" },
    { name = "packaging" },
    { name = "pluggy" },
]
sdist = { url = "https://files.pythonhosted.org/packages/ae/3c/c9d525a414d506893f0cd8a8d0de7706446213181570cdbd766691164e40/pytest-8.3.5.tar.gz", hash = "sha256:f4efe70cc14e511565ac476b57c279e12a855b11f48f212af1080ef2263d3845", size = 1450891 }
wheels = [
    { url = "https://files.pythonhosted.org/packages/30/3d/64ad57c803f1fa1e963a7946b6e0fea4a70df53c1a7fed304586539c2bac/pytest-8.3.5-py3-none-any.whl", hash = "sha256:c69214aa47deac29fad6c2a4f590b9c4a9fdb16a403176fe154b79c0b4d4d820", size = 343634 },
]

[[package]]
name = "pytest-cov"
version = "6.0.0"
source = { registry = "https://pypi.org/simple" }
dependencies = [
    { name = "coverage" },
    { name = "pytest" },
]
sdist = { url = "https://files.pythonhosted.org/packages/be/45/9b538de8cef30e17c7b45ef42f538a94889ed6a16f2387a6c89e73220651/pytest-cov-6.0.0.tar.gz", hash = "sha256:fde0b595ca248bb8e2d76f020b465f3b107c9632e6a1d1705f17834c89dcadc0", size = 66945 }
wheels = [
    { url = "https://files.pythonhosted.org/packages/36/3b/48e79f2cd6a61dbbd4807b4ed46cb564b4fd50a76166b1c4ea5c1d9e2371/pytest_cov-6.0.0-py3-none-any.whl", hash = "sha256:eee6f1b9e61008bd34975a4d5bab25801eb31898b032dd55addc93e96fcaaa35", size = 22949 },
]

[[package]]
<<<<<<< HEAD
=======
name = "python-dateutil"
version = "2.9.0.post0"
source = { registry = "https://pypi.org/simple" }
dependencies = [
    { name = "six" },
]
sdist = { url = "https://files.pythonhosted.org/packages/66/c0/0c8b6ad9f17a802ee498c46e004a0eb49bc148f2fd230864601a86dcf6db/python-dateutil-2.9.0.post0.tar.gz", hash = "sha256:37dd54208da7e1cd875388217d5e00ebd4179249f90fb72437e91a35459a0ad3", size = 342432 }
wheels = [
    { url = "https://files.pythonhosted.org/packages/ec/57/56b9bcc3c9c6a792fcbaf139543cee77261f3651ca9da0c93f5c1221264b/python_dateutil-2.9.0.post0-py2.py3-none-any.whl", hash = "sha256:a8b2bc7bffae282281c8140a97d3aa9c14da0b136dfe83f850eea9a5f7470427", size = 229892 },
]

[[package]]
>>>>>>> c862b5bb
name = "python-json-logger"
version = "3.2.1"
source = { registry = "https://pypi.org/simple" }
sdist = { url = "https://files.pythonhosted.org/packages/e3/c4/358cd13daa1d912ef795010897a483ab2f0b41c9ea1b35235a8b2f7d15a7/python_json_logger-3.2.1.tar.gz", hash = "sha256:8eb0554ea17cb75b05d2848bc14fb02fbdbd9d6972120781b974380bfa162008", size = 16287 }
wheels = [
    { url = "https://files.pythonhosted.org/packages/4b/72/2f30cf26664fcfa0bd8ec5ee62ec90c03bd485e4a294d92aabc76c5203a5/python_json_logger-3.2.1-py3-none-any.whl", hash = "sha256:cdc17047eb5374bd311e748b42f99d71223f3b0e186f4206cc5d52aefe85b090", size = 14924 },
]

[[package]]
name = "pytz"
version = "2025.1"
source = { registry = "https://pypi.org/simple" }
sdist = { url = "https://files.pythonhosted.org/packages/5f/57/df1c9157c8d5a05117e455d66fd7cf6dbc46974f832b1058ed4856785d8a/pytz-2025.1.tar.gz", hash = "sha256:c2db42be2a2518b28e65f9207c4d05e6ff547d1efa4086469ef855e4ab70178e", size = 319617 }
wheels = [
    { url = "https://files.pythonhosted.org/packages/eb/38/ac33370d784287baa1c3d538978b5e2ea064d4c1b93ffbd12826c190dd10/pytz-2025.1-py2.py3-none-any.whl", hash = "sha256:89dd22dca55b46eac6eda23b2d72721bf1bdfef212645d81513ef5d03038de57", size = 507930 },
]

[[package]]
name = "pywin32"
version = "308"
source = { registry = "https://pypi.org/simple" }
wheels = [
    { url = "https://files.pythonhosted.org/packages/00/7c/d00d6bdd96de4344e06c4afbf218bc86b54436a94c01c71a8701f613aa56/pywin32-308-cp312-cp312-win32.whl", hash = "sha256:587f3e19696f4bf96fde9d8a57cec74a57021ad5f204c9e627e15c33ff568897", size = 5939729 },
    { url = "https://files.pythonhosted.org/packages/21/27/0c8811fbc3ca188f93b5354e7c286eb91f80a53afa4e11007ef661afa746/pywin32-308-cp312-cp312-win_amd64.whl", hash = "sha256:00b3e11ef09ede56c6a43c71f2d31857cf7c54b0ab6e78ac659497abd2834f47", size = 6543015 },
    { url = "https://files.pythonhosted.org/packages/9d/0f/d40f8373608caed2255781a3ad9a51d03a594a1248cd632d6a298daca693/pywin32-308-cp312-cp312-win_arm64.whl", hash = "sha256:9b4de86c8d909aed15b7011182c8cab38c8850de36e6afb1f0db22b8959e3091", size = 7976033 },
    { url = "https://files.pythonhosted.org/packages/a9/a4/aa562d8935e3df5e49c161b427a3a2efad2ed4e9cf81c3de636f1fdddfd0/pywin32-308-cp313-cp313-win32.whl", hash = "sha256:1c44539a37a5b7b21d02ab34e6a4d314e0788f1690d65b48e9b0b89f31abbbed", size = 5938579 },
    { url = "https://files.pythonhosted.org/packages/c7/50/b0efb8bb66210da67a53ab95fd7a98826a97ee21f1d22949863e6d588b22/pywin32-308-cp313-cp313-win_amd64.whl", hash = "sha256:fd380990e792eaf6827fcb7e187b2b4b1cede0585e3d0c9e84201ec27b9905e4", size = 6542056 },
    { url = "https://files.pythonhosted.org/packages/26/df/2b63e3e4f2df0224f8aaf6d131f54fe4e8c96400eb9df563e2aae2e1a1f9/pywin32-308-cp313-cp313-win_arm64.whl", hash = "sha256:ef313c46d4c18dfb82a2431e3051ac8f112ccee1a34f29c263c583c568db63cd", size = 7974986 },
]

[[package]]
name = "pywinpty"
version = "2.0.15"
source = { registry = "https://pypi.org/simple" }
sdist = { url = "https://files.pythonhosted.org/packages/2d/7c/917f9c4681bb8d34bfbe0b79d36bbcd902651aeab48790df3d30ba0202fb/pywinpty-2.0.15.tar.gz", hash = "sha256:312cf39153a8736c617d45ce8b6ad6cd2107de121df91c455b10ce6bba7a39b2", size = 29017 }
wheels = [
    { url = "https://files.pythonhosted.org/packages/88/e5/9714def18c3a411809771a3fbcec70bffa764b9675afb00048a620fca604/pywinpty-2.0.15-cp312-cp312-win_amd64.whl", hash = "sha256:83a8f20b430bbc5d8957249f875341a60219a4e971580f2ba694fbfb54a45ebc", size = 1405243 },
    { url = "https://files.pythonhosted.org/packages/fb/16/2ab7b3b7f55f3c6929e5f629e1a68362981e4e5fed592a2ed1cb4b4914a5/pywinpty-2.0.15-cp313-cp313-win_amd64.whl", hash = "sha256:ab5920877dd632c124b4ed17bc6dd6ef3b9f86cd492b963ffdb1a67b85b0f408", size = 1405020 },
    { url = "https://files.pythonhosted.org/packages/7c/16/edef3515dd2030db2795dbfbe392232c7a0f3dc41b98e92b38b42ba497c7/pywinpty-2.0.15-cp313-cp313t-win_amd64.whl", hash = "sha256:a4560ad8c01e537708d2790dbe7da7d986791de805d89dd0d3697ca59e9e4901", size = 1404151 },
]

[[package]]
name = "pyyaml"
version = "6.0.2"
source = { registry = "https://pypi.org/simple" }
sdist = { url = "https://files.pythonhosted.org/packages/54/ed/79a089b6be93607fa5cdaedf301d7dfb23af5f25c398d5ead2525b063e17/pyyaml-6.0.2.tar.gz", hash = "sha256:d584d9ec91ad65861cc08d42e834324ef890a082e591037abe114850ff7bbc3e", size = 130631 }
wheels = [
    { url = "https://files.pythonhosted.org/packages/86/0c/c581167fc46d6d6d7ddcfb8c843a4de25bdd27e4466938109ca68492292c/PyYAML-6.0.2-cp312-cp312-macosx_10_9_x86_64.whl", hash = "sha256:c70c95198c015b85feafc136515252a261a84561b7b1d51e3384e0655ddf25ab", size = 183873 },
    { url = "https://files.pythonhosted.org/packages/a8/0c/38374f5bb272c051e2a69281d71cba6fdb983413e6758b84482905e29a5d/PyYAML-6.0.2-cp312-cp312-macosx_11_0_arm64.whl", hash = "sha256:ce826d6ef20b1bc864f0a68340c8b3287705cae2f8b4b1d932177dcc76721725", size = 173302 },
    { url = "https://files.pythonhosted.org/packages/c3/93/9916574aa8c00aa06bbac729972eb1071d002b8e158bd0e83a3b9a20a1f7/PyYAML-6.0.2-cp312-cp312-manylinux_2_17_aarch64.manylinux2014_aarch64.whl", hash = "sha256:1f71ea527786de97d1a0cc0eacd1defc0985dcf6b3f17bb77dcfc8c34bec4dc5", size = 739154 },
    { url = "https://files.pythonhosted.org/packages/95/0f/b8938f1cbd09739c6da569d172531567dbcc9789e0029aa070856f123984/PyYAML-6.0.2-cp312-cp312-manylinux_2_17_s390x.manylinux2014_s390x.whl", hash = "sha256:9b22676e8097e9e22e36d6b7bda33190d0d400f345f23d4065d48f4ca7ae0425", size = 766223 },
    { url = "https://files.pythonhosted.org/packages/b9/2b/614b4752f2e127db5cc206abc23a8c19678e92b23c3db30fc86ab731d3bd/PyYAML-6.0.2-cp312-cp312-manylinux_2_17_x86_64.manylinux2014_x86_64.whl", hash = "sha256:80bab7bfc629882493af4aa31a4cfa43a4c57c83813253626916b8c7ada83476", size = 767542 },
    { url = "https://files.pythonhosted.org/packages/d4/00/dd137d5bcc7efea1836d6264f049359861cf548469d18da90cd8216cf05f/PyYAML-6.0.2-cp312-cp312-musllinux_1_1_aarch64.whl", hash = "sha256:0833f8694549e586547b576dcfaba4a6b55b9e96098b36cdc7ebefe667dfed48", size = 731164 },
    { url = "https://files.pythonhosted.org/packages/c9/1f/4f998c900485e5c0ef43838363ba4a9723ac0ad73a9dc42068b12aaba4e4/PyYAML-6.0.2-cp312-cp312-musllinux_1_1_x86_64.whl", hash = "sha256:8b9c7197f7cb2738065c481a0461e50ad02f18c78cd75775628afb4d7137fb3b", size = 756611 },
    { url = "https://files.pythonhosted.org/packages/df/d1/f5a275fdb252768b7a11ec63585bc38d0e87c9e05668a139fea92b80634c/PyYAML-6.0.2-cp312-cp312-win32.whl", hash = "sha256:ef6107725bd54b262d6dedcc2af448a266975032bc85ef0172c5f059da6325b4", size = 140591 },
    { url = "https://files.pythonhosted.org/packages/0c/e8/4f648c598b17c3d06e8753d7d13d57542b30d56e6c2dedf9c331ae56312e/PyYAML-6.0.2-cp312-cp312-win_amd64.whl", hash = "sha256:7e7401d0de89a9a855c839bc697c079a4af81cf878373abd7dc625847d25cbd8", size = 156338 },
    { url = "https://files.pythonhosted.org/packages/ef/e3/3af305b830494fa85d95f6d95ef7fa73f2ee1cc8ef5b495c7c3269fb835f/PyYAML-6.0.2-cp313-cp313-macosx_10_13_x86_64.whl", hash = "sha256:efdca5630322a10774e8e98e1af481aad470dd62c3170801852d752aa7a783ba", size = 181309 },
    { url = "https://files.pythonhosted.org/packages/45/9f/3b1c20a0b7a3200524eb0076cc027a970d320bd3a6592873c85c92a08731/PyYAML-6.0.2-cp313-cp313-macosx_11_0_arm64.whl", hash = "sha256:50187695423ffe49e2deacb8cd10510bc361faac997de9efef88badc3bb9e2d1", size = 171679 },
    { url = "https://files.pythonhosted.org/packages/7c/9a/337322f27005c33bcb656c655fa78325b730324c78620e8328ae28b64d0c/PyYAML-6.0.2-cp313-cp313-manylinux_2_17_aarch64.manylinux2014_aarch64.whl", hash = "sha256:0ffe8360bab4910ef1b9e87fb812d8bc0a308b0d0eef8c8f44e0254ab3b07133", size = 733428 },
    { url = "https://files.pythonhosted.org/packages/a3/69/864fbe19e6c18ea3cc196cbe5d392175b4cf3d5d0ac1403ec3f2d237ebb5/PyYAML-6.0.2-cp313-cp313-manylinux_2_17_s390x.manylinux2014_s390x.whl", hash = "sha256:17e311b6c678207928d649faa7cb0d7b4c26a0ba73d41e99c4fff6b6c3276484", size = 763361 },
    { url = "https://files.pythonhosted.org/packages/04/24/b7721e4845c2f162d26f50521b825fb061bc0a5afcf9a386840f23ea19fa/PyYAML-6.0.2-cp313-cp313-manylinux_2_17_x86_64.manylinux2014_x86_64.whl", hash = "sha256:70b189594dbe54f75ab3a1acec5f1e3faa7e8cf2f1e08d9b561cb41b845f69d5", size = 759523 },
    { url = "https://files.pythonhosted.org/packages/2b/b2/e3234f59ba06559c6ff63c4e10baea10e5e7df868092bf9ab40e5b9c56b6/PyYAML-6.0.2-cp313-cp313-musllinux_1_1_aarch64.whl", hash = "sha256:41e4e3953a79407c794916fa277a82531dd93aad34e29c2a514c2c0c5fe971cc", size = 726660 },
    { url = "https://files.pythonhosted.org/packages/fe/0f/25911a9f080464c59fab9027482f822b86bf0608957a5fcc6eaac85aa515/PyYAML-6.0.2-cp313-cp313-musllinux_1_1_x86_64.whl", hash = "sha256:68ccc6023a3400877818152ad9a1033e3db8625d899c72eacb5a668902e4d652", size = 751597 },
    { url = "https://files.pythonhosted.org/packages/14/0d/e2c3b43bbce3cf6bd97c840b46088a3031085179e596d4929729d8d68270/PyYAML-6.0.2-cp313-cp313-win32.whl", hash = "sha256:bc2fa7c6b47d6bc618dd7fb02ef6fdedb1090ec036abab80d4681424b84c1183", size = 140527 },
    { url = "https://files.pythonhosted.org/packages/fa/de/02b54f42487e3d3c6efb3f89428677074ca7bf43aae402517bc7cca949f3/PyYAML-6.0.2-cp313-cp313-win_amd64.whl", hash = "sha256:8388ee1976c416731879ac16da0aff3f63b286ffdd57cdeb95f3f2e085687563", size = 156446 },
]

[[package]]
name = "pyzmq"
version = "26.2.1"
source = { registry = "https://pypi.org/simple" }
dependencies = [
    { name = "cffi", marker = "implementation_name == 'pypy'" },
]
sdist = { url = "https://files.pythonhosted.org/packages/5a/e3/8d0382cb59feb111c252b54e8728257416a38ffcb2243c4e4775a3c990fe/pyzmq-26.2.1.tar.gz", hash = "sha256:17d72a74e5e9ff3829deb72897a175333d3ef5b5413948cae3cf7ebf0b02ecca", size = 278433 }
wheels = [
    { url = "https://files.pythonhosted.org/packages/9c/b9/260a74786f162c7f521f5f891584a51d5a42fd15f5dcaa5c9226b2865fcc/pyzmq-26.2.1-cp312-cp312-macosx_10_15_universal2.whl", hash = "sha256:a6549ecb0041dafa55b5932dcbb6c68293e0bd5980b5b99f5ebb05f9a3b8a8f3", size = 1348495 },
    { url = "https://files.pythonhosted.org/packages/bf/73/8a0757e4b68f5a8ccb90ddadbb76c6a5f880266cdb18be38c99bcdc17aaa/pyzmq-26.2.1-cp312-cp312-macosx_10_9_x86_64.whl", hash = "sha256:0250c94561f388db51fd0213cdccbd0b9ef50fd3c57ce1ac937bf3034d92d72e", size = 945035 },
    { url = "https://files.pythonhosted.org/packages/cf/de/f02ec973cd33155bb772bae33ace774acc7cc71b87b25c4829068bec35de/pyzmq-26.2.1-cp312-cp312-manylinux_2_17_aarch64.manylinux2014_aarch64.whl", hash = "sha256:36ee4297d9e4b34b5dc1dd7ab5d5ea2cbba8511517ef44104d2915a917a56dc8", size = 671213 },
    { url = "https://files.pythonhosted.org/packages/d1/80/8fc583085f85ac91682744efc916888dd9f11f9f75a31aef1b78a5486c6c/pyzmq-26.2.1-cp312-cp312-manylinux_2_17_i686.manylinux2014_i686.whl", hash = "sha256:c2a9cb17fd83b7a3a3009901aca828feaf20aa2451a8a487b035455a86549c09", size = 908750 },
    { url = "https://files.pythonhosted.org/packages/c3/25/0b4824596f261a3cc512ab152448b383047ff5f143a6906a36876415981c/pyzmq-26.2.1-cp312-cp312-manylinux_2_17_x86_64.manylinux2014_x86_64.whl", hash = "sha256:786dd8a81b969c2081b31b17b326d3a499ddd1856e06d6d79ad41011a25148da", size = 865416 },
    { url = "https://files.pythonhosted.org/packages/a1/d1/6fda77a034d02034367b040973fd3861d945a5347e607bd2e98c99f20599/pyzmq-26.2.1-cp312-cp312-manylinux_2_28_x86_64.whl", hash = "sha256:2d88ba221a07fc2c5581565f1d0fe8038c15711ae79b80d9462e080a1ac30435", size = 865922 },
    { url = "https://files.pythonhosted.org/packages/ad/81/48f7fd8a71c427412e739ce576fc1ee14f3dc34527ca9b0076e471676183/pyzmq-26.2.1-cp312-cp312-musllinux_1_1_aarch64.whl", hash = "sha256:1c84c1297ff9f1cd2440da4d57237cb74be21fdfe7d01a10810acba04e79371a", size = 1201526 },
    { url = "https://files.pythonhosted.org/packages/c7/d8/818f15c6ef36b5450e435cbb0d3a51599fc884a5d2b27b46b9c00af68ef1/pyzmq-26.2.1-cp312-cp312-musllinux_1_1_i686.whl", hash = "sha256:46d4ebafc27081a7f73a0f151d0c38d4291656aa134344ec1f3d0199ebfbb6d4", size = 1512808 },
    { url = "https://files.pythonhosted.org/packages/d9/c4/b3edb7d0ae82ad6fb1a8cdb191a4113c427a01e85139906f3b655b07f4f8/pyzmq-26.2.1-cp312-cp312-musllinux_1_1_x86_64.whl", hash = "sha256:91e2bfb8e9a29f709d51b208dd5f441dc98eb412c8fe75c24ea464734ccdb48e", size = 1411836 },
    { url = "https://files.pythonhosted.org/packages/69/1c/151e3d42048f02cc5cd6dfc241d9d36b38375b4dee2e728acb5c353a6d52/pyzmq-26.2.1-cp312-cp312-win32.whl", hash = "sha256:4a98898fdce380c51cc3e38ebc9aa33ae1e078193f4dc641c047f88b8c690c9a", size = 581378 },
    { url = "https://files.pythonhosted.org/packages/b6/b9/d59a7462848aaab7277fddb253ae134a570520115d80afa85e952287e6bc/pyzmq-26.2.1-cp312-cp312-win_amd64.whl", hash = "sha256:a0741edbd0adfe5f30bba6c5223b78c131b5aa4a00a223d631e5ef36e26e6d13", size = 643737 },
    { url = "https://files.pythonhosted.org/packages/55/09/f37e707937cce328944c1d57e5e50ab905011d35252a0745c4f7e5822a76/pyzmq-26.2.1-cp312-cp312-win_arm64.whl", hash = "sha256:e5e33b1491555843ba98d5209439500556ef55b6ab635f3a01148545498355e5", size = 558303 },
    { url = "https://files.pythonhosted.org/packages/4f/2e/fa7a91ce349975971d6aa925b4c7e1a05abaae99b97ade5ace758160c43d/pyzmq-26.2.1-cp313-cp313-macosx_10_13_x86_64.whl", hash = "sha256:099b56ef464bc355b14381f13355542e452619abb4c1e57a534b15a106bf8e23", size = 942331 },
    { url = "https://files.pythonhosted.org/packages/64/2b/1f10b34b6dc7ff4b40f668ea25ba9b8093ce61d874c784b90229b367707b/pyzmq-26.2.1-cp313-cp313-macosx_10_15_universal2.whl", hash = "sha256:651726f37fcbce9f8dd2a6dab0f024807929780621890a4dc0c75432636871be", size = 1345831 },
    { url = "https://files.pythonhosted.org/packages/4c/8d/34884cbd4a8ec050841b5fb58d37af136766a9f95b0b2634c2971deb09da/pyzmq-26.2.1-cp313-cp313-manylinux_2_17_aarch64.manylinux2014_aarch64.whl", hash = "sha256:57dd4d91b38fa4348e237a9388b4423b24ce9c1695bbd4ba5a3eada491e09399", size = 670773 },
    { url = "https://files.pythonhosted.org/packages/0f/f4/d4becfcf9e416ad2564f18a6653f7c6aa917da08df5c3760edb0baa1c863/pyzmq-26.2.1-cp313-cp313-manylinux_2_17_i686.manylinux2014_i686.whl", hash = "sha256:d51a7bfe01a48e1064131f3416a5439872c533d756396be2b39e3977b41430f9", size = 908836 },
    { url = "https://files.pythonhosted.org/packages/07/fa/ab105f1b86b85cb2e821239f1d0900fccd66192a91d97ee04661b5436b4d/pyzmq-26.2.1-cp313-cp313-manylinux_2_17_x86_64.manylinux2014_x86_64.whl", hash = "sha256:c7154d228502e18f30f150b7ce94f0789d6b689f75261b623f0fdc1eec642aab", size = 865369 },
    { url = "https://files.pythonhosted.org/packages/c9/48/15d5f415504572dd4b92b52db5de7a5befc76bb75340ba9f36f71306a66d/pyzmq-26.2.1-cp313-cp313-manylinux_2_28_x86_64.whl", hash = "sha256:f1f31661a80cc46aba381bed475a9135b213ba23ca7ff6797251af31510920ce", size = 865676 },
    { url = "https://files.pythonhosted.org/packages/7e/35/2d91bcc7ccbb56043dd4d2c1763f24a8de5f05e06a134f767a7fb38e149c/pyzmq-26.2.1-cp313-cp313-musllinux_1_1_aarch64.whl", hash = "sha256:290c96f479504439b6129a94cefd67a174b68ace8a8e3f551b2239a64cfa131a", size = 1201457 },
    { url = "https://files.pythonhosted.org/packages/6d/bb/aa7c5119307a5762b8dca6c9db73e3ab4bccf32b15d7c4f376271ff72b2b/pyzmq-26.2.1-cp313-cp313-musllinux_1_1_i686.whl", hash = "sha256:f2c307fbe86e18ab3c885b7e01de942145f539165c3360e2af0f094dd440acd9", size = 1513035 },
    { url = "https://files.pythonhosted.org/packages/4f/4c/527e6650c2fccec7750b783301329c8a8716d59423818afb67282304ce5a/pyzmq-26.2.1-cp313-cp313-musllinux_1_1_x86_64.whl", hash = "sha256:b314268e716487bfb86fcd6f84ebbe3e5bec5fac75fdf42bc7d90fdb33f618ad", size = 1411881 },
    { url = "https://files.pythonhosted.org/packages/89/9f/e4412ea1b3e220acc21777a5edba8885856403d29c6999aaf00a9459eb03/pyzmq-26.2.1-cp313-cp313-win32.whl", hash = "sha256:edb550616f567cd5603b53bb52a5f842c0171b78852e6fc7e392b02c2a1504bb", size = 581354 },
    { url = "https://files.pythonhosted.org/packages/55/cd/f89dd3e9fc2da0d1619a82c4afb600c86b52bc72d7584953d460bc8d5027/pyzmq-26.2.1-cp313-cp313-win_amd64.whl", hash = "sha256:100a826a029c8ef3d77a1d4c97cbd6e867057b5806a7276f2bac1179f893d3bf", size = 643560 },
    { url = "https://files.pythonhosted.org/packages/a7/99/5de4f8912860013f1116f818a0047659bc20d71d1bc1d48f874bdc2d7b9c/pyzmq-26.2.1-cp313-cp313-win_arm64.whl", hash = "sha256:6991ee6c43e0480deb1b45d0c7c2bac124a6540cba7db4c36345e8e092da47ce", size = 558037 },
    { url = "https://files.pythonhosted.org/packages/06/0b/63b6d7a2f07a77dbc9768c6302ae2d7518bed0c6cee515669ca0d8ec743e/pyzmq-26.2.1-cp313-cp313t-macosx_10_13_x86_64.whl", hash = "sha256:25e720dba5b3a3bb2ad0ad5d33440babd1b03438a7a5220511d0c8fa677e102e", size = 938580 },
    { url = "https://files.pythonhosted.org/packages/85/38/e5e2c3ffa23ea5f95f1c904014385a55902a11a67cd43c10edf61a653467/pyzmq-26.2.1-cp313-cp313t-macosx_10_15_universal2.whl", hash = "sha256:9ec6abfb701437142ce9544bd6a236addaf803a32628d2260eb3dbd9a60e2891", size = 1339670 },
    { url = "https://files.pythonhosted.org/packages/d2/87/da5519ed7f8b31e4beee8f57311ec02926822fe23a95120877354cd80144/pyzmq-26.2.1-cp313-cp313t-manylinux_2_17_aarch64.manylinux2014_aarch64.whl", hash = "sha256:2e1eb9d2bfdf5b4e21165b553a81b2c3bd5be06eeddcc4e08e9692156d21f1f6", size = 660983 },
    { url = "https://files.pythonhosted.org/packages/f6/e8/1ca6a2d59562e04d326a026c9e3f791a6f1a276ebde29da478843a566fdb/pyzmq-26.2.1-cp313-cp313t-manylinux_2_17_i686.manylinux2014_i686.whl", hash = "sha256:90dc731d8e3e91bcd456aa7407d2eba7ac6f7860e89f3766baabb521f2c1de4a", size = 896509 },
    { url = "https://files.pythonhosted.org/packages/5c/e5/0b4688f7c74bea7e4f1e920da973fcd7d20175f4f1181cb9b692429c6bb9/pyzmq-26.2.1-cp313-cp313t-manylinux_2_17_x86_64.manylinux2014_x86_64.whl", hash = "sha256:0b6a93d684278ad865fc0b9e89fe33f6ea72d36da0e842143891278ff7fd89c3", size = 853196 },
    { url = "https://files.pythonhosted.org/packages/8f/35/c17241da01195001828319e98517683dad0ac4df6fcba68763d61b630390/pyzmq-26.2.1-cp313-cp313t-manylinux_2_28_x86_64.whl", hash = "sha256:c1bb37849e2294d519117dd99b613c5177934e5c04a5bb05dd573fa42026567e", size = 855133 },
    { url = "https://files.pythonhosted.org/packages/d2/14/268ee49bbecc3f72e225addeac7f0e2bd5808747b78c7bf7f87ed9f9d5a8/pyzmq-26.2.1-cp313-cp313t-musllinux_1_1_aarch64.whl", hash = "sha256:632a09c6d8af17b678d84df442e9c3ad8e4949c109e48a72f805b22506c4afa7", size = 1191612 },
    { url = "https://files.pythonhosted.org/packages/5e/02/6394498620b1b4349b95c534f3ebc3aef95f39afbdced5ed7ee315c49c14/pyzmq-26.2.1-cp313-cp313t-musllinux_1_1_i686.whl", hash = "sha256:fc409c18884eaf9ddde516d53af4f2db64a8bc7d81b1a0c274b8aa4e929958e8", size = 1500824 },
    { url = "https://files.pythonhosted.org/packages/17/fc/b79f0b72891cbb9917698add0fede71dfb64e83fa3481a02ed0e78c34be7/pyzmq-26.2.1-cp313-cp313t-musllinux_1_1_x86_64.whl", hash = "sha256:17f88622b848805d3f6427ce1ad5a2aa3cf61f12a97e684dab2979802024d460", size = 1399943 },
]

[[package]]
name = "referencing"
version = "0.36.2"
source = { registry = "https://pypi.org/simple" }
dependencies = [
    { name = "attrs" },
    { name = "rpds-py" },
    { name = "typing-extensions", marker = "python_full_version < '3.13'" },
]
sdist = { url = "https://files.pythonhosted.org/packages/2f/db/98b5c277be99dd18bfd91dd04e1b759cad18d1a338188c936e92f921c7e2/referencing-0.36.2.tar.gz", hash = "sha256:df2e89862cd09deabbdba16944cc3f10feb6b3e6f18e902f7cc25609a34775aa", size = 74744 }
wheels = [
    { url = "https://files.pythonhosted.org/packages/c1/b1/3baf80dc6d2b7bc27a95a67752d0208e410351e3feb4eb78de5f77454d8d/referencing-0.36.2-py3-none-any.whl", hash = "sha256:e8699adbbf8b5c7de96d8ffa0eb5c158b3beafce084968e2ea8bb08c6794dcd0", size = 26775 },
]

[[package]]
name = "requests"
version = "2.32.3"
source = { registry = "https://pypi.org/simple" }
dependencies = [
    { name = "certifi" },
    { name = "charset-normalizer" },
    { name = "idna" },
    { name = "urllib3" },
]
sdist = { url = "https://files.pythonhosted.org/packages/63/70/2bf7780ad2d390a8d301ad0b550f1581eadbd9a20f896afe06353c2a2913/requests-2.32.3.tar.gz", hash = "sha256:55365417734eb18255590a9ff9eb97e9e1da868d4ccd6402399eaf68af20a760", size = 131218 }
wheels = [
    { url = "https://files.pythonhosted.org/packages/f9/9b/335f9764261e915ed497fcdeb11df5dfd6f7bf257d4a6a2a686d80da4d54/requests-2.32.3-py3-none-any.whl", hash = "sha256:70761cfe03c773ceb22aa2f671b4757976145175cdfca038c02654d061d6dcc6", size = 64928 },
]

[[package]]
name = "rfc3339-validator"
version = "0.1.4"
source = { registry = "https://pypi.org/simple" }
dependencies = [
    { name = "six" },
]
sdist = { url = "https://files.pythonhosted.org/packages/28/ea/a9387748e2d111c3c2b275ba970b735e04e15cdb1eb30693b6b5708c4dbd/rfc3339_validator-0.1.4.tar.gz", hash = "sha256:138a2abdf93304ad60530167e51d2dfb9549521a836871b88d7f4695d0022f6b", size = 5513 }
wheels = [
    { url = "https://files.pythonhosted.org/packages/7b/44/4e421b96b67b2daff264473f7465db72fbdf36a07e05494f50300cc7b0c6/rfc3339_validator-0.1.4-py2.py3-none-any.whl", hash = "sha256:24f6ec1eda14ef823da9e36ec7113124b39c04d50a4d3d3a3c2859577e7791fa", size = 3490 },
]

[[package]]
name = "rfc3986-validator"
version = "0.1.1"
source = { registry = "https://pypi.org/simple" }
sdist = { url = "https://files.pythonhosted.org/packages/da/88/f270de456dd7d11dcc808abfa291ecdd3f45ff44e3b549ffa01b126464d0/rfc3986_validator-0.1.1.tar.gz", hash = "sha256:3d44bde7921b3b9ec3ae4e3adca370438eccebc676456449b145d533b240d055", size = 6760 }
wheels = [
    { url = "https://files.pythonhosted.org/packages/9e/51/17023c0f8f1869d8806b979a2bffa3f861f26a3f1a66b094288323fba52f/rfc3986_validator-0.1.1-py2.py3-none-any.whl", hash = "sha256:2f235c432ef459970b4306369336b9d5dbdda31b510ca1e327636e01f528bfa9", size = 4242 },
]

[[package]]
name = "rpds-py"
version = "0.23.1"
source = { registry = "https://pypi.org/simple" }
sdist = { url = "https://files.pythonhosted.org/packages/0a/79/2ce611b18c4fd83d9e3aecb5cba93e1917c050f556db39842889fa69b79f/rpds_py-0.23.1.tar.gz", hash = "sha256:7f3240dcfa14d198dba24b8b9cb3b108c06b68d45b7babd9eefc1038fdf7e707", size = 26806 }
wheels = [
    { url = "https://files.pythonhosted.org/packages/f3/8c/d17efccb9f5b9137ddea706664aebae694384ae1d5997c0202093e37185a/rpds_py-0.23.1-cp312-cp312-macosx_10_12_x86_64.whl", hash = "sha256:3902df19540e9af4cc0c3ae75974c65d2c156b9257e91f5101a51f99136d834c", size = 364369 },
    { url = "https://files.pythonhosted.org/packages/6e/c0/ab030f696b5c573107115a88d8d73d80f03309e60952b64c584c70c659af/rpds_py-0.23.1-cp312-cp312-macosx_11_0_arm64.whl", hash = "sha256:66f8d2a17e5838dd6fb9be6baaba8e75ae2f5fa6b6b755d597184bfcd3cb0eba", size = 349965 },
    { url = "https://files.pythonhosted.org/packages/b3/55/b40170f5a079c4fb0b6a82b299689e66e744edca3c3375a8b160fb797660/rpds_py-0.23.1-cp312-cp312-manylinux_2_17_aarch64.manylinux2014_aarch64.whl", hash = "sha256:112b8774b0b4ee22368fec42749b94366bd9b536f8f74c3d4175d4395f5cbd31", size = 389064 },
    { url = "https://files.pythonhosted.org/packages/ab/1c/b03a912c59ec7c1e16b26e587b9dfa8ddff3b07851e781e8c46e908a365a/rpds_py-0.23.1-cp312-cp312-manylinux_2_17_armv7l.manylinux2014_armv7l.whl", hash = "sha256:e0df046f2266e8586cf09d00588302a32923eb6386ced0ca5c9deade6af9a149", size = 397741 },
    { url = "https://files.pythonhosted.org/packages/52/6f/151b90792b62fb6f87099bcc9044c626881fdd54e31bf98541f830b15cea/rpds_py-0.23.1-cp312-cp312-manylinux_2_17_ppc64le.manylinux2014_ppc64le.whl", hash = "sha256:0f3288930b947cbebe767f84cf618d2cbe0b13be476e749da0e6a009f986248c", size = 448784 },
    { url = "https://files.pythonhosted.org/packages/71/2a/6de67c0c97ec7857e0e9e5cd7c52405af931b303eb1e5b9eff6c50fd9a2e/rpds_py-0.23.1-cp312-cp312-manylinux_2_17_s390x.manylinux2014_s390x.whl", hash = "sha256:ce473a2351c018b06dd8d30d5da8ab5a0831056cc53b2006e2a8028172c37ce5", size = 440203 },
    { url = "https://files.pythonhosted.org/packages/db/5e/e759cd1c276d98a4b1f464b17a9bf66c65d29f8f85754e27e1467feaa7c3/rpds_py-0.23.1-cp312-cp312-manylinux_2_17_x86_64.manylinux2014_x86_64.whl", hash = "sha256:d550d7e9e7d8676b183b37d65b5cd8de13676a738973d330b59dc8312df9c5dc", size = 391611 },
    { url = "https://files.pythonhosted.org/packages/1c/1e/2900358efcc0d9408c7289769cba4c0974d9db314aa884028ed7f7364f61/rpds_py-0.23.1-cp312-cp312-manylinux_2_5_i686.manylinux1_i686.whl", hash = "sha256:e14f86b871ea74c3fddc9a40e947d6a5d09def5adc2076ee61fb910a9014fb35", size = 423306 },
    { url = "https://files.pythonhosted.org/packages/23/07/6c177e6d059f5d39689352d6c69a926ee4805ffdb6f06203570234d3d8f7/rpds_py-0.23.1-cp312-cp312-musllinux_1_2_aarch64.whl", hash = "sha256:1bf5be5ba34e19be579ae873da515a2836a2166d8d7ee43be6ff909eda42b72b", size = 562323 },
    { url = "https://files.pythonhosted.org/packages/70/e4/f9097fd1c02b516fff9850792161eb9fc20a2fd54762f3c69eae0bdb67cb/rpds_py-0.23.1-cp312-cp312-musllinux_1_2_i686.whl", hash = "sha256:d7031d493c4465dbc8d40bd6cafefef4bd472b17db0ab94c53e7909ee781b9ef", size = 588351 },
    { url = "https://files.pythonhosted.org/packages/87/39/5db3c6f326bfbe4576ae2af6435bd7555867d20ae690c786ff33659f293b/rpds_py-0.23.1-cp312-cp312-musllinux_1_2_x86_64.whl", hash = "sha256:55ff4151cfd4bc635e51cfb1c59ac9f7196b256b12e3a57deb9e5742e65941ad", size = 557252 },
    { url = "https://files.pythonhosted.org/packages/fd/14/2d5ad292f144fa79bafb78d2eb5b8a3a91c358b6065443cb9c49b5d1fedf/rpds_py-0.23.1-cp312-cp312-win32.whl", hash = "sha256:a9d3b728f5a5873d84cba997b9d617c6090ca5721caaa691f3b1a78c60adc057", size = 222181 },
    { url = "https://files.pythonhosted.org/packages/a3/4f/0fce63e0f5cdd658e71e21abd17ac1bc9312741ebb8b3f74eeed2ebdf771/rpds_py-0.23.1-cp312-cp312-win_amd64.whl", hash = "sha256:b03a8d50b137ee758e4c73638b10747b7c39988eb8e6cd11abb7084266455165", size = 237426 },
    { url = "https://files.pythonhosted.org/packages/13/9d/b8b2c0edffb0bed15be17b6d5ab06216f2f47f9ee49259c7e96a3ad4ca42/rpds_py-0.23.1-cp313-cp313-macosx_10_12_x86_64.whl", hash = "sha256:4caafd1a22e5eaa3732acb7672a497123354bef79a9d7ceed43387d25025e935", size = 363672 },
    { url = "https://files.pythonhosted.org/packages/bd/c2/5056fa29e6894144d7ba4c938b9b0445f75836b87d2dd00ed4999dc45a8c/rpds_py-0.23.1-cp313-cp313-macosx_11_0_arm64.whl", hash = "sha256:178f8a60fc24511c0eb756af741c476b87b610dba83270fce1e5a430204566a4", size = 349602 },
    { url = "https://files.pythonhosted.org/packages/b0/bc/33779a1bb0ee32d8d706b173825aab75c628521d23ce72a7c1e6a6852f86/rpds_py-0.23.1-cp313-cp313-manylinux_2_17_aarch64.manylinux2014_aarch64.whl", hash = "sha256:c632419c3870507ca20a37c8f8f5352317aca097639e524ad129f58c125c61c6", size = 388746 },
    { url = "https://files.pythonhosted.org/packages/62/0b/71db3e36b7780a619698ec82a9c87ab44ad7ca7f5480913e8a59ff76f050/rpds_py-0.23.1-cp313-cp313-manylinux_2_17_armv7l.manylinux2014_armv7l.whl", hash = "sha256:698a79d295626ee292d1730bc2ef6e70a3ab135b1d79ada8fde3ed0047b65a10", size = 397076 },
    { url = "https://files.pythonhosted.org/packages/bb/2e/494398f613edf77ba10a916b1ddea2acce42ab0e3b62e2c70ffc0757ce00/rpds_py-0.23.1-cp313-cp313-manylinux_2_17_ppc64le.manylinux2014_ppc64le.whl", hash = "sha256:271fa2184cf28bdded86bb6217c8e08d3a169fe0bbe9be5e8d96e8476b707122", size = 448399 },
    { url = "https://files.pythonhosted.org/packages/dd/53/4bd7f5779b1f463243ee5fdc83da04dd58a08f86e639dbffa7a35f969a84/rpds_py-0.23.1-cp313-cp313-manylinux_2_17_s390x.manylinux2014_s390x.whl", hash = "sha256:b91cceb5add79ee563bd1f70b30896bd63bc5f78a11c1f00a1e931729ca4f1f4", size = 439764 },
    { url = "https://files.pythonhosted.org/packages/f6/55/b3c18c04a460d951bf8e91f2abf46ce5b6426fb69784166a6a25827cb90a/rpds_py-0.23.1-cp313-cp313-manylinux_2_17_x86_64.manylinux2014_x86_64.whl", hash = "sha256:f3a6cb95074777f1ecda2ca4fa7717caa9ee6e534f42b7575a8f0d4cb0c24013", size = 390662 },
    { url = "https://files.pythonhosted.org/packages/2a/65/cc463044a3cbd616029b2aa87a651cdee8288d2fdd7780b2244845e934c1/rpds_py-0.23.1-cp313-cp313-manylinux_2_5_i686.manylinux1_i686.whl", hash = "sha256:50fb62f8d8364978478b12d5f03bf028c6bc2af04082479299139dc26edf4c64", size = 422680 },
    { url = "https://files.pythonhosted.org/packages/fa/8e/1fa52990c7836d72e8d70cd7753f2362c72fbb0a49c1462e8c60e7176d0b/rpds_py-0.23.1-cp313-cp313-musllinux_1_2_aarch64.whl", hash = "sha256:c8f7e90b948dc9dcfff8003f1ea3af08b29c062f681c05fd798e36daa3f7e3e8", size = 561792 },
    { url = "https://files.pythonhosted.org/packages/57/b8/fe3b612979b1a29d0c77f8585903d8b3a292604b26d4b300e228b8ac6360/rpds_py-0.23.1-cp313-cp313-musllinux_1_2_i686.whl", hash = "sha256:5b98b6c953e5c2bda51ab4d5b4f172617d462eebc7f4bfdc7c7e6b423f6da957", size = 588127 },
    { url = "https://files.pythonhosted.org/packages/44/2d/fde474de516bbc4b9b230f43c98e7f8acc5da7fc50ceed8e7af27553d346/rpds_py-0.23.1-cp313-cp313-musllinux_1_2_x86_64.whl", hash = "sha256:2893d778d4671ee627bac4037a075168b2673c57186fb1a57e993465dbd79a93", size = 556981 },
    { url = "https://files.pythonhosted.org/packages/18/57/767deeb27b81370bbab8f74ef6e68d26c4ea99018f3c71a570e506fede85/rpds_py-0.23.1-cp313-cp313-win32.whl", hash = "sha256:2cfa07c346a7ad07019c33fb9a63cf3acb1f5363c33bc73014e20d9fe8b01cdd", size = 221936 },
    { url = "https://files.pythonhosted.org/packages/7d/6c/3474cfdd3cafe243f97ab8474ea8949236eb2a1a341ca55e75ce00cd03da/rpds_py-0.23.1-cp313-cp313-win_amd64.whl", hash = "sha256:3aaf141d39f45322e44fc2c742e4b8b4098ead5317e5f884770c8df0c332da70", size = 237145 },
    { url = "https://files.pythonhosted.org/packages/ec/77/e985064c624230f61efa0423759bb066da56ebe40c654f8b5ba225bd5d63/rpds_py-0.23.1-cp313-cp313t-macosx_10_12_x86_64.whl", hash = "sha256:759462b2d0aa5a04be5b3e37fb8183615f47014ae6b116e17036b131985cb731", size = 359623 },
    { url = "https://files.pythonhosted.org/packages/62/d9/a33dcbf62b29e40559e012d525bae7d516757cf042cc9234bd34ca4b6aeb/rpds_py-0.23.1-cp313-cp313t-macosx_11_0_arm64.whl", hash = "sha256:3e9212f52074fc9d72cf242a84063787ab8e21e0950d4d6709886fb62bcb91d5", size = 345900 },
    { url = "https://files.pythonhosted.org/packages/92/eb/f81a4be6397861adb2cb868bb6a28a33292c2dcac567d1dc575226055e55/rpds_py-0.23.1-cp313-cp313t-manylinux_2_17_aarch64.manylinux2014_aarch64.whl", hash = "sha256:9e9f3a3ac919406bc0414bbbd76c6af99253c507150191ea79fab42fdb35982a", size = 386426 },
    { url = "https://files.pythonhosted.org/packages/09/47/1f810c9b5e83be005341201b5389f1d240dfa440346ea7189f9b3fd6961d/rpds_py-0.23.1-cp313-cp313t-manylinux_2_17_armv7l.manylinux2014_armv7l.whl", hash = "sha256:c04ca91dda8a61584165825907f5c967ca09e9c65fe8966ee753a3f2b019fe1e", size = 392314 },
    { url = "https://files.pythonhosted.org/packages/83/bd/bc95831432fd6c46ed8001f01af26de0763a059d6d7e6d69e3c5bf02917a/rpds_py-0.23.1-cp313-cp313t-manylinux_2_17_ppc64le.manylinux2014_ppc64le.whl", hash = "sha256:4ab923167cfd945abb9b51a407407cf19f5bee35001221f2911dc85ffd35ff4f", size = 447706 },
    { url = "https://files.pythonhosted.org/packages/19/3e/567c04c226b1802dc6dc82cad3d53e1fa0a773258571c74ac5d8fbde97ed/rpds_py-0.23.1-cp313-cp313t-manylinux_2_17_s390x.manylinux2014_s390x.whl", hash = "sha256:ed6f011bedca8585787e5082cce081bac3d30f54520097b2411351b3574e1219", size = 437060 },
    { url = "https://files.pythonhosted.org/packages/fe/77/a77d2c6afe27ae7d0d55fc32f6841502648070dc8d549fcc1e6d47ff8975/rpds_py-0.23.1-cp313-cp313t-manylinux_2_17_x86_64.manylinux2014_x86_64.whl", hash = "sha256:6959bb9928c5c999aba4a3f5a6799d571ddc2c59ff49917ecf55be2bbb4e3722", size = 389347 },
    { url = "https://files.pythonhosted.org/packages/3f/47/6b256ff20a74cfebeac790ab05586e0ac91f88e331125d4740a6c86fc26f/rpds_py-0.23.1-cp313-cp313t-manylinux_2_5_i686.manylinux1_i686.whl", hash = "sha256:1ed7de3c86721b4e83ac440751329ec6a1102229aa18163f84c75b06b525ad7e", size = 415554 },
    { url = "https://files.pythonhosted.org/packages/fc/29/d4572469a245bc9fc81e35166dca19fc5298d5c43e1a6dd64bf145045193/rpds_py-0.23.1-cp313-cp313t-musllinux_1_2_aarch64.whl", hash = "sha256:5fb89edee2fa237584e532fbf78f0ddd1e49a47c7c8cfa153ab4849dc72a35e6", size = 557418 },
    { url = "https://files.pythonhosted.org/packages/9c/0a/68cf7228895b1a3f6f39f51b15830e62456795e61193d2c8b87fd48c60db/rpds_py-0.23.1-cp313-cp313t-musllinux_1_2_i686.whl", hash = "sha256:7e5413d2e2d86025e73f05510ad23dad5950ab8417b7fc6beaad99be8077138b", size = 583033 },
    { url = "https://files.pythonhosted.org/packages/14/18/017ab41dcd6649ad5db7d00155b4c212b31ab05bd857d5ba73a1617984eb/rpds_py-0.23.1-cp313-cp313t-musllinux_1_2_x86_64.whl", hash = "sha256:d31ed4987d72aabdf521eddfb6a72988703c091cfc0064330b9e5f8d6a042ff5", size = 554880 },
    { url = "https://files.pythonhosted.org/packages/2e/dd/17de89431268da8819d8d51ce67beac28d9b22fccf437bc5d6d2bcd1acdb/rpds_py-0.23.1-cp313-cp313t-win32.whl", hash = "sha256:f3429fb8e15b20961efca8c8b21432623d85db2228cc73fe22756c6637aa39e7", size = 219743 },
    { url = "https://files.pythonhosted.org/packages/68/15/6d22d07e063ce5e9bfbd96db9ec2fbb4693591b4503e3a76996639474d02/rpds_py-0.23.1-cp313-cp313t-win_amd64.whl", hash = "sha256:d6f6512a90bd5cd9030a6237f5346f046c6f0e40af98657568fa45695d4de59d", size = 235415 },
]

[[package]]
name = "ruff"
version = "0.9.9"
source = { registry = "https://pypi.org/simple" }
sdist = { url = "https://files.pythonhosted.org/packages/6f/c3/418441a8170e8d53d05c0b9dad69760dbc7b8a12c10dbe6db1e1205d2377/ruff-0.9.9.tar.gz", hash = "sha256:0062ed13f22173e85f8f7056f9a24016e692efeea8704d1a5e8011b8aa850933", size = 3717448 }
wheels = [
    { url = "https://files.pythonhosted.org/packages/bc/c3/2c4afa9ba467555d074b146d9aed0633a56ccdb900839fb008295d037b89/ruff-0.9.9-py3-none-linux_armv6l.whl", hash = "sha256:628abb5ea10345e53dff55b167595a159d3e174d6720bf19761f5e467e68d367", size = 10027252 },
    { url = "https://files.pythonhosted.org/packages/33/d1/439e58487cf9eac26378332e25e7d5ade4b800ce1eec7dc2cfc9b0d7ca96/ruff-0.9.9-py3-none-macosx_10_12_x86_64.whl", hash = "sha256:b6cd1428e834b35d7493354723543b28cc11dc14d1ce19b685f6e68e07c05ec7", size = 10840721 },
    { url = "https://files.pythonhosted.org/packages/50/44/fead822c38281ba0122f1b76b460488a175a9bd48b130650a6fb6dbcbcf9/ruff-0.9.9-py3-none-macosx_11_0_arm64.whl", hash = "sha256:5ee162652869120ad260670706f3cd36cd3f32b0c651f02b6da142652c54941d", size = 10161439 },
    { url = "https://files.pythonhosted.org/packages/11/ae/d404a2ab8e61ddf6342e09cc6b7f7846cce6b243e45c2007dbe0ca928a5d/ruff-0.9.9-py3-none-manylinux_2_17_aarch64.manylinux2014_aarch64.whl", hash = "sha256:3aa0f6b75082c9be1ec5a1db78c6d4b02e2375c3068438241dc19c7c306cc61a", size = 10336264 },
    { url = "https://files.pythonhosted.org/packages/6a/4e/7c268aa7d84cd709fb6f046b8972313142cffb40dfff1d2515c5e6288d54/ruff-0.9.9-py3-none-manylinux_2_17_armv7l.manylinux2014_armv7l.whl", hash = "sha256:584cc66e89fb5f80f84b05133dd677a17cdd86901d6479712c96597a3f28e7fe", size = 9908774 },
    { url = "https://files.pythonhosted.org/packages/cc/26/c618a878367ef1b76270fd027ca93692657d3f6122b84ba48911ef5f2edc/ruff-0.9.9-py3-none-manylinux_2_17_i686.manylinux2014_i686.whl", hash = "sha256:abf3369325761a35aba75cd5c55ba1b5eb17d772f12ab168fbfac54be85cf18c", size = 11428127 },
    { url = "https://files.pythonhosted.org/packages/d7/9a/c5588a93d9bfed29f565baf193fe802fa676a0c837938137ea6cf0576d8c/ruff-0.9.9-py3-none-manylinux_2_17_ppc64.manylinux2014_ppc64.whl", hash = "sha256:3403a53a32a90ce929aa2f758542aca9234befa133e29f4933dcef28a24317be", size = 12133187 },
    { url = "https://files.pythonhosted.org/packages/3e/ff/e7980a7704a60905ed7e156a8d73f604c846d9bd87deda9cabfa6cba073a/ruff-0.9.9-py3-none-manylinux_2_17_ppc64le.manylinux2014_ppc64le.whl", hash = "sha256:18454e7fa4e4d72cffe28a37cf6a73cb2594f81ec9f4eca31a0aaa9ccdfb1590", size = 11602937 },
    { url = "https://files.pythonhosted.org/packages/24/78/3690444ad9e3cab5c11abe56554c35f005b51d1d118b429765249095269f/ruff-0.9.9-py3-none-manylinux_2_17_s390x.manylinux2014_s390x.whl", hash = "sha256:0fadfe2c88724c9617339f62319ed40dcdadadf2888d5afb88bf3adee7b35bfb", size = 13771698 },
    { url = "https://files.pythonhosted.org/packages/6e/bf/e477c2faf86abe3988e0b5fd22a7f3520e820b2ee335131aca2e16120038/ruff-0.9.9-py3-none-manylinux_2_17_x86_64.manylinux2014_x86_64.whl", hash = "sha256:6df104d08c442a1aabcfd254279b8cc1e2cbf41a605aa3e26610ba1ec4acf0b0", size = 11249026 },
    { url = "https://files.pythonhosted.org/packages/f7/82/cdaffd59e5a8cb5b14c408c73d7a555a577cf6645faaf83e52fe99521715/ruff-0.9.9-py3-none-musllinux_1_2_aarch64.whl", hash = "sha256:d7c62939daf5b2a15af48abbd23bea1efdd38c312d6e7c4cedf5a24e03207e17", size = 10220432 },
    { url = "https://files.pythonhosted.org/packages/fe/a4/2507d0026225efa5d4412b6e294dfe54725a78652a5c7e29e6bd0fc492f3/ruff-0.9.9-py3-none-musllinux_1_2_armv7l.whl", hash = "sha256:9494ba82a37a4b81b6a798076e4a3251c13243fc37967e998efe4cce58c8a8d1", size = 9874602 },
    { url = "https://files.pythonhosted.org/packages/d5/be/f3aab1813846b476c4bcffe052d232244979c3cd99d751c17afb530ca8e4/ruff-0.9.9-py3-none-musllinux_1_2_i686.whl", hash = "sha256:4efd7a96ed6d36ef011ae798bf794c5501a514be369296c672dab7921087fa57", size = 10851212 },
    { url = "https://files.pythonhosted.org/packages/8b/45/8e5fd559bea0d2f57c4e12bf197a2fade2fac465aa518284f157dfbca92b/ruff-0.9.9-py3-none-musllinux_1_2_x86_64.whl", hash = "sha256:ab90a7944c5a1296f3ecb08d1cbf8c2da34c7e68114b1271a431a3ad30cb660e", size = 11327490 },
    { url = "https://files.pythonhosted.org/packages/42/55/e6c90f13880aeef327746052907e7e930681f26a164fe130ddac28b08269/ruff-0.9.9-py3-none-win32.whl", hash = "sha256:6b4c376d929c25ecd6d87e182a230fa4377b8e5125a4ff52d506ee8c087153c1", size = 10227912 },
    { url = "https://files.pythonhosted.org/packages/35/b2/da925693cb82a1208aa34966c0f36cb222baca94e729dd22a587bc22d0f3/ruff-0.9.9-py3-none-win_amd64.whl", hash = "sha256:837982ea24091d4c1700ddb2f63b7070e5baec508e43b01de013dc7eff974ff1", size = 11355632 },
    { url = "https://files.pythonhosted.org/packages/31/d8/de873d1c1b020d668d8ec9855d390764cb90cf8f6486c0983da52be8b7b7/ruff-0.9.9-py3-none-win_arm64.whl", hash = "sha256:3ac78f127517209fe6d96ab00f3ba97cafe38718b23b1db3e96d8b2d39e37ddf", size = 10435860 },
]

[[package]]
name = "scipy"
version = "1.15.2"
source = { registry = "https://pypi.org/simple" }
dependencies = [
    { name = "numpy" },
]
sdist = { url = "https://files.pythonhosted.org/packages/b7/b9/31ba9cd990e626574baf93fbc1ac61cf9ed54faafd04c479117517661637/scipy-1.15.2.tar.gz", hash = "sha256:cd58a314d92838f7e6f755c8a2167ead4f27e1fd5c1251fd54289569ef3495ec", size = 59417316 }
wheels = [
    { url = "https://files.pythonhosted.org/packages/4b/5d/3c78815cbab499610f26b5bae6aed33e227225a9fa5290008a733a64f6fc/scipy-1.15.2-cp312-cp312-macosx_10_13_x86_64.whl", hash = "sha256:c4697a10da8f8765bb7c83e24a470da5797e37041edfd77fd95ba3811a47c4fd", size = 38756184 },
    { url = "https://files.pythonhosted.org/packages/37/20/3d04eb066b471b6e171827548b9ddb3c21c6bbea72a4d84fc5989933910b/scipy-1.15.2-cp312-cp312-macosx_12_0_arm64.whl", hash = "sha256:869269b767d5ee7ea6991ed7e22b3ca1f22de73ab9a49c44bad338b725603301", size = 30163558 },
    { url = "https://files.pythonhosted.org/packages/a4/98/e5c964526c929ef1f795d4c343b2ff98634ad2051bd2bbadfef9e772e413/scipy-1.15.2-cp312-cp312-macosx_14_0_arm64.whl", hash = "sha256:bad78d580270a4d32470563ea86c6590b465cb98f83d760ff5b0990cb5518a93", size = 22437211 },
    { url = "https://files.pythonhosted.org/packages/1d/cd/1dc7371e29195ecbf5222f9afeedb210e0a75057d8afbd942aa6cf8c8eca/scipy-1.15.2-cp312-cp312-macosx_14_0_x86_64.whl", hash = "sha256:b09ae80010f52efddb15551025f9016c910296cf70adbf03ce2a8704f3a5ad20", size = 25232260 },
    { url = "https://files.pythonhosted.org/packages/f0/24/1a181a9e5050090e0b5138c5f496fee33293c342b788d02586bc410c6477/scipy-1.15.2-cp312-cp312-manylinux_2_17_aarch64.manylinux2014_aarch64.whl", hash = "sha256:5a6fd6eac1ce74a9f77a7fc724080d507c5812d61e72bd5e4c489b042455865e", size = 35198095 },
    { url = "https://files.pythonhosted.org/packages/c0/53/eaada1a414c026673eb983f8b4a55fe5eb172725d33d62c1b21f63ff6ca4/scipy-1.15.2-cp312-cp312-manylinux_2_17_x86_64.manylinux2014_x86_64.whl", hash = "sha256:2b871df1fe1a3ba85d90e22742b93584f8d2b8e6124f8372ab15c71b73e428b8", size = 37297371 },
    { url = "https://files.pythonhosted.org/packages/e9/06/0449b744892ed22b7e7b9a1994a866e64895363572677a316a9042af1fe5/scipy-1.15.2-cp312-cp312-musllinux_1_2_aarch64.whl", hash = "sha256:03205d57a28e18dfd39f0377d5002725bf1f19a46f444108c29bdb246b6c8a11", size = 36872390 },
    { url = "https://files.pythonhosted.org/packages/6a/6f/a8ac3cfd9505ec695c1bc35edc034d13afbd2fc1882a7c6b473e280397bb/scipy-1.15.2-cp312-cp312-musllinux_1_2_x86_64.whl", hash = "sha256:601881dfb761311045b03114c5fe718a12634e5608c3b403737ae463c9885d53", size = 39700276 },
    { url = "https://files.pythonhosted.org/packages/f5/6f/e6e5aff77ea2a48dd96808bb51d7450875af154ee7cbe72188afb0b37929/scipy-1.15.2-cp312-cp312-win_amd64.whl", hash = "sha256:e7c68b6a43259ba0aab737237876e5c2c549a031ddb7abc28c7b47f22e202ded", size = 40942317 },
    { url = "https://files.pythonhosted.org/packages/53/40/09319f6e0f276ea2754196185f95cd191cb852288440ce035d5c3a931ea2/scipy-1.15.2-cp313-cp313-macosx_10_13_x86_64.whl", hash = "sha256:01edfac9f0798ad6b46d9c4c9ca0e0ad23dbf0b1eb70e96adb9fa7f525eff0bf", size = 38717587 },
    { url = "https://files.pythonhosted.org/packages/fe/c3/2854f40ecd19585d65afaef601e5e1f8dbf6758b2f95b5ea93d38655a2c6/scipy-1.15.2-cp313-cp313-macosx_12_0_arm64.whl", hash = "sha256:08b57a9336b8e79b305a143c3655cc5bdbe6d5ece3378578888d2afbb51c4e37", size = 30100266 },
    { url = "https://files.pythonhosted.org/packages/dd/b1/f9fe6e3c828cb5930b5fe74cb479de5f3d66d682fa8adb77249acaf545b8/scipy-1.15.2-cp313-cp313-macosx_14_0_arm64.whl", hash = "sha256:54c462098484e7466362a9f1672d20888f724911a74c22ae35b61f9c5919183d", size = 22373768 },
    { url = "https://files.pythonhosted.org/packages/15/9d/a60db8c795700414c3f681908a2b911e031e024d93214f2d23c6dae174ab/scipy-1.15.2-cp313-cp313-macosx_14_0_x86_64.whl", hash = "sha256:cf72ff559a53a6a6d77bd8eefd12a17995ffa44ad86c77a5df96f533d4e6c6bb", size = 25154719 },
    { url = "https://files.pythonhosted.org/packages/37/3b/9bda92a85cd93f19f9ed90ade84aa1e51657e29988317fabdd44544f1dd4/scipy-1.15.2-cp313-cp313-manylinux_2_17_aarch64.manylinux2014_aarch64.whl", hash = "sha256:9de9d1416b3d9e7df9923ab23cd2fe714244af10b763975bea9e4f2e81cebd27", size = 35163195 },
    { url = "https://files.pythonhosted.org/packages/03/5a/fc34bf1aa14dc7c0e701691fa8685f3faec80e57d816615e3625f28feb43/scipy-1.15.2-cp313-cp313-manylinux_2_17_x86_64.manylinux2014_x86_64.whl", hash = "sha256:fb530e4794fc8ea76a4a21ccb67dea33e5e0e60f07fc38a49e821e1eae3b71a0", size = 37255404 },
    { url = "https://files.pythonhosted.org/packages/4a/71/472eac45440cee134c8a180dbe4c01b3ec247e0338b7c759e6cd71f199a7/scipy-1.15.2-cp313-cp313-musllinux_1_2_aarch64.whl", hash = "sha256:5ea7ed46d437fc52350b028b1d44e002646e28f3e8ddc714011aaf87330f2f32", size = 36860011 },
    { url = "https://files.pythonhosted.org/packages/01/b3/21f890f4f42daf20e4d3aaa18182dddb9192771cd47445aaae2e318f6738/scipy-1.15.2-cp313-cp313-musllinux_1_2_x86_64.whl", hash = "sha256:11e7ad32cf184b74380f43d3c0a706f49358b904fa7d5345f16ddf993609184d", size = 39657406 },
    { url = "https://files.pythonhosted.org/packages/0d/76/77cf2ac1f2a9cc00c073d49e1e16244e389dd88e2490c91d84e1e3e4d126/scipy-1.15.2-cp313-cp313-win_amd64.whl", hash = "sha256:a5080a79dfb9b78b768cebf3c9dcbc7b665c5875793569f48bf0e2b1d7f68f6f", size = 40961243 },
    { url = "https://files.pythonhosted.org/packages/4c/4b/a57f8ddcf48e129e6054fa9899a2a86d1fc6b07a0e15c7eebff7ca94533f/scipy-1.15.2-cp313-cp313t-macosx_10_13_x86_64.whl", hash = "sha256:447ce30cee6a9d5d1379087c9e474628dab3db4a67484be1b7dc3196bfb2fac9", size = 38870286 },
    { url = "https://files.pythonhosted.org/packages/0c/43/c304d69a56c91ad5f188c0714f6a97b9c1fed93128c691148621274a3a68/scipy-1.15.2-cp313-cp313t-macosx_12_0_arm64.whl", hash = "sha256:c90ebe8aaa4397eaefa8455a8182b164a6cc1d59ad53f79943f266d99f68687f", size = 30141634 },
    { url = "https://files.pythonhosted.org/packages/44/1a/6c21b45d2548eb73be9b9bff421aaaa7e85e22c1f9b3bc44b23485dfce0a/scipy-1.15.2-cp313-cp313t-macosx_14_0_arm64.whl", hash = "sha256:def751dd08243934c884a3221156d63e15234a3155cf25978b0a668409d45eb6", size = 22415179 },
    { url = "https://files.pythonhosted.org/packages/74/4b/aefac4bba80ef815b64f55da06f62f92be5d03b467f2ce3668071799429a/scipy-1.15.2-cp313-cp313t-macosx_14_0_x86_64.whl", hash = "sha256:302093e7dfb120e55515936cb55618ee0b895f8bcaf18ff81eca086c17bd80af", size = 25126412 },
    { url = "https://files.pythonhosted.org/packages/b1/53/1cbb148e6e8f1660aacd9f0a9dfa2b05e9ff1cb54b4386fe868477972ac2/scipy-1.15.2-cp313-cp313t-manylinux_2_17_aarch64.manylinux2014_aarch64.whl", hash = "sha256:7cd5b77413e1855351cdde594eca99c1f4a588c2d63711388b6a1f1c01f62274", size = 34952867 },
    { url = "https://files.pythonhosted.org/packages/2c/23/e0eb7f31a9c13cf2dca083828b97992dd22f8184c6ce4fec5deec0c81fcf/scipy-1.15.2-cp313-cp313t-manylinux_2_17_x86_64.manylinux2014_x86_64.whl", hash = "sha256:6d0194c37037707b2afa7a2f2a924cf7bac3dc292d51b6a925e5fcb89bc5c776", size = 36890009 },
    { url = "https://files.pythonhosted.org/packages/03/f3/e699e19cabe96bbac5189c04aaa970718f0105cff03d458dc5e2b6bd1e8c/scipy-1.15.2-cp313-cp313t-musllinux_1_2_aarch64.whl", hash = "sha256:bae43364d600fdc3ac327db99659dcb79e6e7ecd279a75fe1266669d9a652828", size = 36545159 },
    { url = "https://files.pythonhosted.org/packages/af/f5/ab3838e56fe5cc22383d6fcf2336e48c8fe33e944b9037fbf6cbdf5a11f8/scipy-1.15.2-cp313-cp313t-musllinux_1_2_x86_64.whl", hash = "sha256:f031846580d9acccd0044efd1a90e6f4df3a6e12b4b6bd694a7bc03a89892b28", size = 39136566 },
    { url = "https://files.pythonhosted.org/packages/0a/c8/b3f566db71461cabd4b2d5b39bcc24a7e1c119535c8361f81426be39bb47/scipy-1.15.2-cp313-cp313t-win_amd64.whl", hash = "sha256:fe8a9eb875d430d81755472c5ba75e84acc980e4a8f6204d402849234d3017db", size = 40477705 },
]

[[package]]
name = "send2trash"
version = "1.8.3"
source = { registry = "https://pypi.org/simple" }
sdist = { url = "https://files.pythonhosted.org/packages/fd/3a/aec9b02217bb79b87bbc1a21bc6abc51e3d5dcf65c30487ac96c0908c722/Send2Trash-1.8.3.tar.gz", hash = "sha256:b18e7a3966d99871aefeb00cfbcfdced55ce4871194810fc71f4aa484b953abf", size = 17394 }
wheels = [
    { url = "https://files.pythonhosted.org/packages/40/b0/4562db6223154aa4e22f939003cb92514c79f3d4dccca3444253fd17f902/Send2Trash-1.8.3-py3-none-any.whl", hash = "sha256:0c31227e0bd08961c7665474a3d1ef7193929fedda4233843689baa056be46c9", size = 18072 },
]

[[package]]
name = "setuptools"
version = "75.8.2"
source = { registry = "https://pypi.org/simple" }
sdist = { url = "https://files.pythonhosted.org/packages/d1/53/43d99d7687e8cdef5ab5f9ec5eaf2c0423c2b35133a2b7e7bc276fc32b21/setuptools-75.8.2.tar.gz", hash = "sha256:4880473a969e5f23f2a2be3646b2dfd84af9028716d398e46192f84bc36900d2", size = 1344083 }
wheels = [
    { url = "https://files.pythonhosted.org/packages/a9/38/7d7362e031bd6dc121e5081d8cb6aa6f6fedf2b67bf889962134c6da4705/setuptools-75.8.2-py3-none-any.whl", hash = "sha256:558e47c15f1811c1fa7adbd0096669bf76c1d3f433f58324df69f3f5ecac4e8f", size = 1229385 },
]

[[package]]
name = "simplexity"
version = "0.1"
source = { editable = "." }
dependencies = [
    { name = "chex" },
    { name = "equinox" },
    { name = "jax", extra = ["cuda12-pip"] },
    { name = "jupyter" },
    { name = "matplotlib" },
<<<<<<< HEAD
    { name = "optax" },
    { name = "pandas" },
    { name = "penzai" },
    { name = "treescope" },
]

[package.dev-dependencies]
=======
    { name = "pandas" },
]

[package.optional-dependencies]
>>>>>>> c862b5bb
dev = [
    { name = "jaxtyping" },
    { name = "nbqa" },
    { name = "pyright" },
    { name = "pytest" },
    { name = "pytest-cov" },
    { name = "ruff" },
]

[package.metadata]
requires-dist = [
    { name = "chex" },
    { name = "equinox" },
    { name = "jax", extras = ["cuda12-pip"] },
    { name = "jaxtyping", marker = "extra == 'dev'" },
    { name = "jupyter" },
    { name = "matplotlib" },
<<<<<<< HEAD
    { name = "optax" },
    { name = "pandas" },
    { name = "penzai" },
    { name = "treescope" },
]

[package.metadata.requires-dev]
dev = [
    { name = "jaxtyping" },
    { name = "nbqa" },
    { name = "pyright" },
    { name = "pytest" },
    { name = "ruff" },
=======
    { name = "nbqa", marker = "extra == 'dev'" },
    { name = "pandas" },
    { name = "pyright", marker = "extra == 'dev'" },
    { name = "pytest", marker = "extra == 'dev'" },
    { name = "pytest-cov", marker = "extra == 'dev'" },
    { name = "ruff", marker = "extra == 'dev'" },
>>>>>>> c862b5bb
]
provides-extras = ["dev"]

[[package]]
name = "six"
version = "1.17.0"
source = { registry = "https://pypi.org/simple" }
sdist = { url = "https://files.pythonhosted.org/packages/94/e7/b2c673351809dca68a0e064b6af791aa332cf192da575fd474ed7d6f16a2/six-1.17.0.tar.gz", hash = "sha256:ff70335d468e7eb6ec65b95b99d3a2836546063f63acc5171de367e834932a81", size = 34031 }
wheels = [
    { url = "https://files.pythonhosted.org/packages/b7/ce/149a00dd41f10bc29e5921b496af8b574d8413afcd5e30dfa0ed46c2cc5e/six-1.17.0-py2.py3-none-any.whl", hash = "sha256:4721f391ed90541fddacab5acf947aa0d3dc7d27b2e1e8eda2be8970586c3274", size = 11050 },
]

[[package]]
name = "sniffio"
version = "1.3.1"
source = { registry = "https://pypi.org/simple" }
sdist = { url = "https://files.pythonhosted.org/packages/a2/87/a6771e1546d97e7e041b6ae58d80074f81b7d5121207425c964ddf5cfdbd/sniffio-1.3.1.tar.gz", hash = "sha256:f4324edc670a0f49750a81b895f35c3adb843cca46f0530f79fc1babb23789dc", size = 20372 }
wheels = [
    { url = "https://files.pythonhosted.org/packages/e9/44/75a9c9421471a6c4805dbf2356f7c181a29c1879239abab1ea2cc8f38b40/sniffio-1.3.1-py3-none-any.whl", hash = "sha256:2f6da418d1f1e0fddd844478f41680e794e6051915791a034ff65e5f100525a2", size = 10235 },
]

[[package]]
name = "soupsieve"
version = "2.6"
source = { registry = "https://pypi.org/simple" }
sdist = { url = "https://files.pythonhosted.org/packages/d7/ce/fbaeed4f9fb8b2daa961f90591662df6a86c1abf25c548329a86920aedfb/soupsieve-2.6.tar.gz", hash = "sha256:e2e68417777af359ec65daac1057404a3c8a5455bb8abc36f1a9866ab1a51abb", size = 101569 }
wheels = [
    { url = "https://files.pythonhosted.org/packages/d1/c2/fe97d779f3ef3b15f05c94a2f1e3d21732574ed441687474db9d342a7315/soupsieve-2.6-py3-none-any.whl", hash = "sha256:e72c4ff06e4fb6e4b5a9f0f55fe6e81514581fca1515028625d0f299c602ccc9", size = 36186 },
]

[[package]]
name = "stack-data"
version = "0.6.3"
source = { registry = "https://pypi.org/simple" }
dependencies = [
    { name = "asttokens" },
    { name = "executing" },
    { name = "pure-eval" },
]
sdist = { url = "https://files.pythonhosted.org/packages/28/e3/55dcc2cfbc3ca9c29519eb6884dd1415ecb53b0e934862d3559ddcb7e20b/stack_data-0.6.3.tar.gz", hash = "sha256:836a778de4fec4dcd1dcd89ed8abff8a221f58308462e1c4aa2a3cf30148f0b9", size = 44707 }
wheels = [
    { url = "https://files.pythonhosted.org/packages/f1/7b/ce1eafaf1a76852e2ec9b22edecf1daa58175c090266e9f6c64afcd81d91/stack_data-0.6.3-py3-none-any.whl", hash = "sha256:d5558e0c25a4cb0853cddad3d77da9891a08cb85dd9f9f91b9f8cd66e511e695", size = 24521 },
]

[[package]]
name = "terminado"
version = "0.18.1"
source = { registry = "https://pypi.org/simple" }
dependencies = [
    { name = "ptyprocess", marker = "os_name != 'nt'" },
    { name = "pywinpty", marker = "os_name == 'nt'" },
    { name = "tornado" },
]
sdist = { url = "https://files.pythonhosted.org/packages/8a/11/965c6fd8e5cc254f1fe142d547387da17a8ebfd75a3455f637c663fb38a0/terminado-0.18.1.tar.gz", hash = "sha256:de09f2c4b85de4765f7714688fff57d3e75bad1f909b589fde880460c753fd2e", size = 32701 }
wheels = [
    { url = "https://files.pythonhosted.org/packages/6a/9e/2064975477fdc887e47ad42157e214526dcad8f317a948dee17e1659a62f/terminado-0.18.1-py3-none-any.whl", hash = "sha256:a4468e1b37bb318f8a86514f65814e1afc977cf29b3992a4500d9dd305dcceb0", size = 14154 },
]

[[package]]
name = "tinycss2"
version = "1.4.0"
source = { registry = "https://pypi.org/simple" }
dependencies = [
    { name = "webencodings" },
]
sdist = { url = "https://files.pythonhosted.org/packages/7a/fd/7a5ee21fd08ff70d3d33a5781c255cbe779659bd03278feb98b19ee550f4/tinycss2-1.4.0.tar.gz", hash = "sha256:10c0972f6fc0fbee87c3edb76549357415e94548c1ae10ebccdea16fb404a9b7", size = 87085 }
wheels = [
    { url = "https://files.pythonhosted.org/packages/e6/34/ebdc18bae6aa14fbee1a08b63c015c72b64868ff7dae68808ab500c492e2/tinycss2-1.4.0-py3-none-any.whl", hash = "sha256:3a49cf47b7675da0b15d0c6e1df8df4ebd96e9394bb905a5775adb0d884c5289", size = 26610 },
]

[[package]]
name = "tokenize-rt"
version = "6.1.0"
source = { registry = "https://pypi.org/simple" }
sdist = { url = "https://files.pythonhosted.org/packages/6b/0a/5854d8ced8c1e00193d1353d13db82d7f813f99bd5dcb776ce3e2a4c0d19/tokenize_rt-6.1.0.tar.gz", hash = "sha256:e8ee836616c0877ab7c7b54776d2fefcc3bde714449a206762425ae114b53c86", size = 5506 }
wheels = [
    { url = "https://files.pythonhosted.org/packages/87/ba/576aac29b10dfa49a6ce650001d1bb31f81e734660555eaf144bfe5b8995/tokenize_rt-6.1.0-py2.py3-none-any.whl", hash = "sha256:d706141cdec4aa5f358945abe36b911b8cbdc844545da99e811250c0cee9b6fc", size = 6015 },
]

[[package]]
name = "tomli"
version = "2.2.1"
source = { registry = "https://pypi.org/simple" }
sdist = { url = "https://files.pythonhosted.org/packages/18/87/302344fed471e44a87289cf4967697d07e532f2421fdaf868a303cbae4ff/tomli-2.2.1.tar.gz", hash = "sha256:cd45e1dc79c835ce60f7404ec8119f2eb06d38b1deba146f07ced3bbc44505ff", size = 17175 }
wheels = [
    { url = "https://files.pythonhosted.org/packages/52/e1/f8af4c2fcde17500422858155aeb0d7e93477a0d59a98e56cbfe75070fd0/tomli-2.2.1-cp312-cp312-macosx_10_13_x86_64.whl", hash = "sha256:4a8f6e44de52d5e6c657c9fe83b562f5f4256d8ebbfe4ff922c495620a7f6cea", size = 132762 },
    { url = "https://files.pythonhosted.org/packages/03/b8/152c68bb84fc00396b83e7bbddd5ec0bd3dd409db4195e2a9b3e398ad2e3/tomli-2.2.1-cp312-cp312-macosx_11_0_arm64.whl", hash = "sha256:8d57ca8095a641b8237d5b079147646153d22552f1c637fd3ba7f4b0b29167a8", size = 123453 },
    { url = "https://files.pythonhosted.org/packages/c8/d6/fc9267af9166f79ac528ff7e8c55c8181ded34eb4b0e93daa767b8841573/tomli-2.2.1-cp312-cp312-manylinux_2_17_aarch64.manylinux2014_aarch64.whl", hash = "sha256:4e340144ad7ae1533cb897d406382b4b6fede8890a03738ff1683af800d54192", size = 233486 },
    { url = "https://files.pythonhosted.org/packages/5c/51/51c3f2884d7bab89af25f678447ea7d297b53b5a3b5730a7cb2ef6069f07/tomli-2.2.1-cp312-cp312-manylinux_2_17_x86_64.manylinux2014_x86_64.whl", hash = "sha256:db2b95f9de79181805df90bedc5a5ab4c165e6ec3fe99f970d0e302f384ad222", size = 242349 },
    { url = "https://files.pythonhosted.org/packages/ab/df/bfa89627d13a5cc22402e441e8a931ef2108403db390ff3345c05253935e/tomli-2.2.1-cp312-cp312-manylinux_2_5_i686.manylinux1_i686.manylinux_2_17_i686.manylinux2014_i686.whl", hash = "sha256:40741994320b232529c802f8bc86da4e1aa9f413db394617b9a256ae0f9a7f77", size = 252159 },
    { url = "https://files.pythonhosted.org/packages/9e/6e/fa2b916dced65763a5168c6ccb91066f7639bdc88b48adda990db10c8c0b/tomli-2.2.1-cp312-cp312-musllinux_1_2_aarch64.whl", hash = "sha256:400e720fe168c0f8521520190686ef8ef033fb19fc493da09779e592861b78c6", size = 237243 },
    { url = "https://files.pythonhosted.org/packages/b4/04/885d3b1f650e1153cbb93a6a9782c58a972b94ea4483ae4ac5cedd5e4a09/tomli-2.2.1-cp312-cp312-musllinux_1_2_i686.whl", hash = "sha256:02abe224de6ae62c19f090f68da4e27b10af2b93213d36cf44e6e1c5abd19fdd", size = 259645 },
    { url = "https://files.pythonhosted.org/packages/9c/de/6b432d66e986e501586da298e28ebeefd3edc2c780f3ad73d22566034239/tomli-2.2.1-cp312-cp312-musllinux_1_2_x86_64.whl", hash = "sha256:b82ebccc8c8a36f2094e969560a1b836758481f3dc360ce9a3277c65f374285e", size = 244584 },
    { url = "https://files.pythonhosted.org/packages/1c/9a/47c0449b98e6e7d1be6cbac02f93dd79003234ddc4aaab6ba07a9a7482e2/tomli-2.2.1-cp312-cp312-win32.whl", hash = "sha256:889f80ef92701b9dbb224e49ec87c645ce5df3fa2cc548664eb8a25e03127a98", size = 98875 },
    { url = "https://files.pythonhosted.org/packages/ef/60/9b9638f081c6f1261e2688bd487625cd1e660d0a85bd469e91d8db969734/tomli-2.2.1-cp312-cp312-win_amd64.whl", hash = "sha256:7fc04e92e1d624a4a63c76474610238576942d6b8950a2d7f908a340494e67e4", size = 109418 },
    { url = "https://files.pythonhosted.org/packages/04/90/2ee5f2e0362cb8a0b6499dc44f4d7d48f8fff06d28ba46e6f1eaa61a1388/tomli-2.2.1-cp313-cp313-macosx_10_13_x86_64.whl", hash = "sha256:f4039b9cbc3048b2416cc57ab3bda989a6fcf9b36cf8937f01a6e731b64f80d7", size = 132708 },
    { url = "https://files.pythonhosted.org/packages/c0/ec/46b4108816de6b385141f082ba99e315501ccd0a2ea23db4a100dd3990ea/tomli-2.2.1-cp313-cp313-macosx_11_0_arm64.whl", hash = "sha256:286f0ca2ffeeb5b9bd4fcc8d6c330534323ec51b2f52da063b11c502da16f30c", size = 123582 },
    { url = "https://files.pythonhosted.org/packages/a0/bd/b470466d0137b37b68d24556c38a0cc819e8febe392d5b199dcd7f578365/tomli-2.2.1-cp313-cp313-manylinux_2_17_aarch64.manylinux2014_aarch64.whl", hash = "sha256:a92ef1a44547e894e2a17d24e7557a5e85a9e1d0048b0b5e7541f76c5032cb13", size = 232543 },
    { url = "https://files.pythonhosted.org/packages/d9/e5/82e80ff3b751373f7cead2815bcbe2d51c895b3c990686741a8e56ec42ab/tomli-2.2.1-cp313-cp313-manylinux_2_17_x86_64.manylinux2014_x86_64.whl", hash = "sha256:9316dc65bed1684c9a98ee68759ceaed29d229e985297003e494aa825ebb0281", size = 241691 },
    { url = "https://files.pythonhosted.org/packages/05/7e/2a110bc2713557d6a1bfb06af23dd01e7dde52b6ee7dadc589868f9abfac/tomli-2.2.1-cp313-cp313-manylinux_2_5_i686.manylinux1_i686.manylinux_2_17_i686.manylinux2014_i686.whl", hash = "sha256:e85e99945e688e32d5a35c1ff38ed0b3f41f43fad8df0bdf79f72b2ba7bc5272", size = 251170 },
    { url = "https://files.pythonhosted.org/packages/64/7b/22d713946efe00e0adbcdfd6d1aa119ae03fd0b60ebed51ebb3fa9f5a2e5/tomli-2.2.1-cp313-cp313-musllinux_1_2_aarch64.whl", hash = "sha256:ac065718db92ca818f8d6141b5f66369833d4a80a9d74435a268c52bdfa73140", size = 236530 },
    { url = "https://files.pythonhosted.org/packages/38/31/3a76f67da4b0cf37b742ca76beaf819dca0ebef26d78fc794a576e08accf/tomli-2.2.1-cp313-cp313-musllinux_1_2_i686.whl", hash = "sha256:d920f33822747519673ee656a4b6ac33e382eca9d331c87770faa3eef562aeb2", size = 258666 },
    { url = "https://files.pythonhosted.org/packages/07/10/5af1293da642aded87e8a988753945d0cf7e00a9452d3911dd3bb354c9e2/tomli-2.2.1-cp313-cp313-musllinux_1_2_x86_64.whl", hash = "sha256:a198f10c4d1b1375d7687bc25294306e551bf1abfa4eace6650070a5c1ae2744", size = 243954 },
    { url = "https://files.pythonhosted.org/packages/5b/b9/1ed31d167be802da0fc95020d04cd27b7d7065cc6fbefdd2f9186f60d7bd/tomli-2.2.1-cp313-cp313-win32.whl", hash = "sha256:d3f5614314d758649ab2ab3a62d4f2004c825922f9e370b29416484086b264ec", size = 98724 },
    { url = "https://files.pythonhosted.org/packages/c7/32/b0963458706accd9afcfeb867c0f9175a741bf7b19cd424230714d722198/tomli-2.2.1-cp313-cp313-win_amd64.whl", hash = "sha256:a38aa0308e754b0e3c67e344754dff64999ff9b513e691d0e786265c93583c69", size = 109383 },
    { url = "https://files.pythonhosted.org/packages/6e/c2/61d3e0f47e2b74ef40a68b9e6ad5984f6241a942f7cd3bbfbdbd03861ea9/tomli-2.2.1-py3-none-any.whl", hash = "sha256:cb55c73c5f4408779d0cf3eef9f762b9c9f147a77de7b258bef0a5628adc85cc", size = 14257 },
]

[[package]]
name = "toolz"
version = "1.0.0"
source = { registry = "https://pypi.org/simple" }
sdist = { url = "https://files.pythonhosted.org/packages/8a/0b/d80dfa675bf592f636d1ea0b835eab4ec8df6e9415d8cfd766df54456123/toolz-1.0.0.tar.gz", hash = "sha256:2c86e3d9a04798ac556793bced838816296a2f085017664e4995cb40a1047a02", size = 66790 }
wheels = [
    { url = "https://files.pythonhosted.org/packages/03/98/eb27cc78ad3af8e302c9d8ff4977f5026676e130d28dd7578132a457170c/toolz-1.0.0-py3-none-any.whl", hash = "sha256:292c8f1c4e7516bf9086f8850935c799a874039c8bcf959d47b600e4c44a6236", size = 56383 },
]

[[package]]
name = "tornado"
version = "6.4.2"
source = { registry = "https://pypi.org/simple" }
sdist = { url = "https://files.pythonhosted.org/packages/59/45/a0daf161f7d6f36c3ea5fc0c2de619746cc3dd4c76402e9db545bd920f63/tornado-6.4.2.tar.gz", hash = "sha256:92bad5b4746e9879fd7bf1eb21dce4e3fc5128d71601f80005afa39237ad620b", size = 501135 }
wheels = [
    { url = "https://files.pythonhosted.org/packages/26/7e/71f604d8cea1b58f82ba3590290b66da1e72d840aeb37e0d5f7291bd30db/tornado-6.4.2-cp38-abi3-macosx_10_9_universal2.whl", hash = "sha256:e828cce1123e9e44ae2a50a9de3055497ab1d0aeb440c5ac23064d9e44880da1", size = 436299 },
    { url = "https://files.pythonhosted.org/packages/96/44/87543a3b99016d0bf54fdaab30d24bf0af2e848f1d13d34a3a5380aabe16/tornado-6.4.2-cp38-abi3-macosx_10_9_x86_64.whl", hash = "sha256:072ce12ada169c5b00b7d92a99ba089447ccc993ea2143c9ede887e0937aa803", size = 434253 },
    { url = "https://files.pythonhosted.org/packages/cb/fb/fdf679b4ce51bcb7210801ef4f11fdac96e9885daa402861751353beea6e/tornado-6.4.2-cp38-abi3-manylinux_2_17_aarch64.manylinux2014_aarch64.whl", hash = "sha256:1a017d239bd1bb0919f72af256a970624241f070496635784d9bf0db640d3fec", size = 437602 },
    { url = "https://files.pythonhosted.org/packages/4f/3b/e31aeffffc22b475a64dbeb273026a21b5b566f74dee48742817626c47dc/tornado-6.4.2-cp38-abi3-manylinux_2_5_i686.manylinux1_i686.manylinux_2_17_i686.manylinux2014_i686.whl", hash = "sha256:c36e62ce8f63409301537222faffcef7dfc5284f27eec227389f2ad11b09d946", size = 436972 },
    { url = "https://files.pythonhosted.org/packages/22/55/b78a464de78051a30599ceb6983b01d8f732e6f69bf37b4ed07f642ac0fc/tornado-6.4.2-cp38-abi3-manylinux_2_5_x86_64.manylinux1_x86_64.manylinux_2_17_x86_64.manylinux2014_x86_64.whl", hash = "sha256:bca9eb02196e789c9cb5c3c7c0f04fb447dc2adffd95265b2c7223a8a615ccbf", size = 437173 },
    { url = "https://files.pythonhosted.org/packages/79/5e/be4fb0d1684eb822c9a62fb18a3e44a06188f78aa466b2ad991d2ee31104/tornado-6.4.2-cp38-abi3-musllinux_1_2_aarch64.whl", hash = "sha256:304463bd0772442ff4d0f5149c6f1c2135a1fae045adf070821c6cdc76980634", size = 437892 },
    { url = "https://files.pythonhosted.org/packages/f5/33/4f91fdd94ea36e1d796147003b490fe60a0215ac5737b6f9c65e160d4fe0/tornado-6.4.2-cp38-abi3-musllinux_1_2_i686.whl", hash = "sha256:c82c46813ba483a385ab2a99caeaedf92585a1f90defb5693351fa7e4ea0bf73", size = 437334 },
    { url = "https://files.pythonhosted.org/packages/2b/ae/c1b22d4524b0e10da2f29a176fb2890386f7bd1f63aacf186444873a88a0/tornado-6.4.2-cp38-abi3-musllinux_1_2_x86_64.whl", hash = "sha256:932d195ca9015956fa502c6b56af9eb06106140d844a335590c1ec7f5277d10c", size = 437261 },
    { url = "https://files.pythonhosted.org/packages/b5/25/36dbd49ab6d179bcfc4c6c093a51795a4f3bed380543a8242ac3517a1751/tornado-6.4.2-cp38-abi3-win32.whl", hash = "sha256:2876cef82e6c5978fde1e0d5b1f919d756968d5b4282418f3146b79b58556482", size = 438463 },
    { url = "https://files.pythonhosted.org/packages/61/cc/58b1adeb1bb46228442081e746fcdbc4540905c87e8add7c277540934edb/tornado-6.4.2-cp38-abi3-win_amd64.whl", hash = "sha256:908b71bf3ff37d81073356a5fadcc660eb10c1476ee6e2725588626ce7e5ca38", size = 438907 },
]

[[package]]
name = "traitlets"
version = "5.14.3"
source = { registry = "https://pypi.org/simple" }
sdist = { url = "https://files.pythonhosted.org/packages/eb/79/72064e6a701c2183016abbbfedaba506d81e30e232a68c9f0d6f6fcd1574/traitlets-5.14.3.tar.gz", hash = "sha256:9ed0579d3502c94b4b3732ac120375cda96f923114522847de4b3bb98b96b6b7", size = 161621 }
wheels = [
    { url = "https://files.pythonhosted.org/packages/00/c0/8f5d070730d7836adc9c9b6408dec68c6ced86b304a9b26a14df072a6e8c/traitlets-5.14.3-py3-none-any.whl", hash = "sha256:b74e89e397b1ed28cc831db7aea759ba6640cb3de13090ca145426688ff1ac4f", size = 85359 },
]

[[package]]
<<<<<<< HEAD
name = "treescope"
version = "0.1.9"
source = { registry = "https://pypi.org/simple" }
dependencies = [
    { name = "numpy" },
]
sdist = { url = "https://files.pythonhosted.org/packages/26/27/80ad254da167e0055d5679aefd224ab08844a4cd55aeee7ef72c999d5fc6/treescope-0.1.9.tar.gz", hash = "sha256:ba6cdbdc9c5b52691d5f3bb4c5d5c7daa5627119acac8640b46d37e6aabe63a6", size = 544385 }
wheels = [
    { url = "https://files.pythonhosted.org/packages/e4/09/b7e7bc5f21313d227e4fb98d2037646457ec06746327c5dd8ffed75e41e1/treescope-0.1.9-py3-none-any.whl", hash = "sha256:68677013a9f0228212fccf835f3fb037be07ae8b4c5f6f58eefab11198f83cf7", size = 182162 },
]

[[package]]
=======
>>>>>>> c862b5bb
name = "types-python-dateutil"
version = "2.9.0.20241206"
source = { registry = "https://pypi.org/simple" }
sdist = { url = "https://files.pythonhosted.org/packages/a9/60/47d92293d9bc521cd2301e423a358abfac0ad409b3a1606d8fbae1321961/types_python_dateutil-2.9.0.20241206.tar.gz", hash = "sha256:18f493414c26ffba692a72369fea7a154c502646301ebfe3d56a04b3767284cb", size = 13802 }
wheels = [
    { url = "https://files.pythonhosted.org/packages/0f/b3/ca41df24db5eb99b00d97f89d7674a90cb6b3134c52fb8121b6d8d30f15c/types_python_dateutil-2.9.0.20241206-py3-none-any.whl", hash = "sha256:e248a4bc70a486d3e3ec84d0dc30eec3a5f979d6e7ee4123ae043eedbb987f53", size = 14384 },
]

[[package]]
name = "typing-extensions"
version = "4.12.2"
source = { registry = "https://pypi.org/simple" }
sdist = { url = "https://files.pythonhosted.org/packages/df/db/f35a00659bc03fec321ba8bce9420de607a1d37f8342eee1863174c69557/typing_extensions-4.12.2.tar.gz", hash = "sha256:1a7ead55c7e559dd4dee8856e3a88b41225abfe1ce8df57b7c13915fe121ffb8", size = 85321 }
wheels = [
    { url = "https://files.pythonhosted.org/packages/26/9f/ad63fc0248c5379346306f8668cda6e2e2e9c95e01216d2b8ffd9ff037d0/typing_extensions-4.12.2-py3-none-any.whl", hash = "sha256:04e5ca0351e0f3f85c6853954072df659d0d13fac324d0072316b67d7794700d", size = 37438 },
]

[[package]]
name = "tzdata"
version = "2025.1"
source = { registry = "https://pypi.org/simple" }
sdist = { url = "https://files.pythonhosted.org/packages/43/0f/fa4723f22942480be4ca9527bbde8d43f6c3f2fe8412f00e7f5f6746bc8b/tzdata-2025.1.tar.gz", hash = "sha256:24894909e88cdb28bd1636c6887801df64cb485bd593f2fd83ef29075a81d694", size = 194950 }
wheels = [
    { url = "https://files.pythonhosted.org/packages/0f/dd/84f10e23edd882c6f968c21c2434fe67bd4a528967067515feca9e611e5e/tzdata-2025.1-py2.py3-none-any.whl", hash = "sha256:7e127113816800496f027041c570f50bcd464a020098a3b6b199517772303639", size = 346762 },
]

[[package]]
name = "uri-template"
version = "1.3.0"
source = { registry = "https://pypi.org/simple" }
sdist = { url = "https://files.pythonhosted.org/packages/31/c7/0336f2bd0bcbada6ccef7aaa25e443c118a704f828a0620c6fa0207c1b64/uri-template-1.3.0.tar.gz", hash = "sha256:0e00f8eb65e18c7de20d595a14336e9f337ead580c70934141624b6d1ffdacc7", size = 21678 }
wheels = [
    { url = "https://files.pythonhosted.org/packages/e7/00/3fca040d7cf8a32776d3d81a00c8ee7457e00f80c649f1e4a863c8321ae9/uri_template-1.3.0-py3-none-any.whl", hash = "sha256:a44a133ea12d44a0c0f06d7d42a52d71282e77e2f937d8abd5655b8d56fc1363", size = 11140 },
]

[[package]]
name = "urllib3"
version = "2.3.0"
source = { registry = "https://pypi.org/simple" }
sdist = { url = "https://files.pythonhosted.org/packages/aa/63/e53da845320b757bf29ef6a9062f5c669fe997973f966045cb019c3f4b66/urllib3-2.3.0.tar.gz", hash = "sha256:f8c5449b3cf0861679ce7e0503c7b44b5ec981bec0d1d3795a07f1ba96f0204d", size = 307268 }
wheels = [
    { url = "https://files.pythonhosted.org/packages/c8/19/4ec628951a74043532ca2cf5d97b7b14863931476d117c471e8e2b1eb39f/urllib3-2.3.0-py3-none-any.whl", hash = "sha256:1cee9ad369867bfdbbb48b7dd50374c0967a0bb7710050facf0dd6911440e3df", size = 128369 },
]

[[package]]
name = "wadler-lindig"
version = "0.1.3"
source = { registry = "https://pypi.org/simple" }
sdist = { url = "https://files.pythonhosted.org/packages/7a/a2/e8fc843e14aec55d18572a93c5443cc89a6b7d537b90d804f7b373301d9f/wadler_lindig-0.1.3.tar.gz", hash = "sha256:476fb7015135f714cef8f8eac7c44b164c8b993345e651a9b6f25b7b112440c9", size = 15197 }
wheels = [
    { url = "https://files.pythonhosted.org/packages/39/3b/5b918a0da0d6920e7f7328cf0ab00df31b905d709f458596304f09096785/wadler_lindig-0.1.3-py3-none-any.whl", hash = "sha256:3018e4e6b115a7ef21c77414a41cbe7e03e83f6b5e25004958e33432a17f3c94", size = 20140 },
]

[[package]]
name = "wcwidth"
version = "0.2.13"
source = { registry = "https://pypi.org/simple" }
sdist = { url = "https://files.pythonhosted.org/packages/6c/63/53559446a878410fc5a5974feb13d31d78d752eb18aeba59c7fef1af7598/wcwidth-0.2.13.tar.gz", hash = "sha256:72ea0c06399eb286d978fdedb6923a9eb47e1c486ce63e9b4e64fc18303972b5", size = 101301 }
wheels = [
    { url = "https://files.pythonhosted.org/packages/fd/84/fd2ba7aafacbad3c4201d395674fc6348826569da3c0937e75505ead3528/wcwidth-0.2.13-py2.py3-none-any.whl", hash = "sha256:3da69048e4540d84af32131829ff948f1e022c1c6bdb8d6102117aac784f6859", size = 34166 },
]

[[package]]
name = "webcolors"
version = "24.11.1"
source = { registry = "https://pypi.org/simple" }
sdist = { url = "https://files.pythonhosted.org/packages/7b/29/061ec845fb58521848f3739e466efd8250b4b7b98c1b6c5bf4d40b419b7e/webcolors-24.11.1.tar.gz", hash = "sha256:ecb3d768f32202af770477b8b65f318fa4f566c22948673a977b00d589dd80f6", size = 45064 }
wheels = [
    { url = "https://files.pythonhosted.org/packages/60/e8/c0e05e4684d13459f93d312077a9a2efbe04d59c393bc2b8802248c908d4/webcolors-24.11.1-py3-none-any.whl", hash = "sha256:515291393b4cdf0eb19c155749a096f779f7d909f7cceea072791cb9095b92e9", size = 14934 },
]

[[package]]
name = "webencodings"
version = "0.5.1"
source = { registry = "https://pypi.org/simple" }
sdist = { url = "https://files.pythonhosted.org/packages/0b/02/ae6ceac1baeda530866a85075641cec12989bd8d31af6d5ab4a3e8c92f47/webencodings-0.5.1.tar.gz", hash = "sha256:b36a1c245f2d304965eb4e0a82848379241dc04b865afcc4aab16748587e1923", size = 9721 }
wheels = [
    { url = "https://files.pythonhosted.org/packages/f4/24/2a3e3df732393fed8b3ebf2ec078f05546de641fe1b667ee316ec1dcf3b7/webencodings-0.5.1-py2.py3-none-any.whl", hash = "sha256:a0af1213f3c2226497a97e2b3aa01a7e4bee4f403f95be16fc9acd2947514a78", size = 11774 },
]

[[package]]
name = "websocket-client"
version = "1.8.0"
source = { registry = "https://pypi.org/simple" }
sdist = { url = "https://files.pythonhosted.org/packages/e6/30/fba0d96b4b5fbf5948ed3f4681f7da2f9f64512e1d303f94b4cc174c24a5/websocket_client-1.8.0.tar.gz", hash = "sha256:3239df9f44da632f96012472805d40a23281a991027ce11d2f45a6f24ac4c3da", size = 54648 }
wheels = [
    { url = "https://files.pythonhosted.org/packages/5a/84/44687a29792a70e111c5c477230a72c4b957d88d16141199bf9acb7537a3/websocket_client-1.8.0-py3-none-any.whl", hash = "sha256:17b44cc997f5c498e809b22cdf2d9c7a9e71c02c8cc2b6c56e7c2d1239bfa526", size = 58826 },
]

[[package]]
name = "widgetsnbextension"
version = "4.0.13"
source = { registry = "https://pypi.org/simple" }
sdist = { url = "https://files.pythonhosted.org/packages/56/fc/238c424fd7f4ebb25f8b1da9a934a3ad7c848286732ae04263661eb0fc03/widgetsnbextension-4.0.13.tar.gz", hash = "sha256:ffcb67bc9febd10234a362795f643927f4e0c05d9342c727b65d2384f8feacb6", size = 1164730 }
wheels = [
    { url = "https://files.pythonhosted.org/packages/21/02/88b65cc394961a60c43c70517066b6b679738caf78506a5da7b88ffcb643/widgetsnbextension-4.0.13-py3-none-any.whl", hash = "sha256:74b2692e8500525cc38c2b877236ba51d34541e6385eeed5aec15a70f88a6c71", size = 2335872 },
]<|MERGE_RESOLUTION|>--- conflicted
+++ resolved
@@ -409,7 +409,6 @@
 dependencies = [
     { name = "jax" },
     { name = "jaxtyping" },
-<<<<<<< HEAD
     { name = "typing-extensions" },
     { name = "wadler-lindig" },
 ]
@@ -420,27 +419,17 @@
 
 [[package]]
 name = "etils"
-version = "1.12.0"
-source = { registry = "https://pypi.org/simple" }
-sdist = { url = "https://files.pythonhosted.org/packages/6a/f4/1b64bc8088adfeb421bb220cac71a7696a31e89c24c6f8a89a0d2427ab6a/etils-1.12.0.tar.gz", hash = "sha256:67aa7d549f9bee7851e07fbf0e099232b7f867c2825f468d7cbe728ab0d01bd8", size = 104245 }
-wheels = [
-    { url = "https://files.pythonhosted.org/packages/05/83/bb4a4518bfa32a160dc455d8d944a6e00a7eb6759f449cb20c7b7879090e/etils-1.12.0-py3-none-any.whl", hash = "sha256:f80c2ff4289cc504b58b7e7a9f9db8b373a33227e43694a66808bcc81e51ffb8", size = 166570 },
+version = "1.12.1"
+source = { registry = "https://pypi.org/simple" }
+sdist = { url = "https://files.pythonhosted.org/packages/37/56/846d144ae93fc91be654e76d4217f559891eddf405935e8ffe7e63e5fd41/etils-1.12.1.tar.gz", hash = "sha256:b8cdfb4ef0283825f4b0741a875b2c5c6425be00b6447ad2b80d8feccface109", size = 104737 }
+wheels = [
+    { url = "https://files.pythonhosted.org/packages/5d/3b/91a4e2716f118d87cf33059a9c65644f4836e7df73781009174802089e73/etils-1.12.1-py3-none-any.whl", hash = "sha256:9a96b9193aa6e90cc0e0c759c092f863cf4fe972d803933598afbfad71a309c2", size = 167623 },
 ]
 
 [package.optional-dependencies]
 epy = [
-=======
->>>>>>> c862b5bb
     { name = "typing-extensions" },
-    { name = "wadler-lindig" },
-]
-<<<<<<< HEAD
-=======
-sdist = { url = "https://files.pythonhosted.org/packages/3e/b3/91145067dbbc2c5cba3e779c490fbc45aa71dfdde499af83ea437027b479/equinox-0.11.12.tar.gz", hash = "sha256:bee22aabaf7ee0cde6f2ae58cf3b981dea73d47e297361a0203e299208ef1739", size = 139527 }
-wheels = [
-    { url = "https://files.pythonhosted.org/packages/4f/ec/083aecd364f7b85ae724ffe8ea5b4e23b6003b1f119179cbd1c586875586/equinox-0.11.12-py3-none-any.whl", hash = "sha256:63f7c910b037f9abb2b8942ab4ac1720d465c275b70e95dc42dd57080a0e1757", size = 177979 },
-]
->>>>>>> c862b5bb
+]
 
 [[package]]
 name = "executing"
@@ -636,11 +625,7 @@
 
 [[package]]
 name = "jax"
-<<<<<<< HEAD
-version = "0.5.1"
-=======
 version = "0.5.2"
->>>>>>> c862b5bb
 source = { registry = "https://pypi.org/simple" }
 dependencies = [
     { name = "jaxlib" },
@@ -649,15 +634,9 @@
     { name = "opt-einsum" },
     { name = "scipy" },
 ]
-<<<<<<< HEAD
-sdist = { url = "https://files.pythonhosted.org/packages/3a/f9/690cd63cc77068e9b76d869c9e7030a3931680ff5ae6d134385abe1f0423/jax-0.5.1.tar.gz", hash = "sha256:c098f74846ee718165bbfa83521ae10cd52cf50b47f043f8b33a6cfd3c20ddfd", size = 2036179 }
-wheels = [
-    { url = "https://files.pythonhosted.org/packages/07/98/a507abd78e4a5cacfe8fbf92061853149e6abeaf1b3028fe353ca04cbbee/jax-0.5.1-py3-none-any.whl", hash = "sha256:4fdfedeccdb974bf36046a2ebab4217b1abb296e7ce6fabef4c2482d956cbbab", size = 2366806 },
-=======
 sdist = { url = "https://files.pythonhosted.org/packages/30/a9/25416e7a89442598593076020e16391e258055ac47ae02b09ca7b15f5835/jax-0.5.2.tar.gz", hash = "sha256:2aef7d1912df329470c47ce8f2e6521c105e84aa620311494048c391235087c6", size = 2036694 }
 wheels = [
     { url = "https://files.pythonhosted.org/packages/77/6f/0da6e0bc90e738fc63c584d65bef326f76a6550343ae1c243647bd1880fd/jax-0.5.2-py3-none-any.whl", hash = "sha256:d80954d90e2cce57498b6e9c23a6402c2c39edf86d4f808813ab1d1e97672e34", size = 2366814 },
->>>>>>> c862b5bb
 ]
 
 [package.optional-dependencies]
@@ -759,11 +738,7 @@
 ]
 sdist = { url = "https://files.pythonhosted.org/packages/df/bf/f7da0350254c0ed7c72f3e33cef02e048281fec7ecec5f032d4aac52226b/jinja2-3.1.6.tar.gz", hash = "sha256:0137fb05990d35f1275a587e9aee6d56da821fc83491a0fb838183be43f66d6d", size = 245115 }
 wheels = [
-<<<<<<< HEAD
-    { url = "https://files.pythonhosted.org/packages/bd/0f/2ba5fbcd631e3e88689309dbe978c5769e883e4b84ebfe7da30b43275c5a/jinja2-3.1.5-py3-none-any.whl", hash = "sha256:aba0f4dc9ed8013c424088f68a5c226f7d6097ed89b246d7749c2ec4175c6adb", size = 134596 },
-=======
     { url = "https://files.pythonhosted.org/packages/62/a1/3d680cbfd5f4b8f15abc1d571870c5fc3e594bb582bc3b64ea099db13e56/jinja2-3.1.6-py3-none-any.whl", hash = "sha256:85ece4451f492d0c13c5dd7c13a64681a86afae63a5f347908daf103ce6d2f67", size = 134899 },
->>>>>>> c862b5bb
 ]
 
 [[package]]
@@ -1388,15 +1363,15 @@
 
 [[package]]
 name = "nvidia-cudnn-cu12"
-version = "9.7.1.26"
+version = "9.8.0.87"
 source = { registry = "https://pypi.org/simple" }
 dependencies = [
     { name = "nvidia-cublas-cu12" },
 ]
 wheels = [
-    { url = "https://files.pythonhosted.org/packages/c1/2e/ec5dda717eeb1de3afbbbb611ca556f9d6d057470759c6abd36d72f0063b/nvidia_cudnn_cu12-9.7.1.26-py3-none-manylinux_2_27_aarch64.whl", hash = "sha256:848a61d40ef3b32bd4e1fadb599f0cf04a4b942fbe5fb3be572ad75f9b8c53ef", size = 725862213 },
-    { url = "https://files.pythonhosted.org/packages/25/dc/dc825c4b1c83b538e207e34f48f86063c88deaa35d46c651c7c181364ba2/nvidia_cudnn_cu12-9.7.1.26-py3-none-manylinux_2_27_x86_64.whl", hash = "sha256:6d011159a158f3cfc47bf851aea79e31bcff60d530b70ef70474c84cac484d07", size = 726851421 },
-    { url = "https://files.pythonhosted.org/packages/d0/ea/636cda41b3865caa0d43c34f558167304acde3d2c5f6c54c00a550e69ecd/nvidia_cudnn_cu12-9.7.1.26-py3-none-win_amd64.whl", hash = "sha256:7b805b9a4cf9f3da7c5f4ea4a9dff7baf62d1a612d6154a7e0d2ea51ed296241", size = 715962100 },
+    { url = "https://files.pythonhosted.org/packages/9e/74/57e9771579eada9733610017e782739a370d2a933c4d232ac2db9bda0d8a/nvidia_cudnn_cu12-9.8.0.87-py3-none-manylinux_2_27_aarch64.whl", hash = "sha256:b883faeb2f6f15dba7bbb6756eab6a0d9cecb59db5b0fa07577b9cfa24cd99f4", size = 696667657 },
+    { url = "https://files.pythonhosted.org/packages/77/f0/8236c886a061d203e51247aec2b8e3a8f5350178251ab57237daf2140680/nvidia_cudnn_cu12-9.8.0.87-py3-none-manylinux_2_27_x86_64.whl", hash = "sha256:d6b02cd0e3e24aa31d0193a8c39fec239354360d7d81055edddb69f35d53a4c8", size = 697999707 },
+    { url = "https://files.pythonhosted.org/packages/39/6a/5e9910b2b2c9dcddee9aaef372b3db0f08b9f7eaf1d462f859461a79caf9/nvidia_cudnn_cu12-9.8.0.87-py3-none-win_amd64.whl", hash = "sha256:b4b5cfddc32aa4180f9d390ee99e9a9f55a89e7087329b41aba4319327e22466", size = 684630375 },
 ]
 
 [[package]]
@@ -1452,7 +1427,6 @@
 [[package]]
 name = "nvidia-nvjitlink-cu12"
 version = "12.8.61"
-<<<<<<< HEAD
 source = { registry = "https://pypi.org/simple" }
 wheels = [
     { url = "https://files.pythonhosted.org/packages/03/f8/9d85593582bd99b8d7c65634d2304780aefade049b2b94d96e44084be90b/nvidia_nvjitlink_cu12-12.8.61-py3-none-manylinux2010_x86_64.manylinux_2_12_x86_64.whl", hash = "sha256:45fd79f2ae20bd67e8bc411055939049873bfd8fac70ff13bd4865e0b9bdab17", size = 39243473 },
@@ -1484,13 +1458,6 @@
 sdist = { url = "https://files.pythonhosted.org/packages/af/b5/f88a0d851547b2e6b2c7e7e6509ad66236b3e7019f1f095bb03dbaa61fa1/optax-0.2.4.tar.gz", hash = "sha256:4e05d3d5307e6dde4c319187ae36e6cd3a0c035d4ed25e9e992449a304f47336", size = 229717 }
 wheels = [
     { url = "https://files.pythonhosted.org/packages/5c/24/28d0bb21600a78e46754947333ec9a297044af884d360092eb8561575fe9/optax-0.2.4-py3-none-any.whl", hash = "sha256:db35c04e50b52596662efb002334de08c2a0a74971e4da33f467e84fac08886a", size = 319212 },
-=======
-source = { registry = "https://pypi.org/simple" }
-wheels = [
-    { url = "https://files.pythonhosted.org/packages/03/f8/9d85593582bd99b8d7c65634d2304780aefade049b2b94d96e44084be90b/nvidia_nvjitlink_cu12-12.8.61-py3-none-manylinux2010_x86_64.manylinux_2_12_x86_64.whl", hash = "sha256:45fd79f2ae20bd67e8bc411055939049873bfd8fac70ff13bd4865e0b9bdab17", size = 39243473 },
-    { url = "https://files.pythonhosted.org/packages/af/53/698f3758f48c5fcb1112721e40cc6714da3980d3c7e93bae5b29dafa9857/nvidia_nvjitlink_cu12-12.8.61-py3-none-manylinux2014_aarch64.manylinux_2_17_aarch64.whl", hash = "sha256:9b80ecab31085dda3ce3b41d043be0ec739216c3fc633b8abe212d5a30026df0", size = 38374634 },
-    { url = "https://files.pythonhosted.org/packages/7f/c6/0d1b2bfeb2ef42c06db0570c4d081e5cde4450b54c09e43165126cfe6ff6/nvidia_nvjitlink_cu12-12.8.61-py3-none-win_amd64.whl", hash = "sha256:1166a964d25fdc0eae497574d38824305195a5283324a21ccb0ce0c802cbf41c", size = 268514099 },
->>>>>>> c862b5bb
 ]
 
 [[package]]
@@ -1789,8 +1756,6 @@
 ]
 
 [[package]]
-<<<<<<< HEAD
-=======
 name = "python-dateutil"
 version = "2.9.0.post0"
 source = { registry = "https://pypi.org/simple" }
@@ -1803,7 +1768,6 @@
 ]
 
 [[package]]
->>>>>>> c862b5bb
 name = "python-json-logger"
 version = "3.2.1"
 source = { registry = "https://pypi.org/simple" }
@@ -2103,20 +2067,13 @@
     { name = "jax", extra = ["cuda12-pip"] },
     { name = "jupyter" },
     { name = "matplotlib" },
-<<<<<<< HEAD
     { name = "optax" },
     { name = "pandas" },
     { name = "penzai" },
     { name = "treescope" },
 ]
 
-[package.dev-dependencies]
-=======
-    { name = "pandas" },
-]
-
 [package.optional-dependencies]
->>>>>>> c862b5bb
 dev = [
     { name = "jaxtyping" },
     { name = "nbqa" },
@@ -2134,28 +2091,15 @@
     { name = "jaxtyping", marker = "extra == 'dev'" },
     { name = "jupyter" },
     { name = "matplotlib" },
-<<<<<<< HEAD
+    { name = "nbqa", marker = "extra == 'dev'" },
     { name = "optax" },
     { name = "pandas" },
     { name = "penzai" },
-    { name = "treescope" },
-]
-
-[package.metadata.requires-dev]
-dev = [
-    { name = "jaxtyping" },
-    { name = "nbqa" },
-    { name = "pyright" },
-    { name = "pytest" },
-    { name = "ruff" },
-=======
-    { name = "nbqa", marker = "extra == 'dev'" },
-    { name = "pandas" },
     { name = "pyright", marker = "extra == 'dev'" },
     { name = "pytest", marker = "extra == 'dev'" },
     { name = "pytest-cov", marker = "extra == 'dev'" },
     { name = "ruff", marker = "extra == 'dev'" },
->>>>>>> c862b5bb
+    { name = "treescope" },
 ]
 provides-extras = ["dev"]
 
@@ -2301,7 +2245,6 @@
 ]
 
 [[package]]
-<<<<<<< HEAD
 name = "treescope"
 version = "0.1.9"
 source = { registry = "https://pypi.org/simple" }
@@ -2314,8 +2257,6 @@
 ]
 
 [[package]]
-=======
->>>>>>> c862b5bb
 name = "types-python-dateutil"
 version = "2.9.0.20241206"
 source = { registry = "https://pypi.org/simple" }
