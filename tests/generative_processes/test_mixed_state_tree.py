"""Test the mixed-state tree module."""

<<<<<<< HEAD
# pylint: disable-all
=======
# pylint: disable=all
>>>>>>> ad5f2c06
# Temporarily disable all pylint checkers during AST traversal to prevent crash.
# The imports checker crashes when resolving simplexity package imports due to a bug
# in pylint/astroid: https://github.com/pylint-dev/pylint/issues/10185
# pylint: enable=all
# Re-enable all pylint checkers for the checking phase. This allows other checks
# (code quality, style, undefined names, etc.) to run normally while bypassing
# the problematic imports checker that would crash during AST traversal.

from pathlib import Path

import chex
import jax.numpy as jnp
import pytest

from simplexity.generative_processes.builder import build_generalized_hidden_markov_model, build_hidden_markov_model
from simplexity.generative_processes.mixed_state_presentation import (
    MixedStateTree,
    MixedStateTreeGenerator,
    NodeDictValue,
    TreeData,
)

GOLDEN_DIR = Path(__file__).parent / "goldens" / "mixed_state_trees"

PROCESS_PARAMS: dict[str, dict[str, float | int]] = {
    "fanizza": {
        "alpha": 2000,
        "lamb": 0.49,
    },
    "mess3": {
        "x": 0.15,
        "a": 0.6,
    },
    "post_quantum": {
        "log_alpha": float(jnp.log(2.7)),
        "beta": 0.5,
    },
    "rrxor": {
        "p1": 0.5,
        "p2": 0.5,
    },
    "tom_quantum": {
        "alpha": 1,
        "beta": 4.3,
    },
    "zero_one_random": {
        "p": 0.5,
    },
}

GHMM_PROCESSES = list(PROCESS_PARAMS.keys())


def filename_value(value: float | int, max_precision: int = 10) -> str:
    """Convert a float or int to a string that is safe for use in a filename."""
    if isinstance(value, int):
        return str(value)
    s = f"{value:.{max_precision}f}".rstrip("0").rstrip(".")
    s = s.replace(".", "p")
    if s.startswith("-"):
        s = "m" + s[1:]
    return s


def golden_file_name(process_name: str) -> str:
    """Generate a filename for a golden file for a given process."""
    if process_name == "post_quantum":
        return "post_quantum_alpha_2p7_beta_0p5.npz"
    params = PROCESS_PARAMS[process_name]
    if not params:
        return f"{process_name}.npz"
    params_str = "_".join(f"{k}_{filename_value(v)}" for k, v in params.items())
    return f"{process_name}_{params_str}.npz"


def load_golden(process_name: str) -> MixedStateTree[TreeData, NodeDictValue]:
    """Load a golden file for a given process."""
    file_name = golden_file_name(process_name)
    golden_file = GOLDEN_DIR / file_name
    tree_data = TreeData.load(golden_file)
    return MixedStateTree(tree_data)


@pytest.mark.parametrize("process_name", ["mess3", "rrxor", "zero_one_random"])
def test_hmm_mixed_state_tree(process_name: str):
    """Test generating a mixed-state tree for a hidden Markov model."""
<<<<<<< HEAD
    process_params = PROCESS_PARAMS[process_name]
    model = build_hidden_markov_model(process_name=process_name, process_params=process_params, initial_state=None)
=======
    params = PROCESS_PARAMS[process_name]
    model = build_hidden_markov_model(process_name, process_params=params, initial_state=None)
>>>>>>> ad5f2c06
    generator = MixedStateTreeGenerator(model, max_sequence_length=4)
    tree: MixedStateTree[TreeData, NodeDictValue] = generator.generate()
    golden = load_golden(process_name)

    sequences = set(sequence for sequence, values in tree.nodes.items() if values.probability > 0)
    expected_sequences = set(sequence for sequence, values in golden.nodes.items() if values.probability > 0)
    assert sequences == expected_sequences

    for sequence in sequences:
        probability = tree.nodes[sequence].probability
        expected_probability = golden.nodes[sequence].probability
        assert jnp.isclose(probability, expected_probability)

        belief_state = tree.nodes[sequence].belief_state
        expected_belief_state = golden.nodes[sequence].belief_state
        chex.assert_trees_all_close(belief_state, expected_belief_state)


@pytest.mark.parametrize(
    "process_name", ["fanizza", "mess3", "post_quantum", "rrxor", "tom_quantum", "zero_one_random"]
)
def test_ghmm_mixed_state_tree(process_name: str):
    """Test generating a mixed-state tree for a generalized hidden Markov model."""
<<<<<<< HEAD
    process_params = PROCESS_PARAMS[process_name]
    model = build_generalized_hidden_markov_model(
        process_name=process_name, process_params=process_params, initial_state=None
    )
=======
    params = PROCESS_PARAMS[process_name]
    model = build_generalized_hidden_markov_model(process_name, process_params=params)
>>>>>>> ad5f2c06
    generator = MixedStateTreeGenerator(model, max_sequence_length=4)
    tree: MixedStateTree[TreeData, NodeDictValue] = generator.generate()
    golden = load_golden(process_name)

    sequences = set(sequence for sequence, values in tree.nodes.items() if values.probability > 1e-6)
    expected_sequences = set(sequence for sequence, values in golden.nodes.items() if values.probability > 1e-6)
    assert sequences == expected_sequences

    for sequence in sequences:
        probability = tree.nodes[sequence].probability
        expected_probability = golden.nodes[sequence].probability
        assert jnp.isclose(probability, expected_probability, atol=1e-6)

        belief_state = tree.nodes[sequence].belief_state
        expected_belief_state = golden.nodes[sequence].belief_state
        chex.assert_trees_all_close(belief_state, expected_belief_state, atol=1e-6)<|MERGE_RESOLUTION|>--- conflicted
+++ resolved
@@ -1,10 +1,6 @@
 """Test the mixed-state tree module."""
 
-<<<<<<< HEAD
-# pylint: disable-all
-=======
 # pylint: disable=all
->>>>>>> ad5f2c06
 # Temporarily disable all pylint checkers during AST traversal to prevent crash.
 # The imports checker crashes when resolving simplexity package imports due to a bug
 # in pylint/astroid: https://github.com/pylint-dev/pylint/issues/10185
@@ -91,13 +87,8 @@
 @pytest.mark.parametrize("process_name", ["mess3", "rrxor", "zero_one_random"])
 def test_hmm_mixed_state_tree(process_name: str):
     """Test generating a mixed-state tree for a hidden Markov model."""
-<<<<<<< HEAD
     process_params = PROCESS_PARAMS[process_name]
     model = build_hidden_markov_model(process_name=process_name, process_params=process_params, initial_state=None)
-=======
-    params = PROCESS_PARAMS[process_name]
-    model = build_hidden_markov_model(process_name, process_params=params, initial_state=None)
->>>>>>> ad5f2c06
     generator = MixedStateTreeGenerator(model, max_sequence_length=4)
     tree: MixedStateTree[TreeData, NodeDictValue] = generator.generate()
     golden = load_golden(process_name)
@@ -121,15 +112,10 @@
 )
 def test_ghmm_mixed_state_tree(process_name: str):
     """Test generating a mixed-state tree for a generalized hidden Markov model."""
-<<<<<<< HEAD
     process_params = PROCESS_PARAMS[process_name]
     model = build_generalized_hidden_markov_model(
         process_name=process_name, process_params=process_params, initial_state=None
     )
-=======
-    params = PROCESS_PARAMS[process_name]
-    model = build_generalized_hidden_markov_model(process_name, process_params=params)
->>>>>>> ad5f2c06
     generator = MixedStateTreeGenerator(model, max_sequence_length=4)
     tree: MixedStateTree[TreeData, NodeDictValue] = generator.generate()
     golden = load_golden(process_name)
