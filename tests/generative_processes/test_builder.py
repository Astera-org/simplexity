import chex
import jax.numpy as jnp
import pytest

from simplexity.generative_processes.builder import (
    add_begin_of_sequence_token,
    build_generalized_hidden_markov_model,
    build_hidden_markov_model,
    build_nonergodic_hidden_markov_model,
    build_nonergodic_initial_state,
    build_nonergodic_transition_matrices,
    build_transition_matrices,
)
from simplexity.generative_processes.transition_matrices import HMM_MATRIX_FUNCTIONS
from tests.generative_processes.test_transition_matrices import validate_hmm_transition_matrices


def test_build_transition_matrices():
    transition_matrices = build_transition_matrices(HMM_MATRIX_FUNCTIONS, "coin", p=0.6)
    assert transition_matrices.shape == (2, 1, 1)
    expected = jnp.array([[[0.6]], [[0.4]]])
    chex.assert_trees_all_close(transition_matrices, expected)


def test_add_begin_of_sequence_token():
    transition_matrix = jnp.array(
        [
            [
                [0.10, 0.20],
                [0.35, 0.25],
            ],
            [
                [0.30, 0.40],
                [0.25, 0.15],
            ],
        ]
    )
    initial_state = jnp.array([0.45, 0.55])
    augmented_matrix = add_begin_of_sequence_token(transition_matrix, initial_state)
    assert augmented_matrix.shape == (3, 3, 3)
    expected = jnp.array(
        [
            [
                [0.10, 0.20, 0.00],
                [0.35, 0.25, 0.00],
                [0.00, 0.00, 0.00],
            ],
            [
                [0.30, 0.40, 0.00],
                [0.25, 0.15, 0.00],
                [0.00, 0.00, 0.00],
            ],
            [
                [0.00, 0.00, 0.00],
                [0.00, 0.00, 0.00],
                [0.45, 0.55, 0.00],
            ],
        ]
    )
    chex.assert_trees_all_close(augmented_matrix, expected)


def test_build_hidden_markov_model():
    hmm = build_hidden_markov_model("even_ones", p=0.5)
    assert hmm.vocab_size == 2

    with pytest.raises(KeyError):  # noqa: PT011
        build_hidden_markov_model("fanizza", alpha=2000, lamb=0.49)

    with pytest.raises(TypeError):
        build_hidden_markov_model("even_ones", bogus=0.5)


def test_build_generalized_hidden_markov_model():
    ghmm = build_generalized_hidden_markov_model("even_ones", p=0.5)
    assert ghmm.vocab_size == 2

    ghmm = build_generalized_hidden_markov_model("fanizza", alpha=2000, lamb=0.49)
    assert ghmm.vocab_size == 2

    with pytest.raises(KeyError):  # noqa: PT011
        build_generalized_hidden_markov_model("dummy")


def test_build_nonergodic_transition_matrices():
    coin_1 = build_transition_matrices(HMM_MATRIX_FUNCTIONS, "coin", p=0.6)
    coin_2 = build_transition_matrices(HMM_MATRIX_FUNCTIONS, "coin", p=0.3)
    transition_matrices = build_nonergodic_transition_matrices([coin_1, coin_2], [[0, 1], [0, 2]])
    assert transition_matrices.shape == (3, 2, 2)
    expected = jnp.array(
        [
            [
                [0.6, 0],
                [0, 0.3],
            ],
            [
                [0.4, 0],
                [0, 0],
            ],
            [
                [0, 0],
                [0, 0.7],
            ],
        ]
    )
    chex.assert_trees_all_close(transition_matrices, expected)


def test_build_nonergodic_initial_state():
    state_1 = jnp.array([0.25, 0.40, 0.35])
    state_2 = jnp.array([0.7, 0.3])
    initial_state = build_nonergodic_initial_state([state_1, state_2], jnp.array([0.8, 0.2]))
    assert initial_state.shape == (5,)
    expected = jnp.array([0.20, 0.32, 0.28, 0.14, 0.06])
    chex.assert_trees_all_close(initial_state, expected)


def test_build_nonergodic_hidden_markov_model():
    hmm = build_nonergodic_hidden_markov_model(
        process_names=["coin", "coin"],
        process_kwargs=[{"p": 0.6}, {"p": 0.3}],
<<<<<<< HEAD
        process_weights=[0.8, 0.2],
=======
        process_weights=jnp.array([0.8, 0.2]),
>>>>>>> a008f49c
        vocab_maps=[[0, 1], [0, 2]],
        add_bos_token=False,
    )
    assert hmm.vocab_size == 3
    assert hmm.num_states == 2
    expected_transition_matrices = jnp.array(
        [
            [
                [0.6, 0],
                [0, 0.3],
            ],
            [
                [0.4, 0],
                [0, 0],
            ],
            [
                [0, 0],
                [0, 0.7],
            ],
        ]
    )
    chex.assert_trees_all_close(hmm.transition_matrices, expected_transition_matrices)
    assert hmm.initial_state.shape == (2,)
    chex.assert_trees_all_close(hmm.initial_state, jnp.array([0.8, 0.2]))


def test_build_nonergodic_hidden_markov_model_with_nonergodic_process():
    kwargs = {"p": 0.4, "q": 0.25}
    hmm = build_nonergodic_hidden_markov_model(
        process_names=["mr_name", "mr_name"],
        process_kwargs=[kwargs, kwargs],
<<<<<<< HEAD
        process_weights=[0.8, 0.2],
=======
        process_weights=jnp.array([0.8, 0.2]),
>>>>>>> a008f49c
        vocab_maps=[[0, 1, 2, 3], [0, 1, 2, 4]],
        add_bos_token=False,
    )
    assert hmm.vocab_size == 5
    assert hmm.num_states == 8
    assert hmm.transition_matrices.shape == (5, 8, 8)
    validate_hmm_transition_matrices(hmm.transition_matrices, ergodic=False)


def test_build_nonergodic_hidden_markov_model_bos():
    hmm = build_nonergodic_hidden_markov_model(
        process_names=["coin", "coin"],
        process_kwargs=[{"p": 0.6}, {"p": 0.3}],
        process_weights=jnp.array([0.8, 0.2]),
        vocab_maps=[[0, 1], [0, 2]],
        add_bos_token=True,
    )
    assert hmm.vocab_size == 4
    assert hmm.num_states == 3
    expected_transition_matrices = jnp.array(
        [
            [
                [0.6, 0, 0],
                [0, 0.3, 0],
                [0, 0, 0],
            ],
            [
                [0.4, 0, 0],
                [0, 0, 0],
                [0, 0, 0],
            ],
            [
                [0, 0, 0],
                [0, 0.7, 0],
                [0, 0, 0],
            ],
            [
                [0, 0, 0],
                [0, 0, 0],
                [0.8, 0.2, 0],
            ],
        ]
    )
    chex.assert_trees_all_close(hmm.transition_matrices, expected_transition_matrices)
    assert hmm.initial_state.shape == (3,)
    chex.assert_trees_all_close(hmm.initial_state, jnp.array([0, 0, 1.0]))<|MERGE_RESOLUTION|>--- conflicted
+++ resolved
@@ -119,11 +119,7 @@
     hmm = build_nonergodic_hidden_markov_model(
         process_names=["coin", "coin"],
         process_kwargs=[{"p": 0.6}, {"p": 0.3}],
-<<<<<<< HEAD
         process_weights=[0.8, 0.2],
-=======
-        process_weights=jnp.array([0.8, 0.2]),
->>>>>>> a008f49c
         vocab_maps=[[0, 1], [0, 2]],
         add_bos_token=False,
     )
@@ -155,11 +151,7 @@
     hmm = build_nonergodic_hidden_markov_model(
         process_names=["mr_name", "mr_name"],
         process_kwargs=[kwargs, kwargs],
-<<<<<<< HEAD
         process_weights=[0.8, 0.2],
-=======
-        process_weights=jnp.array([0.8, 0.2]),
->>>>>>> a008f49c
         vocab_maps=[[0, 1, 2, 3], [0, 1, 2, 4]],
         add_bos_token=False,
     )
@@ -173,7 +165,7 @@
     hmm = build_nonergodic_hidden_markov_model(
         process_names=["coin", "coin"],
         process_kwargs=[{"p": 0.6}, {"p": 0.3}],
-        process_weights=jnp.array([0.8, 0.2]),
+        process_weights=[0.8, 0.2],
         vocab_maps=[[0, 1], [0, 2]],
         add_bos_token=True,
     )
