--- conflicted
+++ resolved
@@ -319,11 +319,7 @@
 
 def test_build_chain_from_spec_missing_control_map_raises(components_spec):
     """Every non-root node in a chain must provide a control map."""
-<<<<<<< HEAD
-    with pytest.raises(ValueError):
-=======
     with pytest.raises(ValueError, match=re.escape("chain[1].control_map is required for i>0")):
->>>>>>> 3091ac5a
         build_chain_from_spec(components_spec)
 
 
@@ -339,11 +335,7 @@
     assert component_types == ["hmm", "hmm"]
     assert len(control_maps) == 2
     chex.assert_trees_all_close(control_maps[0], jnp.array([0, 1], dtype=jnp.int32))
-<<<<<<< HEAD
-    with pytest.raises(ValueError):
-=======
     with pytest.raises(ValueError, match=re.escape("control_maps[0] length 1 must equal prod(V_j for j!=[0]) = 2")):
->>>>>>> 3091ac5a
         build_symmetric_from_spec(components_spec, [[0], [0, 1]])
 
 
