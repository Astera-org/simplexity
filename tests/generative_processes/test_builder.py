--- conflicted
+++ resolved
@@ -84,10 +84,6 @@
     )
     assert hmm.vocab_size == 3
     assert hmm.num_states == 2
-<<<<<<< HEAD
-=======
-    assert hmm.initial_state.shape == (2,)
->>>>>>> 92cf904d
     expected_transition_matrices = jnp.array(
         [
             [
@@ -105,24 +101,20 @@
         ]
     )
     chex.assert_trees_all_close(hmm.transition_matrices, expected_transition_matrices)
-<<<<<<< HEAD
     assert hmm.initial_state.shape == (2,)
     chex.assert_trees_all_close(hmm.initial_state, jnp.array([0.8, 0.2]))
 
 
 def test_build_nonergodic_hidden_markov_model_with_nonergodic_process():
+    n = 2
     kwargs = {"p": 0.4, "q": 0.25}
     hmm = build_nonergodic_hidden_markov_model(
-        process_names=["mr_name", "mr_name"],
-        process_kwargs=[kwargs, kwargs],
+        process_names=["mr_name"] * n,
+        process_kwargs=[kwargs] * n,
         mixture_weights=jnp.array([0.8, 0.2]),
         vocab_maps=[[0, 1, 2, 3], [0, 1, 2, 4]],
     )
     assert hmm.vocab_size == 5
     assert hmm.num_states == 8
-    expected_transition_matrices = nonergodic(n=2, **kwargs)
-    chex.assert_trees_all_close(hmm.transition_matrices, expected_transition_matrices)
-=======
-    expected_initial_state = jnp.array([0.8, 0.2])
-    chex.assert_trees_all_close(hmm.initial_state, expected_initial_state)
->>>>>>> 92cf904d
+    expected_transition_matrices = nonergodic(n=n, **kwargs)
+    chex.assert_trees_all_close(hmm.transition_matrices, expected_transition_matrices)