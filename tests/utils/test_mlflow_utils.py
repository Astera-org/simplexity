--- conflicted
+++ resolved
@@ -137,9 +137,6 @@
         assert "Unity Catalog URI" in str(warning.message)
 
 
-<<<<<<< HEAD
-class TestGetExperiment:
-=======
 class TestSetMlflowUris:  # pylint: disable=too-few-public-methods
     """Test class for set_mlflow_uris function."""
 
@@ -156,8 +153,7 @@
         assert mlflow.get_registry_uri() == "original_registry_uri"
 
 
-class TestGetExperimentId:
->>>>>>> 538eb3dd
+class TestGetExperiment:
     """Test class for get_experiment_id function."""
 
     def test_get_by_id_exists(self, mocker: MockerFixture) -> None:
