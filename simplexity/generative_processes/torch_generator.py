--- conflicted
+++ resolved
@@ -67,13 +67,8 @@
     key: jax.Array,
     bos_token: int | None = None,
     eos_token: int | None = None,
-<<<<<<< HEAD
+    device: str | torch.device | None = None,
 ) -> dict[str, jax.Array | torch.Tensor | tuple[jax.Array, ...]]:
-    """Generate data plus full belief/prefix histories."""
-    result = generate_jax_data_batch_with_full_history(
-=======
-    device: str | torch.device | None = None,
-) -> tuple[jax.Array, jax.Array, jax.Array, torch.Tensor, torch.Tensor]:
     """Generate data plus full belief/prefix histories.
 
     Args:
@@ -87,10 +82,14 @@
         device: Optional target device for PyTorch tensors
 
     Returns:
-        Tuple of (next states, belief states, prefix probs, inputs, labels)
+        Dict with keys:
+            - belief_states: Belief states (jax.Array or tuple[jax.Array, ...])
+            - prefix_probabilities: Prefix probabilities (jax.Array)
+            - inputs: Input tokens (torch.Tensor)
+            - labels: Label tokens (torch.Tensor)
+            - belief_state_factors: Optional factored belief states (tuple[jax.Array, ...])
     """
-    next_states, belief_states, prefix_probs, inputs, labels = generate_jax_data_batch_with_full_history(
->>>>>>> 9ebfd2a2
+    result = generate_jax_data_batch_with_full_history(
         gen_states,
         data_generator,
         batch_size,
@@ -99,7 +98,6 @@
         bos_token,
         eos_token,
     )
-<<<<<<< HEAD
     # Extract inputs and labels (these are always jax.Arrays)
     inputs = result["inputs"]
     labels = result["labels"]
@@ -109,10 +107,7 @@
     return {
         "belief_states": result["belief_states"],
         "prefix_probabilities": result["prefix_probabilities"],
-        "inputs": jax_to_torch(inputs),
-        "labels": jax_to_torch(labels),
+        "inputs": jax_to_torch(inputs, device),
+        "labels": jax_to_torch(labels, device),
         **({k: v for k, v in result.items() if k not in ["belief_states", "prefix_probabilities", "inputs", "labels"]}),
-    }
-=======
-    return next_states, belief_states, prefix_probs, jax_to_torch(inputs, device), jax_to_torch(labels, device)
->>>>>>> 9ebfd2a2
+    }