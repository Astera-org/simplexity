"""Hidden Markov Model class."""

# pylint: disable-all
# Temporarily disable all pylint checkers during AST traversal to prevent crash.
# The imports checker crashes when resolving simplexity package imports due to a bug
# in pylint/astroid: https://github.com/pylint-dev/pylint/issues/10185
# pylint: enable=all
# Re-enable all pylint checkers for the checking phase. This allows other checks
# (code quality, style, undefined names, etc.) to run normally while bypassing
# the problematic imports checker that would crash during AST traversal.

from typing import cast

import chex
import equinox as eqx
import jax
import jax.numpy as jnp

from simplexity.generative_processes.generalized_hidden_markov_model import GeneralizedHiddenMarkovModel, State
from simplexity.generative_processes.transition_matrices import get_stationary_state
<<<<<<< HEAD
=======
from simplexity.logger import SIMPLEXITY_LOGGER
from simplexity.utils.jnp_utils import resolve_jax_device
>>>>>>> 0aba8772


class HiddenMarkovModel(GeneralizedHiddenMarkovModel[State]):
    """A Hidden Markov Model."""

    device: jax.Device  # type: ignore[valid-type]

    def __init__(
        self,
        transition_matrices: jax.Array,
        initial_state: jax.Array | None = None,
        device: str | None = None,
    ):
        self.device = resolve_jax_device(device)
        self.validate_transition_matrices(transition_matrices)

        if self.device != transition_matrices.device:
            SIMPLEXITY_LOGGER.warning(
                "Transition matrices are on device %s but model is on device %s. "
                "Moving transition matrices to model device.",
                transition_matrices.device,
                self.device,
            )
            transition_matrices = jax.device_put(transition_matrices, self.device)

        state_transition_matrix = jnp.sum(transition_matrices, axis=0)
        eigenvalues, _ = jnp.linalg.eig(state_transition_matrix)
        principal_eigenvalue = jnp.max(eigenvalues)

        if jnp.isclose(principal_eigenvalue, 1):
            self.transition_matrices = transition_matrices
        else:
            self.transition_matrices = transition_matrices / principal_eigenvalue
        self.log_transition_matrices = jnp.log(transition_matrices)

        self.normalizing_eigenvector = jnp.ones(self.num_states, device=self.device)
        self.log_normalizing_eigenvector = jnp.zeros(self.num_states, device=self.device)

        if initial_state is None:
            initial_state = get_stationary_state(state_transition_matrix.T)
<<<<<<< HEAD
        self._initial_state = initial_state
=======

        if initial_state.device != self.device:
            SIMPLEXITY_LOGGER.warning(
                "Initial state is on device %s but model is on device %s. Moving initial state to model device.",
                initial_state.device,
                self.device,
            )
            self._initial_state = jax.device_put(initial_state, self.device)
        else:
            self._initial_state = initial_state
>>>>>>> 0aba8772
        self.log_initial_state = jnp.log(self._initial_state)

        self.normalizing_constant = jnp.sum(self._initial_state)
        self.log_normalizing_constant = jax.nn.logsumexp(self.log_initial_state)

    def validate_transition_matrices(self, transition_matrices: jax.Array):
        """Validate the transition matrices."""
        super().validate_transition_matrices(transition_matrices)
        assert jnp.all(transition_matrices >= 0)
        assert jnp.all(transition_matrices <= 1)
        sum_over_obs_and_next = jnp.sum(transition_matrices, axis=(0, 2))
        chex.assert_trees_all_close(sum_over_obs_and_next, jnp.ones_like(sum_over_obs_and_next))

    @eqx.filter_jit
    def transition_states(self, state: State, obs: chex.Array) -> State:
        """Evolve the state of the generative process based on the observation.

        The input state represents a prior distribution over hidden states, and
        the returned state represents a posterior distribution over hidden states
        conditioned on the observation.
        """
        state = cast(State, state @ self.transition_matrices[obs])
        return cast(State, self.normalize_belief_state(state))

    @eqx.filter_jit
    def normalize_belief_state(self, state: State) -> jax.Array:
        """Compute the probability distribution over states from a state vector."""
        return state / jnp.sum(state)

    @eqx.filter_jit
    def normalize_log_belief_state(self, log_belief_state: jax.Array) -> jax.Array:
        """Compute the log probability distribution over states from a log state vector."""
        return log_belief_state - jax.nn.logsumexp(log_belief_state)

    @eqx.filter_jit
    def observation_probability_distribution(self, state: State) -> jax.Array:
        """Compute the probability distribution of the observations that can be emitted by the process."""
        obs_state_dist = state @ self.transition_matrices
        return jnp.sum(obs_state_dist, axis=1)

    @eqx.filter_jit
    def log_observation_probability_distribution(self, log_belief_state: State) -> jax.Array:
        """Compute the log probability distribution of the observations that can be emitted by the process."""
        log_obs_state_dist = jax.nn.logsumexp(log_belief_state[:, None] + self.log_transition_matrices, axis=1)
        return jax.nn.logsumexp(log_obs_state_dist, axis=1)

    @eqx.filter_jit
    def probability(self, observations: jax.Array) -> jax.Array:
        """Compute the probability of the process generating a sequence of observations."""

        def _scan_fn(state_vector, observation):
            return state_vector @ self.transition_matrices[observation], None

        state_vector, _ = jax.lax.scan(_scan_fn, init=self._initial_state, xs=observations)
        return jnp.sum(state_vector) / self.normalizing_constant

    @eqx.filter_jit
    def log_probability(self, observations: jax.Array) -> jax.Array:
        """Compute the log probability of the process generating a sequence of observations."""

        def _scan_fn(log_belief_state, observation):
            return jax.nn.logsumexp(log_belief_state[:, None] + self.log_transition_matrices[observation], axis=0), None

        log_belief_state, _ = jax.lax.scan(_scan_fn, init=self.log_initial_state, xs=observations)
        return jax.nn.logsumexp(log_belief_state) - self.log_normalizing_constant<|MERGE_RESOLUTION|>--- conflicted
+++ resolved
@@ -18,11 +18,8 @@
 
 from simplexity.generative_processes.generalized_hidden_markov_model import GeneralizedHiddenMarkovModel, State
 from simplexity.generative_processes.transition_matrices import get_stationary_state
-<<<<<<< HEAD
-=======
 from simplexity.logger import SIMPLEXITY_LOGGER
 from simplexity.utils.jnp_utils import resolve_jax_device
->>>>>>> 0aba8772
 
 
 class HiddenMarkovModel(GeneralizedHiddenMarkovModel[State]):
@@ -63,9 +60,6 @@
 
         if initial_state is None:
             initial_state = get_stationary_state(state_transition_matrix.T)
-<<<<<<< HEAD
-        self._initial_state = initial_state
-=======
 
         if initial_state.device != self.device:
             SIMPLEXITY_LOGGER.warning(
@@ -76,7 +70,6 @@
             self._initial_state = jax.device_put(initial_state, self.device)
         else:
             self._initial_state = initial_state
->>>>>>> 0aba8772
         self.log_initial_state = jnp.log(self._initial_state)
 
         self.normalizing_constant = jnp.sum(self._initial_state)
