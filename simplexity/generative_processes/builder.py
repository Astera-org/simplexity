"""Builder for generative processes."""

# pylint: disable-all
# Temporarily disable all pylint checkers during AST traversal to prevent crash.
# The imports checker crashes when resolving simplexity package imports due to a bug
# in pylint/astroid: https://github.com/pylint-dev/pylint/issues/10185
# pylint: enable=all
# Re-enable all pylint checkers for the checking phase. This allows other checks
# (code quality, style, undefined names, etc.) to run normally while bypassing
# the problematic imports checker that would crash during AST traversal.

import inspect
from collections.abc import Callable, Mapping, Sequence
from typing import Any

import jax
import jax.numpy as jnp

from simplexity.generative_processes.generalized_hidden_markov_model import GeneralizedHiddenMarkovModel
from simplexity.generative_processes.hidden_markov_model import HiddenMarkovModel
from simplexity.generative_processes.transition_matrices import (
    GHMM_MATRIX_FUNCTIONS,
    HMM_MATRIX_FUNCTIONS,
    get_stationary_state,
)


def build_transition_matrices(
    matrix_functions: dict[str, Callable], process_name: str, process_params: Mapping[str, Any] | None = None
) -> jax.Array:
    """Build transition matrices for a generative process."""
    if process_name not in matrix_functions:
        raise KeyError(
            f'Unknown process type: "{process_name}".  '
            f"Available HMM processes are: {', '.join(matrix_functions.keys())}"
        )
    matrix_function = matrix_functions[process_name]
    process_params = process_params or {}
    sig = inspect.signature(matrix_function)
    try:
        sig.bind_partial(**process_params)
        transition_matrices = matrix_function(**process_params)
    except TypeError as e:
        params = ", ".join(f"{k}: {v.annotation}" for k, v in sig.parameters.items())
        raise TypeError(f"Invalid arguments for {process_name}: {e}.  Signature is: {params}") from e
    return transition_matrices


def add_begin_of_sequence_token(transition_matrix: jax.Array, initial_state: jax.Array | None = None) -> jax.Array:
    """Augments transition matrices with a BOS token."""
    base_vocab_size, num_states, _ = transition_matrix.shape
    augmented_matrix = jnp.zeros((base_vocab_size + 1, num_states + 1, num_states + 1), dtype=transition_matrix.dtype)
    augmented_matrix = augmented_matrix.at[:base_vocab_size, :num_states, :num_states].set(transition_matrix)
    if initial_state is None:
        initial_state = get_stationary_state(transition_matrix.sum(axis=0).T)
    return augmented_matrix.at[base_vocab_size, num_states, :num_states].set(initial_state)


def build_hidden_markov_model(
    process_name: str,
    process_params: Mapping[str, Any] | None = None,
    initial_state: jax.Array | Sequence[float] | None = None,
) -> HiddenMarkovModel:
    """Build a hidden Markov model."""
    process_params = process_params or {}
    initial_state = jnp.array(initial_state) if initial_state is not None else None
<<<<<<< HEAD
    transition_matrices = build_transition_matrices(
        HMM_MATRIX_FUNCTIONS, process_name=process_name, process_params=process_params
    )
=======
    transition_matrices = build_transition_matrices(HMM_MATRIX_FUNCTIONS, process_name, process_params)
>>>>>>> ad5f2c06
    return HiddenMarkovModel(transition_matrices, initial_state)


def build_generalized_hidden_markov_model(
    process_name: str,
    process_params: Mapping[str, Any] | None = None,
    initial_state: jax.Array | Sequence[float] | None = None,
) -> GeneralizedHiddenMarkovModel:
    """Build a generalized hidden Markov model."""
<<<<<<< HEAD
    initial_state = jnp.array(initial_state) if initial_state is not None else None
    process_params = process_params or {}
    transition_matrices = build_transition_matrices(
        GHMM_MATRIX_FUNCTIONS, process_name=process_name, process_params=process_params
    )
=======
    process_params = process_params or {}
    initial_state = jnp.array(initial_state) if initial_state is not None else None
    transition_matrices = build_transition_matrices(GHMM_MATRIX_FUNCTIONS, process_name, process_params)
>>>>>>> ad5f2c06
    return GeneralizedHiddenMarkovModel(transition_matrices, initial_state)


def build_nonergodic_transition_matrices(
    component_transition_matrices: Sequence[jax.Array], vocab_maps: Sequence[Sequence[int]] | None = None
) -> jax.Array:
    """Build composite transition matrices of a nonergodic process from component transition matrices."""
    if vocab_maps is None:
        vocab_maps = [list(range(matrix.shape[0])) for matrix in component_transition_matrices]
    vocab_size = max(max(vocab_map) for vocab_map in vocab_maps) + 1
    total_states = sum(matrix.shape[1] for matrix in component_transition_matrices)
    composite_transition_matrix = jnp.zeros((vocab_size, total_states, total_states))
    state_offset = 0
    for matrix, vocab_map in zip(component_transition_matrices, vocab_maps, strict=True):
        for component_vocab_idx, composite_vocab_idx in enumerate(vocab_map):
            composite_transition_matrix = composite_transition_matrix.at[
                composite_vocab_idx,
                state_offset : state_offset + matrix.shape[1],
                state_offset : state_offset + matrix.shape[1],
            ].set(matrix[component_vocab_idx])
        state_offset += matrix.shape[1]
    return composite_transition_matrix


def build_nonergodic_initial_state(
    component_initial_states: Sequence[jax.Array], process_weights: jax.Array
) -> jax.Array:
    """Build initial state for a nonergodic process from component initial states."""
    assert process_weights.shape == (len(component_initial_states),)
    assert jnp.all(process_weights >= 0)
    process_probabilities = process_weights / process_weights.sum()
    return jnp.concatenate(
        [p * state for p, state in zip(process_probabilities, component_initial_states, strict=True)], axis=0
    )


def build_nonergodic_hidden_markov_model(
    process_names: list[str],
    process_params: Sequence[Mapping[str, Any]],
    process_weights: Sequence[float],
    vocab_maps: Sequence[Sequence[int]] | None = None,
    add_bos_token: bool = False,
) -> HiddenMarkovModel:
    """Build a hidden Markov model from a list of process names and their corresponding keyword arguments."""
    component_transition_matrices = [
<<<<<<< HEAD
        build_transition_matrices(HMM_MATRIX_FUNCTIONS, process_name=name, process_params=params)
        for name, params in zip(process_names, process_params, strict=True)
=======
        build_transition_matrices(HMM_MATRIX_FUNCTIONS, process_name, process_params)
        for process_name, process_params in zip(process_names, process_params, strict=True)
>>>>>>> ad5f2c06
    ]
    composite_transition_matrix = build_nonergodic_transition_matrices(component_transition_matrices, vocab_maps)
    component_initial_states = [
        get_stationary_state(transition_matrix.sum(axis=0).T) for transition_matrix in component_transition_matrices
    ]
    initial_state = build_nonergodic_initial_state(component_initial_states, jnp.array(process_weights))
    if add_bos_token:
        composite_transition_matrix = add_begin_of_sequence_token(composite_transition_matrix, initial_state)
        num_states = composite_transition_matrix.shape[1]
        initial_state = jnp.zeros((num_states,), dtype=composite_transition_matrix.dtype)
        initial_state = initial_state.at[num_states - 1].set(1)
    return HiddenMarkovModel(composite_transition_matrix, initial_state)<|MERGE_RESOLUTION|>--- conflicted
+++ resolved
@@ -64,13 +64,7 @@
     """Build a hidden Markov model."""
     process_params = process_params or {}
     initial_state = jnp.array(initial_state) if initial_state is not None else None
-<<<<<<< HEAD
-    transition_matrices = build_transition_matrices(
-        HMM_MATRIX_FUNCTIONS, process_name=process_name, process_params=process_params
-    )
-=======
     transition_matrices = build_transition_matrices(HMM_MATRIX_FUNCTIONS, process_name, process_params)
->>>>>>> ad5f2c06
     return HiddenMarkovModel(transition_matrices, initial_state)
 
 
@@ -80,17 +74,9 @@
     initial_state: jax.Array | Sequence[float] | None = None,
 ) -> GeneralizedHiddenMarkovModel:
     """Build a generalized hidden Markov model."""
-<<<<<<< HEAD
-    initial_state = jnp.array(initial_state) if initial_state is not None else None
-    process_params = process_params or {}
-    transition_matrices = build_transition_matrices(
-        GHMM_MATRIX_FUNCTIONS, process_name=process_name, process_params=process_params
-    )
-=======
     process_params = process_params or {}
     initial_state = jnp.array(initial_state) if initial_state is not None else None
     transition_matrices = build_transition_matrices(GHMM_MATRIX_FUNCTIONS, process_name, process_params)
->>>>>>> ad5f2c06
     return GeneralizedHiddenMarkovModel(transition_matrices, initial_state)
 
 
@@ -136,13 +122,8 @@
 ) -> HiddenMarkovModel:
     """Build a hidden Markov model from a list of process names and their corresponding keyword arguments."""
     component_transition_matrices = [
-<<<<<<< HEAD
-        build_transition_matrices(HMM_MATRIX_FUNCTIONS, process_name=name, process_params=params)
-        for name, params in zip(process_names, process_params, strict=True)
-=======
         build_transition_matrices(HMM_MATRIX_FUNCTIONS, process_name, process_params)
         for process_name, process_params in zip(process_names, process_params, strict=True)
->>>>>>> ad5f2c06
     ]
     composite_transition_matrix = build_nonergodic_transition_matrices(component_transition_matrices, vocab_maps)
     component_initial_states = [
