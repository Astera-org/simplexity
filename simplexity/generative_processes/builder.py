--- conflicted
+++ resolved
@@ -81,11 +81,7 @@
     """Build initial state for a nonergodic process from component initial states."""
     assert process_weights.shape == (len(component_initial_states),)
     assert jnp.all(process_weights >= 0)
-<<<<<<< HEAD
-    process_probabilities = process_weights / jnp.sum(process_weights)
-=======
     process_probabilities = process_weights / process_weights.sum()
->>>>>>> a008f49c
     return jnp.concatenate(
         [p * state for p, state in zip(process_probabilities, component_initial_states, strict=True)], axis=0
     )
@@ -94,11 +90,7 @@
 def build_nonergodic_hidden_markov_model(
     process_names: list[str],
     process_kwargs: Sequence[Mapping[str, Any]],
-<<<<<<< HEAD
     process_weights: Sequence[float],
-=======
-    process_weights: jax.Array,
->>>>>>> a008f49c
     vocab_maps: Sequence[Sequence[int]] | None = None,
     add_bos_token: bool = False,
 ) -> HiddenMarkovModel:
@@ -111,14 +103,10 @@
     component_initial_states = [
         stationary_state(transition_matrix.sum(axis=0).T) for transition_matrix in component_transition_matrices
     ]
-<<<<<<< HEAD
     initial_state = build_nonergodic_initial_state(component_initial_states, jnp.array(process_weights))
-=======
-    initial_state = build_nonergodic_initial_state(component_initial_states, process_weights)
     if add_bos_token:
         composite_transition_matrix = add_begin_of_sequence_token(composite_transition_matrix, initial_state)
         num_states = composite_transition_matrix.shape[1]
         initial_state = jnp.zeros((num_states,), dtype=composite_transition_matrix.dtype)
         initial_state = initial_state.at[num_states - 1].set(1)
->>>>>>> a008f49c
     return HiddenMarkovModel(composite_transition_matrix, initial_state)