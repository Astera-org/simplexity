"""Builder for generative processes."""

# pylint: disable-all
# Temporarily disable all pylint checkers during AST traversal to prevent crash.
# The imports checker crashes when resolving simplexity package imports due to a bug
# in pylint/astroid: https://github.com/pylint-dev/pylint/issues/10185
# pylint: enable=all
# Re-enable all pylint checkers for the checking phase. This allows other checks
# (code quality, style, undefined names, etc.) to run normally while bypassing
# the problematic imports checker that would crash during AST traversal.

import inspect
from collections.abc import Callable, Mapping, Sequence
from typing import Any, Literal

import jax
import jax.numpy as jnp

from simplexity.generative_processes.alternating_process import AlternatingProcess
from simplexity.generative_processes.factored_beliefs.topology.sequential_conditional import SequentialConditional
from simplexity.generative_processes.factored_beliefs.topology.fully_conditional import FullyConditional
from simplexity.generative_processes.factored_beliefs.topology.conditional_transitions import ConditionalTransitions
from simplexity.generative_processes.factored_generative_process import ComponentType, FactoredGenerativeProcess
from simplexity.generative_processes.generalized_hidden_markov_model import GeneralizedHiddenMarkovModel
from simplexity.generative_processes.hidden_markov_model import HiddenMarkovModel
from simplexity.generative_processes.transition_matrices import (
    GHMM_MATRIX_FUNCTIONS,
    HMM_MATRIX_FUNCTIONS,
    get_stationary_state,
)
from simplexity.utils.jnp_utils import resolve_jax_device


def build_transition_matrices(
    matrix_functions: dict[str, Callable],
    process_name: str,
    process_params: Mapping[str, Any] | None = None,
    device: str | None = None,
) -> jax.Array:
    """Build transition matrices for a generative process."""
    if process_name not in matrix_functions:
        raise KeyError(
            f'Unknown process type: "{process_name}".  '
            f"Available HMM processes are: {', '.join(matrix_functions.keys())}"
        )
    matrix_function = matrix_functions[process_name]
    process_params = process_params or {}
    sig = inspect.signature(matrix_function)
    jax_device = resolve_jax_device(device)
    try:
        with jax.default_device(jax_device):
            sig.bind_partial(**process_params)
            transition_matrices = matrix_function(**process_params)
    except TypeError as e:
        params = ", ".join(f"{k}: {v.annotation}" for k, v in sig.parameters.items())
        raise TypeError(f"Invalid arguments for {process_name}: {e}.  Signature is: {params}") from e

    return transition_matrices


def add_begin_of_sequence_token(transition_matrix: jax.Array, initial_state: jax.Array | None = None) -> jax.Array:
    """Augments transition matrices with a BOS token."""
    base_vocab_size, num_states, _ = transition_matrix.shape
    augmented_matrix = jnp.zeros((base_vocab_size + 1, num_states + 1, num_states + 1), dtype=transition_matrix.dtype)
    augmented_matrix = augmented_matrix.at[:base_vocab_size, :num_states, :num_states].set(transition_matrix)
    if initial_state is None:
        initial_state = get_stationary_state(transition_matrix.sum(axis=0).T)
    return augmented_matrix.at[base_vocab_size, num_states, :num_states].set(initial_state)


def build_hidden_markov_model(
    process_name: str,
    process_params: Mapping[str, Any] | None = None,
    initial_state: jax.Array | Sequence[float] | None = None,
    device: str | None = None,
) -> HiddenMarkovModel:
    """Build a hidden Markov model."""
    process_params = process_params or {}
    initial_state = jnp.array(initial_state) if initial_state is not None else None
    transition_matrices = build_transition_matrices(HMM_MATRIX_FUNCTIONS, process_name, process_params, device=device)
    return HiddenMarkovModel(transition_matrices, initial_state, device=device)


def build_generalized_hidden_markov_model(
    process_name: str,
    process_params: Mapping[str, Any] | None = None,
    initial_state: jax.Array | Sequence[float] | None = None,
    device: str | None = None,
) -> GeneralizedHiddenMarkovModel:
    """Build a generalized hidden Markov model."""
    process_params = process_params or {}
    initial_state = jnp.array(initial_state) if initial_state is not None else None
    transition_matrices = build_transition_matrices(GHMM_MATRIX_FUNCTIONS, process_name, process_params, device=device)
    return GeneralizedHiddenMarkovModel(transition_matrices, initial_state, device=device)


def build_nonergodic_transition_matrices(
    component_transition_matrices: Sequence[jax.Array], vocab_maps: Sequence[Sequence[int]] | None = None
) -> jax.Array:
    """Build composite transition matrices of a nonergodic process from component transition matrices."""
    if vocab_maps is None:
        vocab_maps = [list(range(matrix.shape[0])) for matrix in component_transition_matrices]
    vocab_size = max(max(vocab_map) for vocab_map in vocab_maps) + 1
    total_states = sum(matrix.shape[1] for matrix in component_transition_matrices)
    composite_transition_matrix = jnp.zeros((vocab_size, total_states, total_states))
    state_offset = 0
    for matrix, vocab_map in zip(component_transition_matrices, vocab_maps, strict=True):
        for component_vocab_idx, composite_vocab_idx in enumerate(vocab_map):
            composite_transition_matrix = composite_transition_matrix.at[
                composite_vocab_idx,
                state_offset : state_offset + matrix.shape[1],
                state_offset : state_offset + matrix.shape[1],
            ].set(matrix[component_vocab_idx])
        state_offset += matrix.shape[1]
    return composite_transition_matrix


def build_nonergodic_initial_state(
    component_initial_states: Sequence[jax.Array], process_weights: jax.Array
) -> jax.Array:
    """Build initial state for a nonergodic process from component initial states."""
    assert process_weights.shape == (len(component_initial_states),)
    assert jnp.all(process_weights >= 0)
    process_probabilities = process_weights / process_weights.sum()
    return jnp.concatenate(
        [p * state for p, state in zip(process_probabilities, component_initial_states, strict=True)], axis=0
    )


def build_nonergodic_hidden_markov_model(
    process_names: list[str],
    process_params: Sequence[Mapping[str, Any]],
    process_weights: Sequence[float],
    vocab_maps: Sequence[Sequence[int]] | None = None,
    add_bos_token: bool = False,
    device: str | None = None,
) -> HiddenMarkovModel:
    """Build a hidden Markov model from a list of process names and their corresponding keyword arguments."""
    component_transition_matrices = [
        build_transition_matrices(HMM_MATRIX_FUNCTIONS, process_name, process_params, device=device)
        for process_name, process_params in zip(process_names, process_params, strict=True)
    ]
    composite_transition_matrix = build_nonergodic_transition_matrices(component_transition_matrices, vocab_maps)
    component_initial_states = [
        get_stationary_state(transition_matrix.sum(axis=0).T) for transition_matrix in component_transition_matrices
    ]
    initial_state = build_nonergodic_initial_state(component_initial_states, jnp.array(process_weights))
    if add_bos_token:
        composite_transition_matrix = add_begin_of_sequence_token(composite_transition_matrix, initial_state)
        num_states = composite_transition_matrix.shape[1]
        initial_state = jnp.zeros((num_states,), dtype=composite_transition_matrix.dtype)
        initial_state = initial_state.at[num_states - 1].set(1)
<<<<<<< HEAD
    return HiddenMarkovModel(composite_transition_matrix, initial_state)


def build_chain_process(
    *,
    component_types: Sequence[ComponentType],
    transition_matrices: Sequence[jnp.ndarray],
    normalizing_eigenvectors: Sequence[jnp.ndarray],
    initial_states: Sequence[jnp.ndarray],
    control_maps: Sequence[jnp.ndarray | None],
) -> FactoredGenerativeProcess:
    """Build a chain/conditional factored process.

    Factor i>0 selects its parameter variant based on factor i-1's emitted token.

    Args:
        component_types: Type of each factor ("hmm" or "ghmm")
        transition_matrices: Per-factor transition tensors (shape [K_i, V_i, S_i, S_i])
        normalizing_eigenvectors: Per-factor eigenvectors (shape [K_i, S_i])
        initial_states: Initial state per factor (shape [S_i])
        control_maps: Control maps for variant selection. control_maps[0] should
            be None. control_maps[i] for i>0 should have shape [V_{i-1}].

    Returns:
        FactoredGenerativeProcess with sequential conditional structure
    """
    # Extract vocab sizes from transition matrices
    vocab_sizes = jnp.array([int(T.shape[1]) for T in transition_matrices])

    structure = SequentialConditional(control_maps=tuple(control_maps), vocab_sizes=vocab_sizes)
    return FactoredGenerativeProcess(
        component_types=component_types,
        transition_matrices=transition_matrices,
        normalizing_eigenvectors=normalizing_eigenvectors,
        initial_states=initial_states,
        structure=structure,
    )


def build_symmetric_process(
    *,
    component_types: Sequence[ComponentType],
    transition_matrices: Sequence[jnp.ndarray],
    normalizing_eigenvectors: Sequence[jnp.ndarray],
    initial_states: Sequence[jnp.ndarray],
    control_maps: Sequence[jnp.ndarray],
) -> FactoredGenerativeProcess:
    """Build a symmetric/fully-bidirectional factored process.

    Each factor selects its variant based on all other factors' tokens.

    Args:
        component_types: Type of each factor ("hmm" or "ghmm")
        transition_matrices: Per-factor transition tensors (shape [K_i, V_i, S_i, S_i])
        normalizing_eigenvectors: Per-factor eigenvectors (shape [K_i, S_i])
        initial_states: Initial state per factor (shape [S_i])
        control_maps: Control maps for variant selection. control_maps[i] should
            have shape [prod(V_j for j!=i)].

    Returns:
        FactoredGenerativeProcess with fully conditional structure
    """
    # Extract vocab sizes from transition matrices
    vocab_sizes = jnp.array([int(T.shape[1]) for T in transition_matrices])

    structure = FullyConditional(
        control_maps=tuple(control_maps),
        vocab_sizes=vocab_sizes,
    )
    return FactoredGenerativeProcess(
        component_types=component_types,
        transition_matrices=transition_matrices,
        normalizing_eigenvectors=normalizing_eigenvectors,
        initial_states=initial_states,
        structure=structure,
    )


def build_transition_coupled_process(
    *,
    component_types: Sequence[ComponentType],
    transition_matrices: Sequence[jnp.ndarray],
    normalizing_eigenvectors: Sequence[jnp.ndarray],
    initial_states: Sequence[jnp.ndarray],
    control_maps_transition: Sequence[jnp.ndarray],
    emission_variant_indices: jnp.ndarray | Sequence[int],
    emission_control_maps: Sequence[jnp.ndarray | None] | None = None,
) -> FactoredGenerativeProcess:
    """Build a transition-coupled factored process.

    Emissions can be independent or chain-style. Transitions are coupled
    based on other factors' tokens.

    Args:
        component_types: Type of each factor ("hmm" or "ghmm")
        transition_matrices: Per-factor transition tensors (shape [K_i, V_i, S_i, S_i])
        normalizing_eigenvectors: Per-factor eigenvectors (shape [K_i, S_i])
        initial_states: Initial state per factor (shape [S_i])
        control_maps_transition: Transition control maps. control_maps_transition[i]
            should have shape [prod(V_j for j!=i)].
        emission_variant_indices: Fixed emission variant per factor (shape [F])
        emission_control_maps: Optional chain-style emission control maps.
            If provided, emission_control_maps[i] should have shape
            [prod(V_j for j<i)] for i>0.

    Returns:
        FactoredGenerativeProcess with conditional transitions structure
    """
    # Extract vocab sizes from transition matrices
    vocab_sizes = jnp.array([int(T.shape[1]) for T in transition_matrices])

    structure = ConditionalTransitions(
        control_maps_transition=tuple(control_maps_transition),
        emission_variant_indices=emission_variant_indices,
        vocab_sizes=vocab_sizes,
        emission_control_maps=tuple(emission_control_maps) if emission_control_maps else None,
    )
    return FactoredGenerativeProcess(
        component_types=component_types,
        transition_matrices=transition_matrices,
        normalizing_eigenvectors=normalizing_eigenvectors,
        initial_states=initial_states,
        structure=structure,
    )


def build_simple_alternating_process(
    *,
    component_type: ComponentType,
    transition_matrices: jnp.ndarray,
    normalizing_eigenvectors: jnp.ndarray,
    initial_state: jnp.ndarray,
    n_repetitions: int = 1,
) -> AlternatingProcess:
    """Build a simple alternating process (non-factored).

    The process cycles through n different transition matrices. This is simpler
    than the factored alternating process - it's just a single HMM/GHMM that
    switches between different parameter sets.

    Args:
        component_type: Either "hmm" or "ghmm"
        transition_matrices: Array of shape [n, V, S, S] with n variants
        normalizing_eigenvectors: Array of shape [n, S] for GHMM normalization
        initial_state: Initial belief state distribution [S]
        n_repetitions: Number of times each variant is used consecutively

    Returns:
        AlternatingProcess that cycles through the n variants

    Example:
        ```python
        # Build process alternating between 2 HMM variants
        # Each variant used 3 times before switching
        n = 2
        V, S = 3, 4  # 3 tokens, 4 hidden states

        # Stack n transition matrices
        T0 = ...  # [V, S, S]
        T1 = ...  # [V, S, S]
        transition_matrices = jnp.stack([T0, T1])  # [2, V, S, S]

        process = build_simple_alternating_process(
            component_type="hmm",
            transition_matrices=transition_matrices,
            normalizing_eigenvectors=jnp.ones((2, S)),  # dummy for HMM
            initial_state=jnp.ones(S) / S,  # uniform initial state
            n_repetitions=3,
        )
        ```
    """
    return AlternatingProcess(
        component_type=component_type,
        transition_matrices=transition_matrices,
        normalizing_eigenvectors=normalizing_eigenvectors,
        initial_state=initial_state,
        n_repetitions=n_repetitions,
    )


def build_simple_alternating_process_from_spec(
    variants: list[dict[str, Any]],
    component_type: ComponentType = "ghmm",
    n_repetitions: int = 1,
) -> AlternatingProcess:
    """Build simple alternating process from specification.

    Args:
        variants: List of variant specifications, one per sub-process
        component_type: Either "hmm" or "ghmm"
        n_repetitions: Number of times each variant is used consecutively

    Returns:
        AlternatingProcess

    Example:
        ```python
        variants = [
            {"process_name": "coin", "p": 0.7},  # Variant 0
            {"process_name": "coin", "p": 0.3},  # Variant 1
            {"process_name": "coin", "p": 0.5},  # Variant 2
        ]

        process = build_simple_alternating_process_from_spec(
            variants=variants,
            component_type="hmm",
            n_repetitions=2,  # Each variant repeated twice
        )
        ```
    """
    if not variants:
        raise ValueError("Must provide at least one variant")

    # Build each variant
    matrix_functions = HMM_MATRIX_FUNCTIONS if component_type == "hmm" else GHMM_MATRIX_FUNCTIONS
    built_processes = []

    for variant_spec in variants:
        T = build_transition_matrices(matrix_functions, **variant_spec)
        built_processes.append(T)

    # Validate all have same shape
    shapes = [T.shape for T in built_processes]
    if len(set(shapes)) != 1:
        raise ValueError(f"All variants must have same shape, got {shapes}")

    # Stack into [n, V, S, S]
    transition_matrices = jnp.stack(built_processes, axis=0)
    n, V, S, _ = transition_matrices.shape

    # Get initial state from first variant (uniform if stationary fails)
    try:
        initial_state = get_stationary_state(built_processes[0])
    except (IndexError, ValueError):
        # Fall back to uniform distribution if stationary state computation fails
        initial_state = jnp.ones(S) / S

    # Build normalizing eigenvectors
    if component_type == "ghmm":
        eigenvectors = []
        for T in built_processes:
            # Compute normalizing eigenvector for this variant
            state_transition_matrix = jnp.sum(T, axis=0)
            eigenvalues, right_eigenvectors = jnp.linalg.eig(state_transition_matrix)
            principal_eigenvalue = jnp.max(eigenvalues)
            normalizing_eigenvector = (
                right_eigenvectors[:, jnp.isclose(eigenvalues, principal_eigenvalue)].squeeze().real
            )
            normalizing_eigenvector = normalizing_eigenvector / jnp.sum(normalizing_eigenvector) * S
            eigenvectors.append(normalizing_eigenvector)
        normalizing_eigenvectors = jnp.stack(eigenvectors, axis=0)
    else:
        # Dummy for HMM
        normalizing_eigenvectors = jnp.ones((n, S))

    return build_simple_alternating_process(
        component_type=component_type,
        transition_matrices=transition_matrices,
        normalizing_eigenvectors=normalizing_eigenvectors,
        initial_state=initial_state,
        n_repetitions=n_repetitions,
    )


def build_factored_process(
    topology_type: Literal["chain", "symmetric", "transition_coupled"],
    component_types: Sequence[ComponentType],
    transition_matrices: Sequence[jnp.ndarray],
    normalizing_eigenvectors: Sequence[jnp.ndarray],
    initial_states: Sequence[jnp.ndarray],
    **topology_kwargs,
) -> FactoredGenerativeProcess:
    """Factory function for building factored processes with different topologies.

    Args:
        topology_type: Type of coupling topology to use
        component_types: Type of each factor ("hmm" or "ghmm")
        transition_matrices: Per-factor transition tensors (shape [K_i, V_i, S_i, S_i])
        normalizing_eigenvectors: Per-factor eigenvectors (shape [K_i, S_i])
        initial_states: Initial state per factor (shape [S_i])
        **topology_kwargs: Topology-specific keyword arguments:
            - For "chain": control_maps
            - For "symmetric": control_maps
            - For "transition_coupled": control_maps_transition,
              emission_variant_indices, emission_control_maps (optional)

    Returns:
        FactoredGenerativeProcess with the specified topology

    Raises:
        ValueError: If topology_type is invalid or required kwargs are missing
    """
    if topology_type == "chain":
        return build_chain_process(
            component_types=component_types,
            transition_matrices=transition_matrices,
            normalizing_eigenvectors=normalizing_eigenvectors,
            initial_states=initial_states,
            control_maps=topology_kwargs["control_maps"],
        )
    elif topology_type == "symmetric":
        return build_symmetric_process(
            component_types=component_types,
            transition_matrices=transition_matrices,
            normalizing_eigenvectors=normalizing_eigenvectors,
            initial_states=initial_states,
            control_maps=topology_kwargs["control_maps"],
        )
    elif topology_type == "transition_coupled":
        return build_transition_coupled_process(
            component_types=component_types,
            transition_matrices=transition_matrices,
            normalizing_eigenvectors=normalizing_eigenvectors,
            initial_states=initial_states,
            control_maps_transition=topology_kwargs["control_maps_transition"],
            emission_variant_indices=topology_kwargs["emission_variant_indices"],
            emission_control_maps=topology_kwargs.get("emission_control_maps"),
        )
    else:
        raise ValueError(
            f"Unknown topology_type: {topology_type}. Must be one of: 'chain', 'symmetric', 'transition_coupled'"
        )


def build_chain_process_from_spec(
    chain: Sequence[dict[str, Any]],
) -> FactoredGenerativeProcess:
    """Build chain process directly from specification.

    This is a convenience function that combines spec parsing and process building.

    Args:
        chain: List of factor specifications. Each should have:
            - component_type: "hmm" or "ghmm"
            - variants: List of variant specs with process_name and parameters
            - control_map (for i>0): List mapping parent token -> variant index

    Returns:
        FactoredGenerativeProcess with chain topology

    Example:
        ```python
        chain = [
            {
                "component_type": "hmm",
                "variants": [{"process_name": "mess3", "x": 0.15, "a": 0.6}],
            },
            {
                "component_type": "hmm",
                "variants": [
                    {"process_name": "mess3", "x": 0.15, "a": 0.6},
                    {"process_name": "mess3", "x": 0.5, "a": 0.6},
                ],
                "control_map": [0, 1, 0],
            },
        ]
        process = build_chain_process_from_spec(chain)
        ```
    """
    component_types, transition_matrices, normalizing_eigenvectors, initial_states, control_maps = (
        build_chain_from_spec(chain)
    )

    return build_chain_process(
        component_types=component_types,
        transition_matrices=transition_matrices,
        normalizing_eigenvectors=normalizing_eigenvectors,
        initial_states=initial_states,
        control_maps=control_maps,
    )


def build_symmetric_process_from_spec(
    components: Sequence[dict[str, Any]],
    control_maps: Sequence[list[int]],
) -> FactoredGenerativeProcess:
    """Build symmetric process directly from specification.

    Args:
        components: List of factor specifications
        control_maps: Control maps for each factor

    Returns:
        FactoredGenerativeProcess with symmetric topology

    Example:
        ```python
        components = [
            {
                "component_type": "hmm",
                "variants": [
                    {"process_name": "mess3", "x": 0.15, "a": 0.6},
                    {"process_name": "mess3", "x": 0.5, "a": 0.6},
                ],
            },
            # ... more components
        ]
        control_maps = [[0, 1, 0, 1], [1, 0, 1, 0]]
        process = build_symmetric_process_from_spec(components, control_maps)
        ```
    """
    component_types, transition_matrices, normalizing_eigenvectors, initial_states, control_maps_arrays = (
        build_symmetric_from_spec(components, control_maps)
    )

    return build_symmetric_process(
        component_types=component_types,
        transition_matrices=transition_matrices,
        normalizing_eigenvectors=normalizing_eigenvectors,
        initial_states=initial_states,
        control_maps=control_maps_arrays,
    )


def build_transition_coupled_process_from_spec(
    components: Sequence[dict[str, Any]],
    control_maps_transition: Sequence[list[int]],
    emission_variant_indices: Sequence[int],
    emission_control_maps: Sequence[list[int] | None] | None = None,
) -> FactoredGenerativeProcess:
    """Build transition-coupled process directly from specification.

    Args:
        components: List of factor specifications
        control_maps_transition: Transition control maps
        emission_variant_indices: Fixed emission variant per factor
        emission_control_maps: Optional chain-style emission control maps

    Returns:
        FactoredGenerativeProcess with transition-coupled topology

    Example:
        ```python
        components = [...]
        control_maps_transition = [[0, 1, 0, 1], [1, 0, 1, 0]]
        emission_variant_indices = [0, 0]
        process = build_transition_coupled_process_from_spec(
            components, control_maps_transition, emission_variant_indices
        )
        ```
    """
    (
        component_types,
        transition_matrices,
        normalizing_eigenvectors,
        initial_states,
        control_maps_arrays,
        emission_variant_indices_array,
        emission_control_maps_arrays,
    ) = build_transition_coupled_from_spec(
        components, control_maps_transition, emission_variant_indices, emission_control_maps
    )

    return build_transition_coupled_process(
        component_types=component_types,
        transition_matrices=transition_matrices,
        normalizing_eigenvectors=normalizing_eigenvectors,
        initial_states=initial_states,
        control_maps_transition=control_maps_arrays,
        emission_variant_indices=emission_variant_indices_array,
        emission_control_maps=emission_control_maps_arrays,
    )


def build_matrices_from_spec(
    spec: Sequence[dict[str, Any]],
) -> tuple[
    list[ComponentType],
    list[jnp.ndarray],
    list[jnp.ndarray],
    list[jnp.ndarray],
]:
    """Build transition matrices, eigenvectors, and initial states from spec.

    This is a generic helper that works for all topologies. Each element of spec
    should be a dict with:
      - component_type: "hmm" | "ghmm"
      - variants: list of dicts, each with "process_name" and process-specific kwargs

    Args:
        spec: List of factor specifications

    Returns:
        Tuple of (component_types, transition_matrices, normalizing_eigenvectors, initial_states)

    Example:
        ```python
        spec = [
            {
                "component_type": "hmm",
                "variants": [
                    {"process_name": "mess3", "x": 0.15, "a": 0.6},
                    {"process_name": "mess3", "x": 0.5, "a": 0.6},
                ]
            },
            {
                "component_type": "ghmm",
                "variants": [
                    {"process_name": "tom_quantum", "alpha": 1.0, "beta": 1.0},
                ]
            },
        ]
        component_types, T_mats, norms, states = build_matrices_from_spec(spec)
        ```
    """
    if not spec:
        raise ValueError("spec must contain at least one factor")

    component_types: list[ComponentType] = []
    transition_matrices: list[jnp.ndarray] = []
    normalizing_eigenvectors: list[jnp.ndarray] = []
    initial_states: list[jnp.ndarray] = []

    for idx, factor_spec in enumerate(spec):
        ctype: ComponentType = factor_spec.get("component_type", "ghmm")
        variants: Sequence[dict[str, Any]] = factor_spec.get("variants", [])

        if not variants:
            raise ValueError(f"spec[{idx}].variants must be non-empty")

        # Build all variants for this factor
        built = [
            build_hidden_markov_model(**v) if ctype == "hmm" else build_generalized_hidden_markov_model(**v)
            for v in variants
        ]

        # Validate dimensions
        vocab_sizes = [b.vocab_size for b in built]
        num_states = [b.num_states if hasattr(b, "num_states") else b.transition_matrices.shape[1] for b in built]

        if len(set(vocab_sizes)) != 1:
            raise ValueError(f"All variants in spec[{idx}] must have same vocab size; got {vocab_sizes}")
        if len(set(num_states)) != 1:
            raise ValueError(f"All variants in spec[{idx}] must have same state dim; got {num_states}")

        S = num_states[0]

        # Stack transition matrices: [K, V, S, S]
        T_stack = jnp.stack([b.transition_matrices for b in built], axis=0)
        transition_matrices.append(T_stack)

        # Stack normalizing eigenvectors (or create dummy for HMM)
        if ctype == "ghmm":
            norms = jnp.stack([b.normalizing_eigenvector for b in built], axis=0)  # [K, S]
        else:  # dummy (unused) vector for HMM
            norms = jnp.ones((len(built), S))
        normalizing_eigenvectors.append(norms)

        # Initial state: use variant 0's initial state
        initial_states.append(built[0].initial_state)

        component_types.append(ctype)

    return component_types, transition_matrices, normalizing_eigenvectors, initial_states


def build_chain_from_spec(
    chain: Sequence[dict[str, Any]],
) -> tuple[
    list[ComponentType],
    list[jnp.ndarray],
    list[jnp.ndarray],
    list[jnp.ndarray],
    list[jnp.ndarray | None],
]:
    """Build all parameters for chain topology from chain specification.

    Each element of chain should be a dict with:
      - component_type: "hmm" | "ghmm"
      - variants: list of variant specs
      - control_map (optional for index 0, required for i>0): list[int] mapping
        parent token -> variant index

    Args:
        chain: List of factor specifications with control maps

    Returns:
        Tuple of (component_types, transition_matrices, normalizing_eigenvectors,
                 initial_states, control_maps)

    Example:
        ```python
        chain = [
            {
                "component_type": "hmm",
                "variants": [{"process_name": "mess3", "x": 0.15, "a": 0.6}],
                # No control_map for root
            },
            {
                "component_type": "hmm",
                "variants": [
                    {"process_name": "mess3", "x": 0.15, "a": 0.6},
                    {"process_name": "mess3", "x": 0.5, "a": 0.6},
                ],
                "control_map": [0, 1, 0],  # Maps 3 parent tokens -> 2 variants
            },
        ]
        ```
    """
    if not chain:
        raise ValueError("chain must contain at least one node")

    # Build base matrices
    component_types, transition_matrices, normalizing_eigenvectors, initial_states = build_matrices_from_spec(chain)

    # Extract control maps
    control_maps: list[jnp.ndarray | None] = []
    expected_prev_vocab = None

    for idx, node in enumerate(chain):
        if idx == 0:
            control_maps.append(None)
        else:
            cm = node.get("control_map", None)
            if cm is None:
                raise ValueError(f"chain[{idx}].control_map is required for i>0")

            cm_arr = jnp.asarray(cm, dtype=jnp.int32)

            if expected_prev_vocab is not None and int(cm_arr.shape[0]) != int(expected_prev_vocab):
                raise ValueError(
                    f"chain[{idx}].control_map length {cm_arr.shape[0]} must equal parent vocab {expected_prev_vocab}"
                )

            control_maps.append(cm_arr)

        # Track vocab size for next iteration
        expected_prev_vocab = int(transition_matrices[idx].shape[1])

    return component_types, transition_matrices, normalizing_eigenvectors, initial_states, control_maps


def build_symmetric_from_spec(
    components: Sequence[dict[str, Any]],
    control_maps: Sequence[list[int]],
) -> tuple[
    list[ComponentType],
    list[jnp.ndarray],
    list[jnp.ndarray],
    list[jnp.ndarray],
    list[jnp.ndarray],
]:
    """Build all parameters for symmetric topology from specification.

    Args:
        components: List of factor specifications (same format as build_matrices_from_spec)
        control_maps: Control maps for each factor. control_maps[i] should have
            shape [prod(V_j for j!=i)] mapping other-factor tokens to variant index.

    Returns:
        Tuple of (component_types, transition_matrices, normalizing_eigenvectors,
                 initial_states, control_maps_arrays)

    Example:
        ```python
        components = [
            {
                "component_type": "hmm",
                "variants": [
                    {"process_name": "mess3", "x": 0.15, "a": 0.6},
                    {"process_name": "mess3", "x": 0.5, "a": 0.6},
                ],
            },
            # ... more components
        ]
        control_maps = [
            [0, 1, 0, 1],  # Factor 0: 4 other-token combos -> variants
            [1, 0, 1, 0],  # Factor 1: 4 other-token combos -> variants
        ]
        ```
    """
    # Build base matrices
    component_types, transition_matrices, normalizing_eigenvectors, initial_states = build_matrices_from_spec(
        components
    )

    # Convert control maps to JAX arrays
    control_maps_arrays = [jnp.asarray(cm, dtype=jnp.int32) for cm in control_maps]

    # Validate control map lengths
    vocab_sizes = [int(T.shape[1]) for T in transition_matrices]
    F = len(vocab_sizes)

    for i, cm in enumerate(control_maps_arrays):
        # Expected length: product of all vocab sizes except i
        expected = 1
        for j in range(F):
            if j != i:
                expected *= vocab_sizes[j]

        if int(cm.shape[0]) != expected:
            raise ValueError(f"control_maps[{i}] length {cm.shape[0]} must equal prod(V_j for j!={i}) = {expected}")

    return component_types, transition_matrices, normalizing_eigenvectors, initial_states, control_maps_arrays


def build_transition_coupled_from_spec(
    components: Sequence[dict[str, Any]],
    control_maps_transition: Sequence[list[int]],
    emission_variant_indices: Sequence[int],
    emission_control_maps: Sequence[list[int] | None] | None = None,
) -> tuple[
    list[ComponentType],
    list[jnp.ndarray],
    list[jnp.ndarray],
    list[jnp.ndarray],
    list[jnp.ndarray],
    jnp.ndarray,
    list[jnp.ndarray | None] | None,
]:
    """Build all parameters for transition-coupled topology from specification.

    Args:
        components: List of factor specifications
        control_maps_transition: Transition control maps (same format as symmetric)
        emission_variant_indices: Fixed emission variant per factor
        emission_control_maps: Optional chain-style emission control maps

    Returns:
        Tuple of (component_types, transition_matrices, normalizing_eigenvectors,
                 initial_states, control_maps_transition_arrays,
                 emission_variant_indices_array, emission_control_maps_arrays)

    Example:
        ```python
        components = [...]
        control_maps_transition = [[0, 1, 0, 1], [1, 0, 1, 0]]
        emission_variant_indices = [0, 0]  # Use variant 0 for emissions
        emission_control_maps = None  # Independent emissions
        ```
    """
    # Build base matrices
    component_types, transition_matrices, normalizing_eigenvectors, initial_states = build_matrices_from_spec(
        components
    )

    # Convert transition control maps
    control_maps_arrays = [jnp.asarray(cm, dtype=jnp.int32) for cm in control_maps_transition]

    # Convert emission variant indices
    emission_variant_indices_array = jnp.asarray(emission_variant_indices, dtype=jnp.int32)

    # Convert emission control maps if provided
    emission_control_maps_arrays = None
    if emission_control_maps is not None:
        emission_control_maps_arrays = [
            jnp.asarray(cm, dtype=jnp.int32) if cm is not None else None for cm in emission_control_maps
        ]

    return (
        component_types,
        transition_matrices,
        normalizing_eigenvectors,
        initial_states,
        control_maps_arrays,
        emission_variant_indices_array,
        emission_control_maps_arrays,
    )
=======
    return HiddenMarkovModel(composite_transition_matrix, initial_state, device=device)
>>>>>>> 0aba8772
<|MERGE_RESOLUTION|>--- conflicted
+++ resolved
@@ -150,7 +150,6 @@
         num_states = composite_transition_matrix.shape[1]
         initial_state = jnp.zeros((num_states,), dtype=composite_transition_matrix.dtype)
         initial_state = initial_state.at[num_states - 1].set(1)
-<<<<<<< HEAD
     return HiddenMarkovModel(composite_transition_matrix, initial_state)
 
 
@@ -908,7 +907,4 @@
         control_maps_arrays,
         emission_variant_indices_array,
         emission_control_maps_arrays,
-    )
-=======
-    return HiddenMarkovModel(composite_transition_matrix, initial_state, device=device)
->>>>>>> 0aba8772
+    )