"""Utilities for converting between JAX arrays and PyTorch tensors on GPU.

This module provides functions to convert between JAX and PyTorch tensors
using DLPack, which allows for zero-copy GPU-to-GPU transfers without
going through CPU memory.
"""

import warnings
from collections.abc import Iterable, Mapping

import jax
import jax.numpy as jnp
import numpy as np
import torch
from jax import dlpack as jax_dlpack
from torch.utils import dlpack as torch_dlpack

from simplexity.exceptions import DeviceResolutionError


def jax_to_torch(jax_array: jax.Array, device: str | torch.device | None = None) -> torch.Tensor:
    """Convert a JAX array to PyTorch tensor using DLPack for GPU arrays.

    This function uses DLPack for zero-copy conversion when the JAX array
    is on GPU, avoiding expensive CPU transfers.

    Args:
        jax_array: JAX array to convert
        device: Optional target device for the tensor. If specified, the tensor
            will be moved to this device after conversion.

    Returns:
        PyTorch tensor
    """
    try:
        torch_tensor = torch_dlpack.from_dlpack(jax_array)
        if device is not None:
            torch_tensor = torch_tensor.to(device)
        return torch_tensor

    except TypeError as e:
        warnings.warn(
            f"DLPack conversion failed ({e}), falling back to numpy. This may cause GPU-to-CPU transfer.",
            UserWarning,
            stacklevel=2,
        )
        numpy_array = np.array(jax_array)
        torch_tensor = torch.from_numpy(numpy_array)
        if device is not None:
            torch_tensor = torch_tensor.to(device)
        return torch_tensor


def torch_to_jax(torch_tensor: torch.Tensor) -> jax.Array:
    """Convert a PyTorch tensor to JAX array using DLPack for GPU tensors.

    This function uses DLPack for zero-copy conversion when the PyTorch tensor
    is on GPU, avoiding expensive CPU transfers.

    Args:
        torch_tensor: PyTorch tensor to convert

    Returns:
        JAX array
    """
    try:
        dlpack_tensor = torch_dlpack.to_dlpack(torch_tensor)  # type: ignore
        jax_array = jax_dlpack.from_dlpack(dlpack_tensor)
        return jax_array

    except TypeError as e:
        warnings.warn(
            f"DLPack conversion failed ({e}), falling back to numpy. This may cause GPU-to-CPU transfer.",
            UserWarning,
            stacklevel=2,
        )
        numpy_array = torch_tensor.detach().cpu().numpy()
        jax_array = jnp.array(numpy_array)
        return jax_array


def resolve_device(device_spec: str | None = None) -> str:
    """Resolve device specification to actual PyTorch device string."""
    if device_spec is None or device_spec == "auto":
        if torch.cuda.is_available():
            return "cuda"
        elif torch.backends.mps.is_available():
            return "mps"
        else:
            return "cpu"

    if device_spec in ("cuda", "gpu"):
        if torch.cuda.is_available():
            return "cuda"
        raise DeviceResolutionError("CUDA requested but CUDA is not available")

    if device_spec == "mps":
        if torch.backends.mps.is_available():
            return "mps"
        raise DeviceResolutionError("MPS requested but MPS is not available")

    if device_spec == "cpu":
        return "cpu"

    raise DeviceResolutionError(f"Unknown device specification: {device_spec}")


def tensor_collection_l2_norm(tensors: Iterable[torch.Tensor]) -> float:
    """Compute an L2 norm across an iterable of tensors without stacking.

    We detach and cast to float to avoid autograd interactions and dtype
    mismatches, skip empty tensors, and accumulate sums on CPU. This mirrors
    concatenating the tensors and calling ``torch.linalg.norm`` but without the
    intermediate allocation, which keeps metric computations lightweight even
    when parameters/gradients live on different devices or have differing
    shapes.
    """
    total = 0.0
    for tensor in tensors:
        if tensor.numel() == 0:
            continue
        total += float(torch.sum(torch.square(tensor.detach().float())))
    return total**0.5


def tensor_stack_l2_norm(tensors: Iterable[torch.Tensor]) -> float:
    """Compute an L2 norm across an iterables of tensors with stacking."""
<<<<<<< HEAD
    return float(torch.linalg.vector_norm(torch.cat([t.detach().float().view(-1) for t in tensors]), ord=2))  # pylint: disable=not-callable
=======
    stacked = torch.cat([t.detach().float().view(-1) for t in tensors])
    return float(torch.linalg.norm(stacked.cpu(), ord=2))
>>>>>>> 3091ac5a


def named_tensor_distance(current: Mapping[str, torch.Tensor], reference: Mapping[str, torch.Tensor]) -> float:
    """Compute an L2 distance between two named tensor collections.

    Parameters are compared by name. Tensors are flattened and concatenated
    to compute the norm in a vectorized way on the device, which is more
    efficient for GPU execution.
    """
    diffs = []
    for name, tensor in current.items():
        ref_tensor = reference.get(name)
        if ref_tensor is None or tensor.numel() == 0:
            continue
<<<<<<< HEAD
        
        # Ensure tensors are on the same device and dtype before subtraction
        # We move reference to current device as current is likely the active model state
        ref_tensor = ref_tensor.to(device=tensor.device, dtype=tensor.dtype)
        
        diffs.append((tensor - ref_tensor).view(-1))
    
    if not diffs:
        return 0.0
        
    return float(torch.linalg.vector_norm(torch.cat(diffs), ord=2))
=======

        # Ensure tensors are on the same device and dtype before subtraction
        # We move reference to current device as current is likely the active model state
        ref_tensor = ref_tensor.to(device=tensor.device, dtype=tensor.dtype)

        diffs.append((tensor - ref_tensor).view(-1))

    if not diffs:
        return 0.0

    combined = torch.cat(diffs)
    return float(torch.linalg.norm(combined.cpu(), ord=2))
>>>>>>> 3091ac5a
<|MERGE_RESOLUTION|>--- conflicted
+++ resolved
@@ -125,12 +125,8 @@
 
 def tensor_stack_l2_norm(tensors: Iterable[torch.Tensor]) -> float:
     """Compute an L2 norm across an iterables of tensors with stacking."""
-<<<<<<< HEAD
-    return float(torch.linalg.vector_norm(torch.cat([t.detach().float().view(-1) for t in tensors]), ord=2))  # pylint: disable=not-callable
-=======
     stacked = torch.cat([t.detach().float().view(-1) for t in tensors])
     return float(torch.linalg.norm(stacked.cpu(), ord=2))
->>>>>>> 3091ac5a
 
 
 def named_tensor_distance(current: Mapping[str, torch.Tensor], reference: Mapping[str, torch.Tensor]) -> float:
@@ -145,19 +141,6 @@
         ref_tensor = reference.get(name)
         if ref_tensor is None or tensor.numel() == 0:
             continue
-<<<<<<< HEAD
-        
-        # Ensure tensors are on the same device and dtype before subtraction
-        # We move reference to current device as current is likely the active model state
-        ref_tensor = ref_tensor.to(device=tensor.device, dtype=tensor.dtype)
-        
-        diffs.append((tensor - ref_tensor).view(-1))
-    
-    if not diffs:
-        return 0.0
-        
-    return float(torch.linalg.vector_norm(torch.cat(diffs), ord=2))
-=======
 
         # Ensure tensors are on the same device and dtype before subtraction
         # We move reference to current device as current is likely the active model state
@@ -169,5 +152,4 @@
         return 0.0
 
     combined = torch.cat(diffs)
-    return float(torch.linalg.norm(combined.cpu(), ord=2))
->>>>>>> 3091ac5a
+    return float(torch.linalg.norm(combined.cpu(), ord=2))