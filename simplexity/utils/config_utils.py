<<<<<<< HEAD
import logging
=======
import importlib
>>>>>>> 82f1ea09
from collections.abc import Callable
from typing import Any

import hydra
from omegaconf import DictConfig, OmegaConf, open_dict
from omegaconf.errors import MissingMandatoryValue

from simplexity.exceptions import ConfigValidationError

TARGET: str = "_target_"
SIMPLEXITY_LOGGER = logging.getLogger("simplexity")


def get_instance_keys(cfg: DictConfig, *, nested: bool = False) -> list[str]:
    """Get instance keys."""
    instance_keys: list[str] = []
    for key in cfg:
        try:
            value = cfg[key]
        except MissingMandatoryValue:
            continue
        if isinstance(value, DictConfig):
            if TARGET in value:
                instance_keys.append(str(key))
            if TARGET not in value or nested:
                instance_keys.extend([f"{key}.{target}" for target in get_instance_keys(value, nested=nested)])

    return instance_keys


def _validate(
    cfg: DictConfig,
    instance_key: str,
    validate_fn: Callable[[DictConfig], None] | None,
    component_name: str | None = None,
) -> bool:
    if validate_fn is None:
        return True
    config_key = instance_key.rsplit(".", 1)[0]
    config: DictConfig | None = OmegaConf.select(cfg, config_key, throw_on_missing=True)
    if config is None:
        return False
    try:
        validate_fn(config)
    except ConfigValidationError as e:
        component_prefix = f"[{component_name}] " if component_name else ""
        SIMPLEXITY_LOGGER.warning(f"{component_prefix}error validating config: {e}")
        return False
    return True


def filter_instance_keys(
    cfg: DictConfig,
    instance_keys: list[str],
    filter_fn: Callable[[str], bool],
    validate_fn: Callable[[DictConfig], None] | None = None,
    component_name: str | None = None,
) -> list[str]:
    """Filter instance keys by filter function to their targets."""
    filtered_instance_keys: list[str] = []
    for instance_key in instance_keys:
        target = OmegaConf.select(cfg, f"{instance_key}._target_", throw_on_missing=False)
        if isinstance(target, str) and filter_fn(target) and _validate(cfg, instance_key, validate_fn, component_name):
            filtered_instance_keys.append(instance_key)
    return filtered_instance_keys


def get_config(args: tuple[Any, ...], kwargs: dict[str, Any]) -> DictConfig:
    """Get the config from the arguments."""
    if kwargs and "cfg" in kwargs:
        return kwargs["cfg"]
    if args and isinstance(args[0], DictConfig):
        return args[0]
    raise ValueError("No config found in arguments or kwargs.")


def dynamic_resolve(fn: Callable[..., Any]) -> Callable[..., Any]:
    """Dynamic resolve decorator."""

    def wrapper(*args: Any, **kwargs: Any) -> Any:
        cfg = get_config(args, kwargs)
        with open_dict(cfg):
            output = fn(*args, **kwargs)
        OmegaConf.resolve(cfg)
        OmegaConf.set_struct(cfg, True)
        OmegaConf.set_readonly(cfg, True)
        return output

    return wrapper


def _resolve_target(target_str: str) -> type:
    module_path, _, cls_name = target_str.rpartition(".")
    module = importlib.import_module(module_path)
    return getattr(module, cls_name)


def typed_instantiate[T](config: Any, expected_type: type[T] | str, **kwargs) -> T:
    """Instantiate an object from config with proper typing."""
    if isinstance(expected_type, str):
        expected_type = _resolve_target(expected_type)
    obj = hydra.utils.instantiate(config, **kwargs)
    assert isinstance(obj, expected_type)
    return obj<|MERGE_RESOLUTION|>--- conflicted
+++ resolved
@@ -1,8 +1,5 @@
-<<<<<<< HEAD
+import importlib
 import logging
-=======
-import importlib
->>>>>>> 82f1ea09
 from collections.abc import Callable
 from typing import Any
 
