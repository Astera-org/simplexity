--- conflicted
+++ resolved
@@ -46,11 +46,7 @@
         validate_fn(config)
     except ConfigValidationError as e:
         component_prefix = f"[{component_name}] " if component_name else ""
-<<<<<<< HEAD
-        SIMPLEXITY_LOGGER.warning(f"{component_prefix}error validating config: {e}")
-=======
         SIMPLEXITY_LOGGER.warning("%serror validating config: %s", component_prefix, e)
->>>>>>> b2d45518
         return False
     return True
 
