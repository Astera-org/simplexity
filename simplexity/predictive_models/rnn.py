--- conflicted
+++ resolved
@@ -52,15 +52,10 @@
 
     layers: eqx.nn.Sequential
 
-<<<<<<< HEAD
-    def __init__(self, in_size: int, out_size: int, hidden_sizes: Iterable[int], *, seed: int):
-        hidden_sizes = list(hidden_sizes)
-=======
     def __init__(self, in_size: int, out_size: int, hidden_sizes: list[int], *, key: chex.PRNGKey):
         self.in_size = in_size
         self.out_size = out_size
 
->>>>>>> 5178f783
         num_gru_layers = len(hidden_sizes)
         key = jax.random.PRNGKey(seed)
         linear_key, *cell_keys = jax.random.split(key, num_gru_layers + 1)
