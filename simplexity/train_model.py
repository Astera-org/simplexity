--- conflicted
+++ resolved
@@ -17,18 +17,13 @@
     logger = typed_instantiate(cfg.logging.instance, Logger)
     logger.log_config(cfg)
     logger.log_params(cfg)
-<<<<<<< HEAD
-
-=======
->>>>>>> bb0b4349
     generative_process = typed_instantiate(cfg.generative_process.instance, GenerativeProcess)
     initial_gen_process_state = generative_process.initial_state
     vocab_size = generative_process.vocab_size
     model = typed_instantiate(cfg.predictive_model.instance, PredictiveModel, vocab_size=vocab_size)
     persister = typed_instantiate(cfg.persistence.instance, ModelPersister)
-<<<<<<< HEAD
-    if cfg.predictive_model.load_weights:
-        model = persister.load_weights(model, cfg.predictive_model.weights_filename)
+    if cfg.predictive_model.load_checkpoint_name:
+        model = persister.load_weights(model, cfg.predictive_model.load_checkpoint_name)
     _, loss = train(
         cfg.train,
         model,
@@ -41,12 +36,6 @@
     logger.close()
 
     return loss
-=======
-    if cfg.predictive_model.load_checkpoint_name:
-        model = persister.load_weights(model, cfg.predictive_model.load_checkpoint_name)
-    train(cfg.train, model, generative_process, initial_gen_process_state, persister, logger)
-    print("Training complete")
->>>>>>> bb0b4349
 
 
 if __name__ == "__main__":
