"""Components for the run."""

# pylint: disable-all
# Temporarily disable all pylint checkers during AST traversal to prevent crash.
# The imports checker crashes when resolving simplexity package imports due to a bug
# in pylint/astroid: https://github.com/pylint-dev/pylint/issues/10185
# pylint: enable=all
# Re-enable all pylint checkers for the checking phase. This allows other checks
# (code quality, style, undefined names, etc.) to run normally while bypassing
# the problematic imports checker that would crash during AST traversal.

from dataclasses import dataclass
from typing import Any

from simplexity.activations.activation_tracker import ActivationTracker
from simplexity.generative_processes.generative_process import GenerativeProcess
from simplexity.logging.logger import Logger
from simplexity.metrics.metric_tracker import MetricTracker
from simplexity.persistence.model_persister import ModelPersister


@dataclass
class Components:
    """Components for the run."""

    loggers: dict[str, Logger] | None = None
    generative_processes: dict[str, GenerativeProcess] | None = None
    persisters: dict[str, ModelPersister] | None = None
    predictive_models: dict[str, Any] | None = None  # TODO: improve typing
    optimizers: dict[str, Any] | None = None  # TODO: improve typing
<<<<<<< HEAD
    activation_trackers: dict[str, Any] | None = None  # TODO: improve typing
    metric_trackers: dict[str, Any] | None = None  # TODO: improve typing

=======
    metric_trackers: dict[str, MetricTracker] | None = None
    activation_trackers: dict[str, ActivationTracker] | None = None
>>>>>>> 3091ac5a

    def get_logger(self, key: str | None = None) -> Logger | None:
        """Get the logger."""
        return self._get_instance_by_key(self.loggers, key, "logger")

    def get_generative_process(self, key: str | None = None) -> GenerativeProcess | None:
        """Get the generative process."""
        return self._get_instance_by_key(self.generative_processes, key, "generative process")

    def get_persister(self, key: str | None = None) -> ModelPersister | None:
        """Get the persister."""
        return self._get_instance_by_key(self.persisters, key, "persister")

    def get_predictive_model(self, key: str | None = None) -> Any | None:
        """Get the predictive model."""
        return self._get_instance_by_key(self.predictive_models, key, "predictive model")

    def get_optimizer(self, key: str | None = None) -> Any | None:
        """Get the optimizer."""
        return self._get_instance_by_key(self.optimizers, key, "optimizer")

    def get_metric_tracker(self, key: str | None = None) -> MetricTracker | None:
        """Get the metric tracker."""
        return self._get_instance_by_key(self.metric_trackers, key, "metric tracker")

    def get_activation_tracker(self, key: str | None = None) -> ActivationTracker | None:
        """Get the activation tracker."""
        return self._get_instance_by_key(self.activation_trackers, key, "activation tracker")

    def _get_instance_by_key[T: Any](
        self, instances: dict[str, T] | None, key: str | None, component_name: str
    ) -> T | None:
        """Get the instance by key."""
        if instances is None:
            if key is None:
                return None
            raise KeyError(f"No {component_name} found")
        if key is None:
            if len(instances) == 1:
                return next(iter(instances.values()))
            raise KeyError(f"No key provided and multiple {component_name}s found")
        if key in instances:
            return instances[key]
        ending_matches = [instance_key for instance_key in instances if instance_key.endswith(key)]
        if len(ending_matches) == 1:
            return instances[ending_matches[0]]
        if len(ending_matches) > 1:
            raise KeyError(f"Multiple {component_name}s with key '{key}' found: {ending_matches}")
        ending_matches = [instance_key for instance_key in instances if instance_key.endswith(f"{key}.instance")]
        if len(ending_matches) == 1:
            return instances[ending_matches[0]]
        if len(ending_matches) > 1:
<<<<<<< HEAD
            raise KeyError(f"Multiple optimizers with key '{key}' found: {ending_matches}")
        raise KeyError(f"Optimizer with key '{key}' not found")

    def get_activation_tracker(self, key: str | None = None) -> Any | None:
        """Get the activation tracker."""
        if self.activation_trackers is None:
            if key is None:
                return None
            raise KeyError("No activation trackers found")
        if key is None:
            if len(self.activation_trackers) == 1:
                return next(iter(self.activation_trackers.values()))
            raise KeyError("No key provided and multiple activation trackers found")
        if key in self.activation_trackers:
            return self.activation_trackers[key]
        ending_matches = [instance_key for instance_key in self.activation_trackers if instance_key.endswith(key)]
        if len(ending_matches) == 1:
            return self.activation_trackers[ending_matches[0]]
        if len(ending_matches) > 1:
            raise KeyError(f"Multiple activation trackers with key '{key}' found: {ending_matches}")
        raise KeyError(f"Activation tracker with key '{key}' not found")

    def get_metric_tracker(self, key: str | None = None) -> Any | None:
        """Get the metric tracker."""
        if self.metric_trackers is None:
            if key is None:
                return None
            raise KeyError("No metric trackers found")
        if key is None:
            if len(self.metric_trackers) == 1:
                return next(iter(self.metric_trackers.values()))
            raise KeyError("No key provided and multiple metric trackers found")
        if key in self.metric_trackers:
            return self.metric_trackers[key]
        ending_matches = [instance_key for instance_key in self.metric_trackers if instance_key.endswith(key)]
        if len(ending_matches) == 1:
            return self.metric_trackers[ending_matches[0]]
        if len(ending_matches) > 1:
            raise KeyError(f"Multiple metric trackers with key '{key}' found: {ending_matches}")
        raise KeyError(f"Metric tracker with key '{key}' not found")
=======
            raise KeyError(f"Multiple {component_name}s with key '{key}.instance' found: {ending_matches}")
        raise KeyError(f"{component_name.capitalize()} with key '{key}' not found")
>>>>>>> 3091ac5a
<|MERGE_RESOLUTION|>--- conflicted
+++ resolved
@@ -28,14 +28,8 @@
     persisters: dict[str, ModelPersister] | None = None
     predictive_models: dict[str, Any] | None = None  # TODO: improve typing
     optimizers: dict[str, Any] | None = None  # TODO: improve typing
-<<<<<<< HEAD
-    activation_trackers: dict[str, Any] | None = None  # TODO: improve typing
-    metric_trackers: dict[str, Any] | None = None  # TODO: improve typing
-
-=======
     metric_trackers: dict[str, MetricTracker] | None = None
     activation_trackers: dict[str, ActivationTracker] | None = None
->>>>>>> 3091ac5a
 
     def get_logger(self, key: str | None = None) -> Logger | None:
         """Get the logger."""
@@ -88,48 +82,5 @@
         if len(ending_matches) == 1:
             return instances[ending_matches[0]]
         if len(ending_matches) > 1:
-<<<<<<< HEAD
-            raise KeyError(f"Multiple optimizers with key '{key}' found: {ending_matches}")
-        raise KeyError(f"Optimizer with key '{key}' not found")
-
-    def get_activation_tracker(self, key: str | None = None) -> Any | None:
-        """Get the activation tracker."""
-        if self.activation_trackers is None:
-            if key is None:
-                return None
-            raise KeyError("No activation trackers found")
-        if key is None:
-            if len(self.activation_trackers) == 1:
-                return next(iter(self.activation_trackers.values()))
-            raise KeyError("No key provided and multiple activation trackers found")
-        if key in self.activation_trackers:
-            return self.activation_trackers[key]
-        ending_matches = [instance_key for instance_key in self.activation_trackers if instance_key.endswith(key)]
-        if len(ending_matches) == 1:
-            return self.activation_trackers[ending_matches[0]]
-        if len(ending_matches) > 1:
-            raise KeyError(f"Multiple activation trackers with key '{key}' found: {ending_matches}")
-        raise KeyError(f"Activation tracker with key '{key}' not found")
-
-    def get_metric_tracker(self, key: str | None = None) -> Any | None:
-        """Get the metric tracker."""
-        if self.metric_trackers is None:
-            if key is None:
-                return None
-            raise KeyError("No metric trackers found")
-        if key is None:
-            if len(self.metric_trackers) == 1:
-                return next(iter(self.metric_trackers.values()))
-            raise KeyError("No key provided and multiple metric trackers found")
-        if key in self.metric_trackers:
-            return self.metric_trackers[key]
-        ending_matches = [instance_key for instance_key in self.metric_trackers if instance_key.endswith(key)]
-        if len(ending_matches) == 1:
-            return self.metric_trackers[ending_matches[0]]
-        if len(ending_matches) > 1:
-            raise KeyError(f"Multiple metric trackers with key '{key}' found: {ending_matches}")
-        raise KeyError(f"Metric tracker with key '{key}' not found")
-=======
             raise KeyError(f"Multiple {component_name}s with key '{key}.instance' found: {ending_matches}")
-        raise KeyError(f"{component_name.capitalize()} with key '{key}' not found")
->>>>>>> 3091ac5a
+        raise KeyError(f"{component_name.capitalize()} with key '{key}' not found")