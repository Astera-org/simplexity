--- conflicted
+++ resolved
@@ -651,64 +651,12 @@
         raise ConfigValidationError(f"OptimizerConfig.instance._target_ must be an optimizer target, got {target}")
     _validate_nonempty_str(cfg.get("name"), "OptimizerConfig.name", is_none_allowed=True)
 
-
-# ============================================================================
-<<<<<<< HEAD
-# Activation Analysis Config
-=======
+# ============================================================================
 # Metric Tracker Config
->>>>>>> 02554112
-# ============================================================================
-
-
-@dataclass
-<<<<<<< HEAD
-class ActivationAnalysisConfig:
-    """Base configuration for activation analyses."""
-
-    instance: InstanceConfig
-    name: str | None = None
-
-
-@dataclass
-class ActivationTrackerConfig:
-    """Configuration for activation tracker."""
-
-    instance: InstanceConfig
-    name: str | None = None
-
-
-def is_activation_analysis_target(target: str) -> bool:
-    """Check if the target is an activation analysis target."""
-    return target.startswith("simplexity.activations.")
-
-
-def is_activation_tracker_target(target: str) -> bool:
-    """Check if the target is an activation tracker target."""
-    return target == "simplexity.activations.activation_tracker.ActivationTracker"
-
-
-def validate_activation_analysis_config(cfg: DictConfig) -> None:
-    """Validate an ActivationAnalysisConfig.
-
-    Args:
-        cfg: A DictConfig with instance and optional name fields (from Hydra).
-    """
-    instance = cfg.get("instance")
-    if instance is None:
-        raise ConfigValidationError("ActivationAnalysisConfig.instance is required")
-    _validate_instance_config(instance)
-    target = instance.get("_target_", None)
-    if not is_activation_analysis_target(target):
-        raise ConfigValidationError(
-            f"ActivationAnalysisConfig.instance._target_ must be an activation analysis target, got {target}"
-        )
-    _validate_nonempty_str(cfg.get("name"), "ActivationAnalysisConfig.name", is_none_allowed=True)
-
-
-def validate_activation_tracker_config(cfg: DictConfig) -> None:
-    """Validate an ActivationTrackerConfig.
-=======
+# ============================================================================
+
+
+@dataclass
 class MetricTrackerInstanceConfig(InstanceConfig):
     """Configuration for MetricTracker instance."""
 
@@ -798,14 +746,83 @@
 
 def validate_metric_tracker_config(cfg: DictConfig) -> None:
     """Validate a MetricTrackerConfig.
->>>>>>> 02554112
 
     Args:
         cfg: A DictConfig with instance and optional name fields (from Hydra).
     """
     instance = cfg.get("instance")
     if instance is None:
-<<<<<<< HEAD
+        raise ConfigValidationError("MetricTrackerConfig.instance is required")
+    
+    target = instance.get("_target_", None)
+    if not is_metric_tracker_target(target):
+        raise ConfigValidationError(
+            f"MetricTrackerConfig.instance._target_ must be a metric tracker target, got {target}"
+        )
+    
+    # Validate the instance config
+    validate_metric_tracker_instance_config(instance)
+    
+    _validate_nonempty_str(cfg.get("name"), "MetricTrackerConfig.name", is_none_allowed=True)
+
+
+# ============================================================================
+# Activation Analysis Config
+# ============================================================================
+
+
+@dataclass
+class ActivationAnalysisConfig:
+    """Base configuration for activation analyses."""
+
+    instance: InstanceConfig
+    name: str | None = None
+
+
+@dataclass
+class ActivationTrackerConfig:
+    """Configuration for activation tracker."""
+
+    instance: InstanceConfig
+    name: str | None = None
+
+
+def is_activation_analysis_target(target: str) -> bool:
+    """Check if the target is an activation analysis target."""
+    return target.startswith("simplexity.activations.")
+
+
+def is_activation_tracker_target(target: str) -> bool:
+    """Check if the target is an activation tracker target."""
+    return target == "simplexity.activations.activation_tracker.ActivationTracker"
+
+
+def validate_activation_analysis_config(cfg: DictConfig) -> None:
+    """Validate an ActivationAnalysisConfig.
+
+    Args:
+        cfg: A DictConfig with instance and optional name fields (from Hydra).
+    """
+    instance = cfg.get("instance")
+    if instance is None:
+        raise ConfigValidationError("ActivationAnalysisConfig.instance is required")
+    _validate_instance_config(instance)
+    target = instance.get("_target_", None)
+    if not is_activation_analysis_target(target):
+        raise ConfigValidationError(
+            f"ActivationAnalysisConfig.instance._target_ must be an activation analysis target, got {target}"
+        )
+    _validate_nonempty_str(cfg.get("name"), "ActivationAnalysisConfig.name", is_none_allowed=True)
+
+
+def validate_activation_tracker_config(cfg: DictConfig) -> None:
+    """Validate an ActivationTrackerConfig.
+
+    Args:
+        cfg: A DictConfig with instance and optional name fields (from Hydra).
+    """
+    instance = cfg.get("instance")
+    if instance is None:
         raise ConfigValidationError("ActivationTrackerConfig.instance is required")
     _validate_instance_config(instance)
     target = instance.get("_target_", None)
@@ -836,20 +853,6 @@
             )
 
     _validate_nonempty_str(cfg.get("name"), "ActivationTrackerConfig.name", is_none_allowed=True)
-=======
-        raise ConfigValidationError("MetricTrackerConfig.instance is required")
-    
-    target = instance.get("_target_", None)
-    if not is_metric_tracker_target(target):
-        raise ConfigValidationError(
-            f"MetricTrackerConfig.instance._target_ must be a metric tracker target, got {target}"
-        )
-    
-    # Validate the instance config
-    validate_metric_tracker_instance_config(instance)
-    
-    _validate_nonempty_str(cfg.get("name"), "MetricTrackerConfig.name", is_none_allowed=True)
->>>>>>> 02554112
 
 
 # ============================================================================
