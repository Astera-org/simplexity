--- conflicted
+++ resolved
@@ -297,11 +297,7 @@
     """Setup the persister."""
     instance_config = OmegaConf.select(cfg, instance_key, throw_on_missing=True)
     if instance_config:
-<<<<<<< HEAD
-        persister = typed_instantiate(instance_config, ModelPersister)
-=======
         persister: ModelPersister = hydra.utils.instantiate(instance_config)
->>>>>>> b2d45518
         SIMPLEXITY_LOGGER.info("[persister] instantiated persister: %s", persister.__class__.__name__)
         return persister
     raise KeyError
