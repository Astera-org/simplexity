--- conflicted
+++ resolved
@@ -482,7 +482,6 @@
     return None
 
 
-<<<<<<< HEAD
 def _instantiate_activation_tracker(cfg: DictConfig, instance_key: str) -> Any:
     """Instantiate an activation tracker."""
     instance_config = OmegaConf.select(cfg, instance_key, throw_on_missing=True)
@@ -520,7 +519,7 @@
     if instance_keys:
         return {instance_key: _instantiate_activation_tracker(cfg, instance_key) for instance_key in instance_keys}
     SIMPLEXITY_LOGGER.info("[activation tracker] no activation tracker configs found")
-=======
+
 def _instantiate_metric_tracker(
     cfg: DictConfig, instance_key: str, predictive_model: Any | None, optimizer: Any | None
 ) -> Any:
@@ -553,7 +552,6 @@
             for instance_key in instance_keys
         }
     SIMPLEXITY_LOGGER.info("[metric tracker] no metric tracker configs found")
->>>>>>> 02554112
     return None
 
 
@@ -591,11 +589,8 @@
     components.persisters = _setup_persisters(cfg, instance_keys)
     components.predictive_models = _setup_predictive_models(cfg, instance_keys, components.persisters)
     components.optimizers = _setup_optimizers(cfg, instance_keys, components.predictive_models)
-<<<<<<< HEAD
     components.activation_trackers = _setup_activation_trackers(cfg, instance_keys)
-=======
     components.metric_trackers = _setup_metric_trackers(cfg, instance_keys, components.predictive_models, components.optimizers)
->>>>>>> 02554112
     _do_logging(cfg, components.loggers, verbose)
     return components
 
