"""Run management utilities for orchestrating experiment setup and teardown.

This module centralizes environment setup, configuration resolution, component
instantiation (logging, generative processes, models, optimizers), MLflow run
management, and cleanup via the `managed_run` decorator.
"""

import logging
import os
import random
import subprocess
import tempfile
import warnings
from collections.abc import Callable, Iterator
from contextlib import contextmanager, nullcontext
from typing import Any

import hydra
import jax
import jax.numpy as jnp
import mlflow
from omegaconf import DictConfig, OmegaConf, open_dict
from torch.nn import Module as PytorchModel

from simplexity.generative_processes.generative_process import GenerativeProcess
from simplexity.logging.logger import Logger
from simplexity.logging.mlflow_logger import MLFlowLogger
from simplexity.persistence.model_persister import ModelPersister
from simplexity.run_management.components import Components
from simplexity.run_management.run_logging import (
    log_environment_artifacts,
    log_git_info,
    log_hydra_artifacts,
    log_source_script,
    log_system_info,
)
from simplexity.run_management.structured_configs import (
    is_generative_process_target,
    is_hooked_transformer_config,
    is_logger_target,
    is_model_persister_target,
    is_optimizer_target,
    is_predictive_model_target,
    is_pytorch_optimizer_config,
<<<<<<< HEAD
=======
    resolve_generative_process_config,
    resolve_hooked_transformer_config,
>>>>>>> b2d45518
    validate_base_config,
    validate_generative_process_config,
    validate_logging_config,
    validate_optimizer_config,
    validate_persistence_config,
)
from simplexity.utils.config_utils import (
    filter_instance_keys,
    get_config,
    get_instance_keys,
    typed_instantiate,
)
from simplexity.utils.mlflow_utils import get_experiment_id, resolve_registry_uri
from simplexity.utils.pytorch_utils import resolve_device

SIMPLEXITY_LOGGER = logging.getLogger("simplexity")
logging.captureWarnings(True)

DEFAULT_ENVIRONMENT_VARIABLES = {
    "MLFLOW_LOCK_MODEL_DEPENDENCIES": "true",
    "JAX_PLATFORMS": "cuda",
    "XLA_FLAGS": "--xla_gpu_unsafe_fallback_to_driver_on_ptxas_not_found",
}
REQUIRED_TAGS = ["research_step", "retention"]


@contextmanager
def _suppress_pydantic_field_attribute_warning() -> Iterator[None]:
    """Temporarily ignore noisy Pydantic field attribute warnings from dependencies.

    If Hydra instantiates a HookedTransformer, it imports transformer_lens, which in turn imports W&B (wandb).
    As soon as W&B loads, it builds a large set of Pydantic models (for example in wandb/automations/automations.py).
    Those models declare fields like:

    ```python
    created_at: Annotated[datetime, Field(repr=False, frozen=True, alias="createdAt")]
    ```

    Pydantic v2 interprets those Field(...) arguments, spots repr=False and frozen=True,
    and issues UnsupportedFieldAttributeWarning because those keywords are only meaningful for dataclass fields,
    they have no effect on a BaseModel.
    """
    try:
        from pydantic.warnings import UnsupportedFieldAttributeWarning
    except ModuleNotFoundError:
        yield
        return

    with warnings.catch_warnings():
        warnings.filterwarnings("ignore", category=UnsupportedFieldAttributeWarning)
        yield


def _load_config(cfg: DictConfig, load_config: DictConfig) -> None:
    """Load the config."""
    if not load_config:
        SIMPLEXITY_LOGGER.warning("[config] load_config entry is empty, skipping")
        return

    tracking_uri: str | None = load_config.get("tracking_uri")
    experiment_name: str | None = load_config.get("experiment_name")
    run_name: str | None = load_config.get("run_name")
    configs_to_load: DictConfig | None = load_config.get("configs")
    artifact_path: str = load_config.get("artifact_path", "config.yaml")

    if not experiment_name:
        raise ValueError("load_config.experiment_name is required")
    if not run_name:
        raise ValueError("load_config.run_name is required")
    if not configs_to_load:
        SIMPLEXITY_LOGGER.warning(f"[config] no configs specified for load_config run '{run_name}', nothing to merge")
        return

    client = mlflow.MlflowClient(tracking_uri=tracking_uri)

    experiment = client.get_experiment_by_name(experiment_name)
    if experiment is None:
        raise ValueError(f"Experiment '{experiment_name}' not found for load_config run '{run_name}'")
    experiment_id = experiment.experiment_id

    runs = client.search_runs(
        experiment_ids=[experiment_id],
        filter_string=f"attributes.run_name = '{run_name}'",
        max_results=1,
    )
    if not runs:
        raise ValueError(
            f"Run with name '{run_name}' not found in experiment '{experiment_name}' for load_config entry"
        )
    run = runs[0]
    run_id = run.info.run_id

    SIMPLEXITY_LOGGER.info(
        f"[config] loading artifact '{artifact_path}' from run '{run_name}' ({run_id}) "
        f"in experiment '{experiment_name}'"
    )
    with tempfile.TemporaryDirectory() as temp_dir:
        artifact_local_path = client.download_artifacts(run_id, artifact_path, temp_dir)
        source_cfg = OmegaConf.load(artifact_local_path)

    configs_mapping: dict[str, str] = OmegaConf.to_container(configs_to_load, resolve=True)  # type: ignore[arg-type]
    with open_dict(cfg):
        for source_key, destination_key in configs_mapping.items():
            if not isinstance(source_key, str) or not source_key:
                raise ValueError("load_config configs keys must be non-empty strings")
            if not isinstance(destination_key, str) or not destination_key:
                raise ValueError("load_config configs values must be non-empty strings")

            selected_config = OmegaConf.select(source_cfg, source_key, throw_on_missing=False)
            if selected_config is None:
                raise KeyError(f"Config key '{source_key}' not found in run '{run_name}' artifact '{artifact_path}'")

            cloned_config = OmegaConf.create(OmegaConf.to_container(selected_config, resolve=False))
            existing_destination = OmegaConf.select(cfg, destination_key, throw_on_missing=False)
            if existing_destination is None:
                SIMPLEXITY_LOGGER.info(
                    f"[config] adding config '{source_key}' from run '{run_name}' to '{destination_key}'"
                )
                OmegaConf.update(cfg, destination_key, cloned_config, force_add=True)
            else:
                SIMPLEXITY_LOGGER.info(
                    f"[config] merging config '{source_key}' from run '{run_name}' into '{destination_key}'"
                )
                merged_config = OmegaConf.merge(cloned_config, existing_destination)
                OmegaConf.update(cfg, destination_key, merged_config, force_add=True)


def _get_config(args: tuple[Any, ...], kwargs: dict[str, Any]) -> DictConfig:
    """Get the config from the arguments."""
    cfg = get_config(args, kwargs)
    load_configs: list[DictConfig] = cfg.get("load_configs", [])
    for load_config in load_configs:
        _load_config(cfg, load_config)
    return cfg


def _setup_environment() -> None:
    """Setup the environment."""
    for key, value in DEFAULT_ENVIRONMENT_VARIABLES.items():
        if not os.environ.get(key):
            os.environ[key] = value
            SIMPLEXITY_LOGGER.info("[environment] %s set to: %s", key, os.environ[key])
        else:
            SIMPLEXITY_LOGGER.info("[environment] %s already set to: %s", key, os.environ[key])


def _uv_sync() -> None:
    """Sync the uv environment."""
    args = ["uv", "sync", "--extra", "pytorch"]
    device = resolve_device()
    if device == "cuda":
        args.extend(["--extra", "cuda"])
    elif device == "mps":
        args.extend(["--extra", "mac"])
    subprocess.run(args, check=True)


def _working_tree_is_clean() -> bool:
    """Check if the working tree is clean."""
    result = subprocess.run(["git", "diff-index", "--quiet", "HEAD", "--"], capture_output=True, text=True)
    return result.returncode == 0


def _set_random_seeds(seed: int | None) -> None:
    if seed is None:
        return
    random.seed(seed)
    SIMPLEXITY_LOGGER.info("[random] seed set to: %s", seed)
    try:
        import numpy as np
    except ModuleNotFoundError:
        pass
    else:
        np.random.seed(seed)
        SIMPLEXITY_LOGGER.info("[numpy] seed set to: %s", seed)
    try:
        import torch
    except ModuleNotFoundError:
        pass
    else:
        torch.manual_seed(seed)
        SIMPLEXITY_LOGGER.info("[torch] seed set to: %s", seed)
        if torch.cuda.is_available():
            torch.cuda.manual_seed(seed)
            torch.cuda.manual_seed_all(seed)
            SIMPLEXITY_LOGGER.info("[torch] CUDA seed set to: %s", seed)


def _assert_reproducibile(cfg: DictConfig) -> None:
    assert _working_tree_is_clean(), "Working tree is dirty"
    assert cfg.get("seed", None) is not None, "Seed must be set"
    lock_dependencies = os.environ.get("MLFLOW_LOCK_MODEL_DEPENDENCIES")
    assert lock_dependencies, "MLFLOW_LOCK_MODEL_DEPENDENCIES must be set"
    assert lock_dependencies == "true", "MLFLOW_LOCK_MODEL_DEPENDENCIES must be set to true"


def _assert_tagged(cfg: DictConfig) -> None:
    tags: dict[str, Any] = cfg.get("tags", {})
    missing_required_tags = set(REQUIRED_TAGS) - set(tags.keys())
    assert not missing_required_tags, "Tags must include " + ", ".join(missing_required_tags)


def _setup_mlflow(cfg: DictConfig) -> mlflow.ActiveRun | nullcontext[None]:
    mlflow_config: DictConfig | None = cfg.get("mlflow", None)
    if mlflow_config:
        experiment_name: str | None = mlflow_config.get("experiment_name", None)
        assert experiment_name is not None, "Experiment name must be set"
        run_name: str | None = mlflow_config.get("run_name", None)
        assert run_name is not None, "Run name must be set"
        tracking_uri: str | None = mlflow_config.get("tracking_uri", None)
        registry_uri: str | None = mlflow_config.get("registry_uri", None)
        downgrade_unity_catalog: bool = mlflow_config.get("downgrade_unity_catalog", True)
        if tracking_uri:
            mlflow.set_tracking_uri(tracking_uri)
<<<<<<< HEAD
            SIMPLEXITY_LOGGER.info(f"[mlflow] tracking uri: {mlflow.get_tracking_uri()}")
=======
            SIMPLEXITY_LOGGER.info("[mlflow] tracking uri: %s", mlflow.get_tracking_uri())
>>>>>>> b2d45518
        resolved_registry_uri = resolve_registry_uri(
            registry_uri=registry_uri,
            tracking_uri=tracking_uri,
            downgrade_unity_catalog=downgrade_unity_catalog,
        )
        if resolved_registry_uri:
            mlflow.set_registry_uri(resolved_registry_uri)
<<<<<<< HEAD
            SIMPLEXITY_LOGGER.info(f"[mlflow] registry uri: {mlflow.get_registry_uri()}")
=======
            SIMPLEXITY_LOGGER.info("[mlflow] registry uri: %s", mlflow.get_registry_uri())
>>>>>>> b2d45518
        experiment_id = get_experiment_id(experiment_name)
        runs = mlflow.search_runs(
            experiment_ids=[experiment_id],
            filter_string=f"attributes.run_name = '{run_name}'",
            max_results=1,
            output_format="list",
        )
        assert isinstance(runs, list)
        if runs:
            run_id = runs[0].info.run_id
<<<<<<< HEAD
            SIMPLEXITY_LOGGER.info(f"[mlflow] run with name '{run_name}' already exists with id: {run_id}")
        else:
            run_id = None
            SIMPLEXITY_LOGGER.info(f"[mlflow] run with name '{run_name}' does not yet exist")
        SIMPLEXITY_LOGGER.info(
            f"[mlflow] starting run with: {{id: {run_id}, experiment id: {experiment_id}, run name: {run_name}}}"
=======
            SIMPLEXITY_LOGGER.info("[mlflow] run with name '%s' already exists with id: %s", run_name, run_id)
        else:
            run_id = None
            SIMPLEXITY_LOGGER.info("[mlflow] run with name '%s' does not yet exist", run_name)
        SIMPLEXITY_LOGGER.info(
            "[mlflow] starting run with: {id: %s, experiment id: %s, run name: %s}", run_id, experiment_id, run_name
>>>>>>> b2d45518
        )
        return mlflow.start_run(
            run_id=run_id,
            experiment_id=experiment_id,
            run_name=run_name,
            log_system_metrics=True,
        )
    return nullcontext()


def _instantiate_logger(cfg: DictConfig, instance_key: str) -> Logger:
    """Setup the logging."""
    logging_instance_config = OmegaConf.select(cfg, instance_key, throw_on_missing=True)
    if logging_instance_config:
        logger = typed_instantiate(logging_instance_config, Logger)
        SIMPLEXITY_LOGGER.info("[logging] instantiated logger: %s", logger.__class__.__name__)
        return logger
    raise KeyError


def _setup_logging(cfg: DictConfig, instance_keys: list[str], *, strict: bool) -> dict[str, Logger] | None:
    instance_keys = filter_instance_keys(
        cfg,
        instance_keys,
        is_logger_target,
        validate_fn=validate_logging_config,
        component_name="logging",
    )
    if instance_keys:
        loggers = {instance_key: _instantiate_logger(cfg, instance_key) for instance_key in instance_keys}
        if strict:
            mlflow_loggers = [logger for logger in loggers.values() if isinstance(logger, MLFlowLogger)]
            assert mlflow_loggers, "Logger must be an instance of MLFlowLogger"
            assert any(
                logger.tracking_uri and logger.tracking_uri.startswith("databricks") for logger in mlflow_loggers
            ), "Tracking URI must start with 'databricks'"
        return loggers
    SIMPLEXITY_LOGGER.info("[logging] no logging configs found")
    if strict:
        raise ValueError(f"Config must contain 1 logger, {len(instance_keys)} found")
    return None


def _instantiate_generative_process(cfg: DictConfig, instance_key: str) -> GenerativeProcess:
    """Setup the generative process."""
    instance_config = OmegaConf.select(cfg, instance_key, throw_on_missing=True)
    if instance_config:
        generative_process = typed_instantiate(instance_config, GenerativeProcess)
        SIMPLEXITY_LOGGER.info(
            "[generative process] instantiated generative process: %s", generative_process.__class__.__name__
        )
        return generative_process
    raise KeyError


def _create_initial_state(generative_process: GenerativeProcess, batch_size: int | None) -> jax.Array:
    """Setup the initial state."""
    if batch_size is None:
        initial_state = generative_process.initial_state
    else:
        initial_state = jnp.repeat(generative_process.initial_state[None, :], batch_size, axis=0)
<<<<<<< HEAD
    SIMPLEXITY_LOGGER.info(f"[generative process] instantiated initial state with shape: {initial_state.shape}")
    return initial_state


@dynamic_resolve
def _resolve_generative_process_config(cfg: DictConfig, base_vocab_size: int) -> None:
    """Resolve the GenerativeProcessConfig."""
    cfg.base_vocab_size = base_vocab_size
    SIMPLEXITY_LOGGER.info(f"[generative process] Base vocab size: {base_vocab_size}")
    vocab_size = base_vocab_size
    if OmegaConf.is_missing(cfg, "bos_token"):
        cfg.bos_token = vocab_size
        SIMPLEXITY_LOGGER.info(f"[generative process] BOS token resolved to: {cfg.bos_token}")
        vocab_size += 1
    elif cfg.get("bos_token", None) is not None:
        bos_token = cfg.get("bos_token")
        SIMPLEXITY_LOGGER.info(f"[generative process] BOS token defined as: {bos_token}")
    if OmegaConf.is_missing(cfg, "eos_token"):
        cfg.eos_token = vocab_size
        SIMPLEXITY_LOGGER.info(f"[generative process] EOS token resolved to: {cfg.eos_token}")
        vocab_size += 1
    elif cfg.get("eos_token", None) is not None:
        eos_token = cfg.get("eos_token")
        SIMPLEXITY_LOGGER.info(f"[generative process] EOS token defined as: {eos_token}")
    cfg.vocab_size = vocab_size
    SIMPLEXITY_LOGGER.info(f"[generative process] Total vocab size: {vocab_size}")


=======
    SIMPLEXITY_LOGGER.info("[generative process] instantiated initial state with shape: %s", initial_state.shape)
    return initial_state


>>>>>>> b2d45518
def _setup_generative_processes(
    cfg: DictConfig, instance_keys: list[str]
) -> tuple[dict[str, GenerativeProcess] | None, dict[str, jax.Array] | None]:
    instance_keys = filter_instance_keys(
        cfg,
        instance_keys,
        is_generative_process_target,
        validate_fn=validate_generative_process_config,
        component_name="generative process",
    )
    if instance_keys:
        generative_processes = {}
        initial_states = {}
        for instance_key in instance_keys:
            generative_process = _instantiate_generative_process(cfg, instance_key)
            config_key = instance_key.rsplit(".", 1)[0]
            generative_process_config: DictConfig | None = OmegaConf.select(cfg, config_key)
            if generative_process_config is None:
                raise RuntimeError("Error selecting generative process config")
            base_vocab_size = generative_process.vocab_size
            resolve_generative_process_config(generative_process_config, base_vocab_size)
            generative_processes[instance_key] = generative_process
            batch_size = generative_process_config.get("batch_size", None)
            initial_states[instance_key] = _create_initial_state(generative_process, batch_size)
        return generative_processes, initial_states
    SIMPLEXITY_LOGGER.info("[generative process] no generative process configs found")
    return None, None


def _instantiate_persister(cfg: DictConfig, instance_key: str) -> ModelPersister:
    """Setup the persister."""
    instance_config = OmegaConf.select(cfg, instance_key, throw_on_missing=True)
    if instance_config:
        persister: ModelPersister = hydra.utils.instantiate(instance_config)
        SIMPLEXITY_LOGGER.info("[persister] instantiated persister: %s", persister.__class__.__name__)
        return persister
    raise KeyError


def _setup_persisters(cfg: DictConfig, instance_keys: list[str]) -> dict[str, ModelPersister] | None:
    instance_keys = filter_instance_keys(
        cfg,
        instance_keys,
        is_model_persister_target,
        validate_fn=validate_persistence_config,
        component_name="persistence",
    )
    if instance_keys:
        return {instance_key: _instantiate_persister(cfg, instance_key) for instance_key in instance_keys}
    SIMPLEXITY_LOGGER.info("[persister] no persister configs found")
    return None


def _get_persister(persisters: dict[str, ModelPersister] | None) -> ModelPersister | None:
    if persisters:
        if len(persisters) == 1:
            return next(iter(persisters.values()))
        SIMPLEXITY_LOGGER.warning("Multiple persisters found, any model model checkpoint loading will be skipped")
        return None
    SIMPLEXITY_LOGGER.warning("No persister found, any model checkpoint loading will be skipped")
    return None


def _get_attribute_value(cfg: DictConfig, instance_keys: list[str], attribute_name: str) -> int | None:
    """Get the vocab size."""
    instance_keys = filter_instance_keys(
        cfg,
        instance_keys,
        is_generative_process_target,
        validate_fn=validate_generative_process_config,
        component_name="generative process",
    )
    attribute_value: int | None = None
    for instance_key in instance_keys:
        config_key = instance_key.rsplit(".", 1)[0]
        generative_process_config: DictConfig | None = OmegaConf.select(cfg, config_key, throw_on_missing=True)
        if generative_process_config is None:
            raise RuntimeError("Error selecting generative process config")
<<<<<<< HEAD
        if OmegaConf.is_missing(generative_process_config, attribute_name):
            new_attribute_value: int | None = None
        else:
            new_attribute_value = generative_process_config.get(attribute_name, None)
=======
        new_attribute_value: int | None = OmegaConf.select(
            generative_process_config, attribute_name, throw_on_missing=False, default=None
        )
>>>>>>> b2d45518
        if attribute_value is None:
            attribute_value = new_attribute_value
        elif new_attribute_value != attribute_value:
            SIMPLEXITY_LOGGER.warning(
                f"[generative process] Multiple generative processes with conflicting {attribute_name} values"
            )
            return None
    return attribute_value
<<<<<<< HEAD


@dynamic_resolve
def _resolve_hooked_transformer_config(
    cfg: DictConfig,
    *,
    vocab_size: int | None,
    bos_token: int | None,
    eos_token: int | None,
    sequence_len: int | None,
) -> None:
    """Resolve the HookedTransformerConfig."""
    if OmegaConf.is_missing(cfg, "d_vocab") and vocab_size is not None:
        cfg.d_vocab = vocab_size
        SIMPLEXITY_LOGGER.info(f"[predictive model] d_vocab resolved to: {vocab_size}")
    if OmegaConf.is_missing(cfg, "n_ctx") and sequence_len is not None:
        use_bos = bos_token is not None
        use_eos = eos_token is not None
        n_ctx = sequence_len + int(use_bos) + int(use_eos) - 1
        cfg.n_ctx = n_ctx
        SIMPLEXITY_LOGGER.info(f"[predictive model] n_ctx resolved to: {n_ctx}")
    device: str | None = cfg.get("device", None)
    cfg.device = resolve_device(device)
    SIMPLEXITY_LOGGER.info(f"[predictive model] device resolved to: {cfg.device}")
=======
>>>>>>> b2d45518


def _instantiate_predictive_model(cfg: DictConfig, instance_key: str) -> Any:
    """Setup the predictive model."""
    instance_config = OmegaConf.select(cfg, instance_key, throw_on_missing=True)
    if instance_config:
        with _suppress_pydantic_field_attribute_warning():
            predictive_model = hydra.utils.instantiate(instance_config)  # TODO: typed instantiate
        SIMPLEXITY_LOGGER.info(
            "[predictive model] instantiated predictive model: %s", predictive_model.__class__.__name__
        )
        return predictive_model
    raise KeyError


def _load_checkpoint(model: Any, persisters: dict[str, ModelPersister] | None, load_checkpoint_step: int) -> None:
    """Load the checkpoint."""
    persister = _get_persister(persisters)
    if persister:
        persister.load_weights(model, load_checkpoint_step)
        SIMPLEXITY_LOGGER.info("[predictive model] loaded checkpoint step: %s", load_checkpoint_step)
    else:
        raise RuntimeError("Unable to load model checkpoint")


def _setup_predictive_models(
    cfg: DictConfig, instance_keys: list[str], persisters: dict[str, ModelPersister] | None
) -> dict[str, Any] | None:
    """Setup the predictive model."""
    models = {}
    model_instance_keys = filter_instance_keys(cfg, instance_keys, is_predictive_model_target)
    for instance_key in model_instance_keys:
        instance_config: DictConfig | None = OmegaConf.select(cfg, instance_key, throw_on_missing=True)
        if instance_config and is_hooked_transformer_config(instance_config):
            instance_config_config: DictConfig | None = instance_config.get("cfg", None)
            if instance_config_config is None:
                raise RuntimeError("Error selecting predictive model config")
            vocab_size = _get_attribute_value(cfg, instance_keys, "vocab_size")
            bos_token = _get_attribute_value(cfg, instance_keys, "bos_token")
            eos_token = _get_attribute_value(cfg, instance_keys, "eos_token")
            sequence_len = _get_attribute_value(cfg, instance_keys, "sequence_len")
<<<<<<< HEAD
            _resolve_hooked_transformer_config(
=======
            resolve_hooked_transformer_config(
>>>>>>> b2d45518
                instance_config_config,
                vocab_size=vocab_size,
                bos_token=bos_token,
                eos_token=eos_token,
                sequence_len=sequence_len,
            )
        model = _instantiate_predictive_model(cfg, instance_key)
        step_key = instance_key.rsplit(".", 1)[0] + ".load_checkpoint_step"
        load_checkpoint_step: int | None = OmegaConf.select(cfg, step_key, throw_on_missing=True)
        if load_checkpoint_step is not None:
            _load_checkpoint(model, persisters, load_checkpoint_step)
        models[instance_key] = model
    if models:
        return models
    SIMPLEXITY_LOGGER.info("[predictive model] no predictive model config found")
    return None


def _get_predictive_model(predictive_models: dict[str, Any] | None) -> Any | None:
    if predictive_models:
        if len(predictive_models) == 1:
            return next(iter(predictive_models.values()))
        SIMPLEXITY_LOGGER.warning("Multiple predictive models found, any model checkpoint loading will be skipped")
        return None
    SIMPLEXITY_LOGGER.warning("No predictive model found, any model checkpoint loading will be skipped")
    return None


def _instantiate_optimizer(cfg: DictConfig, instance_key: str, predictive_model: Any | None) -> Any:
    """Setup the optimizer."""
    instance_config = OmegaConf.select(cfg, instance_key, throw_on_missing=True)
    if instance_config:
        if is_pytorch_optimizer_config(instance_config):
            if predictive_model and isinstance(predictive_model, PytorchModel):
                optimizer = hydra.utils.instantiate(instance_config, params=predictive_model.parameters())
                SIMPLEXITY_LOGGER.info("[optimizer] instantiated optimizer: %s", optimizer.__class__.__name__)
                return optimizer
            SIMPLEXITY_LOGGER.warning("Predictive model has no parameters, optimizer will be skipped")
            return None
        optimizer = hydra.utils.instantiate(instance_config)  # TODO: typed instantiate
        SIMPLEXITY_LOGGER.info("[optimizer] instantiated optimizer: %s", optimizer.__class__.__name__)
        return optimizer
    raise KeyError


def _setup_optimizers(
    cfg: DictConfig, instance_keys: list[str], predictive_models: dict[str, Any] | None
) -> dict[str, Any] | None:
    """Setup the optimizer."""
    instance_keys = filter_instance_keys(
        cfg,
        instance_keys,
        is_optimizer_target,
        validate_fn=validate_optimizer_config,
        component_name="optimizer",
    )
    if instance_keys:
        model = _get_predictive_model(predictive_models)
        return {instance_key: _instantiate_optimizer(cfg, instance_key, model) for instance_key in instance_keys}
    SIMPLEXITY_LOGGER.info("[optimizer] no optimizer configs found")
    return None


def _do_logging(cfg: DictConfig, loggers: dict[str, Logger] | None, verbose: bool) -> None:
    if loggers is None:
        return
    for logger in loggers.values():
        logger.log_config(cfg, resolve=True)
        logger.log_params(cfg)
        log_git_info(logger)
        log_system_info(logger)
        tags = cfg.get("tags", {})
        if tags:
            logger.log_tags(tags)
        if verbose:
            log_hydra_artifacts(logger)
            log_environment_artifacts(logger)
            log_source_script(logger)


def _setup(cfg: DictConfig, strict: bool, verbose: bool) -> Components:
    """Setup the run."""
    _setup_environment()
    if strict:
        _uv_sync()
        _assert_reproducibile(cfg)
        _assert_tagged(cfg)
    _set_random_seeds(cfg.get("seed", None))
    components = Components()
    instance_keys = get_instance_keys(cfg)
    components.loggers = _setup_logging(cfg, instance_keys, strict=strict)
    generative_processes, initial_states = _setup_generative_processes(cfg, instance_keys)
    components.generative_processes = generative_processes
    components.initial_states = initial_states
    components.persisters = _setup_persisters(cfg, instance_keys)
    components.predictive_models = _setup_predictive_models(cfg, instance_keys, components.persisters)
    components.optimizers = _setup_optimizers(cfg, instance_keys, components.predictive_models)
    _do_logging(cfg, components.loggers, verbose)
    return components


def _cleanup(components: Components) -> None:
    """Cleanup the run."""
    if components.loggers:
        for logger in components.loggers.values():
            logger.close()
    if components.persisters:
        for persister in components.persisters.values():
            persister.cleanup()


def managed_run(strict: bool = True, verbose: bool = False) -> Callable[[Callable[..., Any]], Callable[..., Any]]:
    """Manage a run."""

    def decorator(fn: Callable[..., Any]) -> Callable[..., Any]:
        def wrapper(*args: Any, **kwargs: Any) -> Any:
            try:
                cfg = get_config(args, kwargs)
                validate_base_config(cfg)
                with _setup_mlflow(cfg):
                    components = _setup(cfg, strict=strict, verbose=verbose)
                    output = fn(*args, **kwargs, components=components)
                _cleanup(components)
                return output
            except Exception as e:
                SIMPLEXITY_LOGGER.error("[run] error: %s", e)
                # TODO: cleanup
                raise e

        return wrapper

    return decorator<|MERGE_RESOLUTION|>--- conflicted
+++ resolved
@@ -42,11 +42,8 @@
     is_optimizer_target,
     is_predictive_model_target,
     is_pytorch_optimizer_config,
-<<<<<<< HEAD
-=======
     resolve_generative_process_config,
     resolve_hooked_transformer_config,
->>>>>>> b2d45518
     validate_base_config,
     validate_generative_process_config,
     validate_logging_config,
@@ -261,11 +258,7 @@
         downgrade_unity_catalog: bool = mlflow_config.get("downgrade_unity_catalog", True)
         if tracking_uri:
             mlflow.set_tracking_uri(tracking_uri)
-<<<<<<< HEAD
-            SIMPLEXITY_LOGGER.info(f"[mlflow] tracking uri: {mlflow.get_tracking_uri()}")
-=======
             SIMPLEXITY_LOGGER.info("[mlflow] tracking uri: %s", mlflow.get_tracking_uri())
->>>>>>> b2d45518
         resolved_registry_uri = resolve_registry_uri(
             registry_uri=registry_uri,
             tracking_uri=tracking_uri,
@@ -273,11 +266,7 @@
         )
         if resolved_registry_uri:
             mlflow.set_registry_uri(resolved_registry_uri)
-<<<<<<< HEAD
-            SIMPLEXITY_LOGGER.info(f"[mlflow] registry uri: {mlflow.get_registry_uri()}")
-=======
             SIMPLEXITY_LOGGER.info("[mlflow] registry uri: %s", mlflow.get_registry_uri())
->>>>>>> b2d45518
         experiment_id = get_experiment_id(experiment_name)
         runs = mlflow.search_runs(
             experiment_ids=[experiment_id],
@@ -288,21 +277,12 @@
         assert isinstance(runs, list)
         if runs:
             run_id = runs[0].info.run_id
-<<<<<<< HEAD
-            SIMPLEXITY_LOGGER.info(f"[mlflow] run with name '{run_name}' already exists with id: {run_id}")
-        else:
-            run_id = None
-            SIMPLEXITY_LOGGER.info(f"[mlflow] run with name '{run_name}' does not yet exist")
-        SIMPLEXITY_LOGGER.info(
-            f"[mlflow] starting run with: {{id: {run_id}, experiment id: {experiment_id}, run name: {run_name}}}"
-=======
             SIMPLEXITY_LOGGER.info("[mlflow] run with name '%s' already exists with id: %s", run_name, run_id)
         else:
             run_id = None
             SIMPLEXITY_LOGGER.info("[mlflow] run with name '%s' does not yet exist", run_name)
         SIMPLEXITY_LOGGER.info(
             "[mlflow] starting run with: {id: %s, experiment id: %s, run name: %s}", run_id, experiment_id, run_name
->>>>>>> b2d45518
         )
         return mlflow.start_run(
             run_id=run_id,
@@ -364,41 +344,10 @@
         initial_state = generative_process.initial_state
     else:
         initial_state = jnp.repeat(generative_process.initial_state[None, :], batch_size, axis=0)
-<<<<<<< HEAD
-    SIMPLEXITY_LOGGER.info(f"[generative process] instantiated initial state with shape: {initial_state.shape}")
-    return initial_state
-
-
-@dynamic_resolve
-def _resolve_generative_process_config(cfg: DictConfig, base_vocab_size: int) -> None:
-    """Resolve the GenerativeProcessConfig."""
-    cfg.base_vocab_size = base_vocab_size
-    SIMPLEXITY_LOGGER.info(f"[generative process] Base vocab size: {base_vocab_size}")
-    vocab_size = base_vocab_size
-    if OmegaConf.is_missing(cfg, "bos_token"):
-        cfg.bos_token = vocab_size
-        SIMPLEXITY_LOGGER.info(f"[generative process] BOS token resolved to: {cfg.bos_token}")
-        vocab_size += 1
-    elif cfg.get("bos_token", None) is not None:
-        bos_token = cfg.get("bos_token")
-        SIMPLEXITY_LOGGER.info(f"[generative process] BOS token defined as: {bos_token}")
-    if OmegaConf.is_missing(cfg, "eos_token"):
-        cfg.eos_token = vocab_size
-        SIMPLEXITY_LOGGER.info(f"[generative process] EOS token resolved to: {cfg.eos_token}")
-        vocab_size += 1
-    elif cfg.get("eos_token", None) is not None:
-        eos_token = cfg.get("eos_token")
-        SIMPLEXITY_LOGGER.info(f"[generative process] EOS token defined as: {eos_token}")
-    cfg.vocab_size = vocab_size
-    SIMPLEXITY_LOGGER.info(f"[generative process] Total vocab size: {vocab_size}")
-
-
-=======
     SIMPLEXITY_LOGGER.info("[generative process] instantiated initial state with shape: %s", initial_state.shape)
     return initial_state
 
 
->>>>>>> b2d45518
 def _setup_generative_processes(
     cfg: DictConfig, instance_keys: list[str]
 ) -> tuple[dict[str, GenerativeProcess] | None, dict[str, jax.Array] | None]:
@@ -477,16 +426,9 @@
         generative_process_config: DictConfig | None = OmegaConf.select(cfg, config_key, throw_on_missing=True)
         if generative_process_config is None:
             raise RuntimeError("Error selecting generative process config")
-<<<<<<< HEAD
-        if OmegaConf.is_missing(generative_process_config, attribute_name):
-            new_attribute_value: int | None = None
-        else:
-            new_attribute_value = generative_process_config.get(attribute_name, None)
-=======
         new_attribute_value: int | None = OmegaConf.select(
             generative_process_config, attribute_name, throw_on_missing=False, default=None
         )
->>>>>>> b2d45518
         if attribute_value is None:
             attribute_value = new_attribute_value
         elif new_attribute_value != attribute_value:
@@ -495,33 +437,6 @@
             )
             return None
     return attribute_value
-<<<<<<< HEAD
-
-
-@dynamic_resolve
-def _resolve_hooked_transformer_config(
-    cfg: DictConfig,
-    *,
-    vocab_size: int | None,
-    bos_token: int | None,
-    eos_token: int | None,
-    sequence_len: int | None,
-) -> None:
-    """Resolve the HookedTransformerConfig."""
-    if OmegaConf.is_missing(cfg, "d_vocab") and vocab_size is not None:
-        cfg.d_vocab = vocab_size
-        SIMPLEXITY_LOGGER.info(f"[predictive model] d_vocab resolved to: {vocab_size}")
-    if OmegaConf.is_missing(cfg, "n_ctx") and sequence_len is not None:
-        use_bos = bos_token is not None
-        use_eos = eos_token is not None
-        n_ctx = sequence_len + int(use_bos) + int(use_eos) - 1
-        cfg.n_ctx = n_ctx
-        SIMPLEXITY_LOGGER.info(f"[predictive model] n_ctx resolved to: {n_ctx}")
-    device: str | None = cfg.get("device", None)
-    cfg.device = resolve_device(device)
-    SIMPLEXITY_LOGGER.info(f"[predictive model] device resolved to: {cfg.device}")
-=======
->>>>>>> b2d45518
 
 
 def _instantiate_predictive_model(cfg: DictConfig, instance_key: str) -> Any:
@@ -563,11 +478,7 @@
             bos_token = _get_attribute_value(cfg, instance_keys, "bos_token")
             eos_token = _get_attribute_value(cfg, instance_keys, "eos_token")
             sequence_len = _get_attribute_value(cfg, instance_keys, "sequence_len")
-<<<<<<< HEAD
-            _resolve_hooked_transformer_config(
-=======
             resolve_hooked_transformer_config(
->>>>>>> b2d45518
                 instance_config_config,
                 vocab_size=vocab_size,
                 bos_token=bos_token,
