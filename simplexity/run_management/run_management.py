"""Run management utilities for orchestrating experiment setup and teardown.

This module centralizes environment setup, configuration resolution, component
instantiation (logging, generative processes, models, optimizers), MLflow run
management, and cleanup via the `managed_run` decorator.
"""

# pylint: disable-all
# Temporarily disable all pylint checkers during AST traversal to prevent crash.
# The imports checker crashes when resolving simplexity package imports due to a bug
# in pylint/astroid: https://github.com/pylint-dev/pylint/issues/10185
# pylint: enable=all
# Re-enable all pylint checkers for the checking phase. This allows other checks
# (code quality, style, undefined names, etc.) to run normally while bypassing
# the problematic imports checker that would crash during AST traversal.

import os
import random
import subprocess
import warnings
from collections.abc import Callable, Iterator
from contextlib import contextmanager, nullcontext
from typing import Any

import hydra
import jax
import mlflow
import torch
from jax._src.config import StateContextManager
from omegaconf import DictConfig, OmegaConf
from torch.nn import Module as PytorchModel

from simplexity.generative_processes.generative_process import GenerativeProcess
from simplexity.logger import SIMPLEXITY_LOGGER
from simplexity.logging.logger import Logger
from simplexity.logging.mlflow_logger import MLFlowLogger
from simplexity.persistence.mlflow_persister import MLFlowPersister
from simplexity.persistence.model_persister import ModelPersister
from simplexity.run_management.components import Components
from simplexity.run_management.run_logging import (
    log_environment_artifacts,
    log_git_info,
    log_hydra_artifacts,
    log_source_script,
    log_system_info,
)
from simplexity.structured_configs.activation_tracker import (
    is_activation_tracker_target,
    validate_activation_tracker_config,
)
from simplexity.structured_configs.base import resolve_base_config, validate_base_config
from simplexity.structured_configs.generative_process import (
    is_generative_process_target,
<<<<<<< HEAD
    is_hooked_transformer_config,
    is_logger_target,
    is_metric_tracker_target,
    is_model_persister_target,
    is_optimizer_target,
    is_predictive_model_target,
    is_pytorch_optimizer_config,
=======
>>>>>>> 0aba8772
    resolve_generative_process_config,
    validate_generative_process_config,
)
from simplexity.structured_configs.logging import (
    is_logger_target,
    update_logging_instance_config,
    validate_logging_config,
<<<<<<< HEAD
    validate_metric_tracker_config,
=======
)
from simplexity.structured_configs.mlflow import update_mlflow_config
from simplexity.structured_configs.optimizer import (
    is_optimizer_target,
    is_pytorch_optimizer_config,
>>>>>>> 0aba8772
    validate_optimizer_config,
)
from simplexity.structured_configs.persistence import (
    is_model_persister_target,
    update_persister_instance_config,
    validate_persistence_config,
)
from simplexity.structured_configs.predictive_model import (
    is_hooked_transformer_config,
    is_predictive_model_target,
    resolve_hooked_transformer_config,
)
from simplexity.utils.config_utils import (
    filter_instance_keys,
    get_config,
    get_instance_keys,
    typed_instantiate,
)
from simplexity.utils.jnp_utils import resolve_jax_device
from simplexity.utils.mlflow_utils import get_experiment, get_run, resolve_registry_uri
from simplexity.utils.pytorch_utils import resolve_device

DEFAULT_ENVIRONMENT_VARIABLES = {
    "MLFLOW_LOCK_MODEL_DEPENDENCIES": "true",
    "JAX_PLATFORMS": "cuda",
    "XLA_FLAGS": "--xla_gpu_unsafe_fallback_to_driver_on_ptxas_not_found",
}
REQUIRED_TAGS = ["research_step", "retention"]


@contextmanager
def _suppress_pydantic_field_attribute_warning() -> Iterator[None]:
    """Temporarily ignore noisy Pydantic field attribute warnings from dependencies.

    If Hydra instantiates a HookedTransformer, it imports transformer_lens, which in turn imports W&B (wandb).
    As soon as W&B loads, it builds a large set of Pydantic models (for example in wandb/automations/automations.py).
    Those models declare fields like:

    ```python
    created_at: Annotated[datetime, Field(repr=False, frozen=True, alias="createdAt")]
    ```

    Pydantic v2 interprets those Field(...) arguments, spots repr=False and frozen=True,
    and issues UnsupportedFieldAttributeWarning because those keywords are only meaningful for dataclass fields,
    they have no effect on a BaseModel.
    """
    try:
        from pydantic.warnings import UnsupportedFieldAttributeWarning
    except ModuleNotFoundError:
        yield
        return

    with warnings.catch_warnings():
        warnings.filterwarnings("ignore", category=UnsupportedFieldAttributeWarning)
        yield


def _setup_environment() -> None:
    """Setup the environment."""
    for key, value in DEFAULT_ENVIRONMENT_VARIABLES.items():
        if not os.environ.get(key):
            os.environ[key] = value
            SIMPLEXITY_LOGGER.info("[environment] %s set to: %s", key, os.environ[key])
        else:
            SIMPLEXITY_LOGGER.info("[environment] %s already set to: %s", key, os.environ[key])


def _uv_sync() -> None:
    """Sync the uv environment."""
    args = ["uv", "sync", "--extra", "pytorch"]
    device = resolve_device()
    if device == "cuda":
        args.extend(["--extra", "cuda"])
    elif device == "mps":
        args.extend(["--extra", "mac"])
    subprocess.run(args, check=True)


def _working_tree_is_clean() -> bool:
    """Check if the working tree is clean."""
    result = subprocess.run(["git", "diff-index", "--quiet", "HEAD", "--"], capture_output=True, text=True)
    return result.returncode == 0


def _set_random_seeds(seed: int | None) -> None:
    if seed is None:
        return
    random.seed(seed)
    SIMPLEXITY_LOGGER.info("[random] seed set to: %s", seed)
    try:
        import numpy as np
    except ModuleNotFoundError:
        pass
    else:
        np.random.seed(seed)
        SIMPLEXITY_LOGGER.info("[numpy] seed set to: %s", seed)
    try:
        import torch
    except ModuleNotFoundError:
        pass
    else:
        torch.manual_seed(seed)
        SIMPLEXITY_LOGGER.info("[torch] seed set to: %s", seed)
        if torch.cuda.is_available():
            torch.cuda.manual_seed(seed)
            torch.cuda.manual_seed_all(seed)
            SIMPLEXITY_LOGGER.info("[torch] CUDA seed set to: %s", seed)


def _assert_reproducibile(cfg: DictConfig) -> None:
    assert _working_tree_is_clean(), "Working tree is dirty"
    assert cfg.get("seed", None) is not None, "Seed must be set"
    lock_dependencies = os.environ.get("MLFLOW_LOCK_MODEL_DEPENDENCIES")
    assert lock_dependencies, "MLFLOW_LOCK_MODEL_DEPENDENCIES must be set"
    assert lock_dependencies == "true", "MLFLOW_LOCK_MODEL_DEPENDENCIES must be set to true"


def _assert_tagged(cfg: DictConfig) -> None:
    tags: dict[str, Any] = cfg.get("tags", {})
    missing_required_tags = set(REQUIRED_TAGS) - set(tags.keys())
    assert not missing_required_tags, "Tags must include " + ", ".join(missing_required_tags)


def _setup_device(cfg: DictConfig) -> StateContextManager:
    device = cfg.get("device", None)
    pytorch_device = resolve_device(device)
    torch.set_default_device(pytorch_device)
    jax_device = resolve_jax_device(device)
    return jax.default_device(jax_device)


def _setup_mlflow(cfg: DictConfig) -> mlflow.ActiveRun | nullcontext[None]:
    mlflow_config: DictConfig | None = cfg.get("mlflow", None)
    if mlflow_config is None:
        return nullcontext()

    tracking_uri: str | None = mlflow_config.get("tracking_uri", None)
    if tracking_uri:
        mlflow.set_tracking_uri(tracking_uri)
        SIMPLEXITY_LOGGER.info("[mlflow] tracking uri: %s", mlflow.get_tracking_uri())

    registry_uri: str | None = mlflow_config.get("registry_uri", None)
    downgrade_unity_catalog: bool = mlflow_config.get("downgrade_unity_catalog", True)
    resolved_registry_uri = resolve_registry_uri(
        registry_uri=registry_uri,
        tracking_uri=tracking_uri,
        downgrade_unity_catalog=downgrade_unity_catalog,
    )
    if resolved_registry_uri:
        mlflow.set_registry_uri(resolved_registry_uri)
        SIMPLEXITY_LOGGER.info("[mlflow] registry uri: %s", mlflow.get_registry_uri())

    client = mlflow.MlflowClient(tracking_uri=tracking_uri, registry_uri=resolved_registry_uri)

    experiment_id: str | None = mlflow_config.get("experiment_id", None)
    experiment_name: str | None = mlflow_config.get("experiment_name", None)
    experiment = get_experiment(
        experiment_id=experiment_id,
        experiment_name=experiment_name,
        client=client,
        create_if_missing=True,
    )
    assert experiment is not None

    run_id: str | None = mlflow_config.get("run_id", None)
    run_name: str | None = mlflow_config.get("run_name", None)
    run = get_run(run_id=run_id, run_name=run_name, experiment_id=experiment.experiment_id, client=client)
    assert run is not None

    updated_cfg = DictConfig(
        {
            "experiment_id": experiment.experiment_id,
            "experiment_name": experiment.name,
            "run_id": run.info.run_id,
            "run_name": run.info.run_name,
            "tracking_uri": mlflow.get_tracking_uri(),
            "registry_uri": mlflow.get_registry_uri(),
            "downgrade_unity_catalog": downgrade_unity_catalog,
        }
    )
    update_mlflow_config(mlflow_config, updated_cfg=updated_cfg)

    return mlflow.start_run(
        run_id=run.info.run_id,
        experiment_id=experiment.experiment_id,
        run_name=run.info.run_name,
        log_system_metrics=True,
    )


def _instantiate_logger(cfg: DictConfig, instance_key: str) -> Logger:
    """Setup the logging."""
    instance_config = OmegaConf.select(cfg, instance_key, throw_on_missing=True)
    if instance_config:
        logger = typed_instantiate(instance_config, Logger)
        SIMPLEXITY_LOGGER.info("[logging] instantiated logger: %s", logger.__class__.__name__)
        if isinstance(logger, MLFlowLogger):
            updated_cfg = OmegaConf.structured(logger.cfg)
            update_logging_instance_config(instance_config, updated_cfg=updated_cfg)
        return logger
    raise KeyError


def _setup_logging(cfg: DictConfig, instance_keys: list[str], *, strict: bool) -> dict[str, Logger] | None:
    instance_keys = filter_instance_keys(
        cfg,
        instance_keys,
        is_logger_target,
        validate_fn=validate_logging_config,
        component_name="logging",
    )
    if instance_keys:
        loggers = {instance_key: _instantiate_logger(cfg, instance_key) for instance_key in instance_keys}
        if strict:
            mlflow_loggers = [logger for logger in loggers.values() if isinstance(logger, MLFlowLogger)]
            assert mlflow_loggers, "Logger must be an instance of MLFlowLogger"
            assert any(
                logger.tracking_uri and logger.tracking_uri.startswith("databricks") for logger in mlflow_loggers
            ), "Tracking URI must start with 'databricks'"
        return loggers
    SIMPLEXITY_LOGGER.info("[logging] no logging configs found")
    if strict:
        raise ValueError(f"Config must contain 1 logger, {len(instance_keys)} found")
    return None


def _instantiate_generative_process(cfg: DictConfig, instance_key: str) -> GenerativeProcess:
    """Setup the generative process."""
    instance_config = OmegaConf.select(cfg, instance_key, throw_on_missing=True)
    if instance_config:
        generative_process = typed_instantiate(instance_config, GenerativeProcess)
        SIMPLEXITY_LOGGER.info(
            "[generative process] instantiated generative process: %s", generative_process.__class__.__name__
        )
        config_key = instance_key.rsplit(".", 1)[0]
        generative_process_config: DictConfig | None = OmegaConf.select(cfg, config_key)
        if generative_process_config is None:
            raise RuntimeError("Error selecting generative process config")
        base_vocab_size = generative_process.vocab_size
        resolve_generative_process_config(generative_process_config, base_vocab_size)
        return generative_process
    raise KeyError


def _setup_generative_processes(cfg: DictConfig, instance_keys: list[str]) -> dict[str, GenerativeProcess] | None:
    instance_keys = filter_instance_keys(
        cfg,
        instance_keys,
        is_generative_process_target,
        validate_fn=validate_generative_process_config,
        component_name="generative process",
    )
    if instance_keys:
        generative_processes = {}
        for instance_key in instance_keys:
            generative_process = _instantiate_generative_process(cfg, instance_key)
            config_key = instance_key.rsplit(".", 1)[0]
            generative_process_config: DictConfig | None = OmegaConf.select(cfg, config_key)
            if generative_process_config is None:
                raise RuntimeError("Error selecting generative process config")
            base_vocab_size = generative_process.vocab_size
            resolve_generative_process_config(generative_process_config, base_vocab_size)
            generative_processes[instance_key] = generative_process
        return generative_processes
    SIMPLEXITY_LOGGER.info("[generative process] no generative process configs found")
    return None


def _instantiate_persister(cfg: DictConfig, instance_key: str) -> ModelPersister:
    """Setup the persister."""
    instance_config = OmegaConf.select(cfg, instance_key, throw_on_missing=True)
    if instance_config:
        persister: ModelPersister = hydra.utils.instantiate(instance_config)
        SIMPLEXITY_LOGGER.info("[persister] instantiated persister: %s", persister.__class__.__name__)
        if isinstance(persister, MLFlowPersister):
            updated_cfg = OmegaConf.structured(persister.cfg)
            update_persister_instance_config(instance_config, updated_cfg=updated_cfg)
        return persister
    raise KeyError


def _setup_persisters(cfg: DictConfig, instance_keys: list[str]) -> dict[str, ModelPersister] | None:
    instance_keys = filter_instance_keys(
        cfg,
        instance_keys,
        is_model_persister_target,
        validate_fn=validate_persistence_config,
        component_name="persistence",
    )
    if instance_keys:
        return {instance_key: _instantiate_persister(cfg, instance_key) for instance_key in instance_keys}
    SIMPLEXITY_LOGGER.info("[persister] no persister configs found")
    return None


def _get_persister(persisters: dict[str, ModelPersister] | None) -> ModelPersister | None:
    if persisters:
        if len(persisters) == 1:
            return next(iter(persisters.values()))
        SIMPLEXITY_LOGGER.warning("Multiple persisters found, any model model checkpoint loading will be skipped")
        return None
    SIMPLEXITY_LOGGER.warning("No persister found, any model checkpoint loading will be skipped")
    return None


def _get_attribute_value(cfg: DictConfig, instance_keys: list[str], attribute_name: str) -> int | None:
    """Get the vocab size."""
    instance_keys = filter_instance_keys(
        cfg,
        instance_keys,
        is_generative_process_target,
        validate_fn=validate_generative_process_config,
        component_name="generative process",
    )
    attribute_value: int | None = None
    for instance_key in instance_keys:
        config_key = instance_key.rsplit(".", 1)[0]
        generative_process_config: DictConfig | None = OmegaConf.select(cfg, config_key, throw_on_missing=True)
        if generative_process_config is None:
            raise RuntimeError("Error selecting generative process config")
        new_attribute_value: int | None = OmegaConf.select(
            generative_process_config, attribute_name, throw_on_missing=False, default=None
        )
        if attribute_value is None:
            attribute_value = new_attribute_value
        elif new_attribute_value != attribute_value:
            SIMPLEXITY_LOGGER.warning(
                f"[generative process] Multiple generative processes with conflicting {attribute_name} values"
            )
            return None
    return attribute_value


def _instantiate_predictive_model(cfg: DictConfig, instance_key: str) -> Any:
    """Setup the predictive model."""
    instance_config = OmegaConf.select(cfg, instance_key, throw_on_missing=True)
    if instance_config:
        with _suppress_pydantic_field_attribute_warning():
            predictive_model = hydra.utils.instantiate(instance_config)  # TODO: typed instantiate
        SIMPLEXITY_LOGGER.info(
            "[predictive model] instantiated predictive model: %s", predictive_model.__class__.__name__
        )
        return predictive_model
    raise KeyError


def _load_checkpoint(model: Any, persisters: dict[str, ModelPersister] | None, load_checkpoint_step: int) -> None:
    """Load the checkpoint."""
    persister = _get_persister(persisters)
    if persister:
        persister.load_weights(model, load_checkpoint_step)
        SIMPLEXITY_LOGGER.info("[predictive model] loaded checkpoint step: %s", load_checkpoint_step)
    else:
        raise RuntimeError("Unable to load model checkpoint")


def _setup_predictive_models(
    cfg: DictConfig, instance_keys: list[str], persisters: dict[str, ModelPersister] | None
) -> dict[str, Any] | None:
    """Setup the predictive model."""
    models = {}
    model_instance_keys = filter_instance_keys(cfg, instance_keys, is_predictive_model_target)
    for instance_key in model_instance_keys:
        instance_config: DictConfig | None = OmegaConf.select(cfg, instance_key, throw_on_missing=True)
        if instance_config and is_hooked_transformer_config(instance_config):
            instance_config_config: DictConfig | None = instance_config.get("cfg", None)
            if instance_config_config is None:
                raise RuntimeError("Error selecting predictive model config")
            vocab_size = _get_attribute_value(cfg, instance_keys, "vocab_size")
            resolve_hooked_transformer_config(instance_config_config, vocab_size=vocab_size)
        model = _instantiate_predictive_model(cfg, instance_key)
        step_key = instance_key.rsplit(".", 1)[0] + ".load_checkpoint_step"
        load_checkpoint_step: int | None = OmegaConf.select(cfg, step_key, throw_on_missing=True)
        if load_checkpoint_step is not None:
            _load_checkpoint(model, persisters, load_checkpoint_step)
        models[instance_key] = model
    if models:
        return models
    SIMPLEXITY_LOGGER.info("[predictive model] no predictive model config found")
    return None


def _get_predictive_model(predictive_models: dict[str, Any] | None) -> Any | None:
    if predictive_models:
        if len(predictive_models) == 1:
            return next(iter(predictive_models.values()))
        SIMPLEXITY_LOGGER.warning("Multiple predictive models found, any model checkpoint loading will be skipped")
        return None
    SIMPLEXITY_LOGGER.warning("No predictive model found, any model checkpoint loading will be skipped")
    return None


def _get_optimizer(optimizers: dict[str, Any] | None) -> Any | None:
    if optimizers:
        if len(optimizers) == 1:
            return next(iter(optimizers.values()))
        SIMPLEXITY_LOGGER.warning("Multiple optimizers found, returning first optimizer")
        return next(iter(optimizers.values()))
    SIMPLEXITY_LOGGER.warning("No optimizer found")
    return None


def _instantiate_optimizer(cfg: DictConfig, instance_key: str, predictive_model: Any | None) -> Any:
    """Setup the optimizer."""
    instance_config = OmegaConf.select(cfg, instance_key, throw_on_missing=True)
    if instance_config:
        if is_pytorch_optimizer_config(instance_config):
            if predictive_model and isinstance(predictive_model, PytorchModel):
                optimizer = hydra.utils.instantiate(instance_config, params=predictive_model.parameters())
                SIMPLEXITY_LOGGER.info("[optimizer] instantiated optimizer: %s", optimizer.__class__.__name__)
                return optimizer
            SIMPLEXITY_LOGGER.warning("Predictive model has no parameters, optimizer will be skipped")
            return None
        optimizer = hydra.utils.instantiate(instance_config)  # TODO: typed instantiate
        SIMPLEXITY_LOGGER.info("[optimizer] instantiated optimizer: %s", optimizer.__class__.__name__)
        return optimizer
    raise KeyError


def _setup_optimizers(
    cfg: DictConfig, instance_keys: list[str], predictive_models: dict[str, Any] | None
) -> dict[str, Any] | None:
    """Setup the optimizer."""
    instance_keys = filter_instance_keys(
        cfg,
        instance_keys,
        is_optimizer_target,
        validate_fn=validate_optimizer_config,
        component_name="optimizer",
    )
    if instance_keys:
        model = _get_predictive_model(predictive_models)
        return {instance_key: _instantiate_optimizer(cfg, instance_key, model) for instance_key in instance_keys}
    SIMPLEXITY_LOGGER.info("[optimizer] no optimizer configs found")
    return None


<<<<<<< HEAD
def _instantiate_metric_tracker(
    cfg: DictConfig, instance_key: str, predictive_model: Any | None, optimizer: Any | None
) -> Any:
    """Setup the metric tracker."""
    instance_config = OmegaConf.select(cfg, instance_key, throw_on_missing=True)
    if instance_config:
        # Pass model and optimizer directly to Hydra instantiate
        metric_tracker = hydra.utils.instantiate(instance_config, model=predictive_model, optimizer=optimizer)
        SIMPLEXITY_LOGGER.info("[metric tracker] instantiated metric tracker: %s", metric_tracker.__class__.__name__)
        return metric_tracker
    raise KeyError


def _setup_metric_trackers(
    cfg: DictConfig, instance_keys: list[str], predictive_models: dict[str, Any] | None, optimizers: dict[str, Any] | None
) -> dict[str, Any] | None:
    """Setup the metric trackers."""
    instance_keys = filter_instance_keys(
        cfg,
        instance_keys,
        is_metric_tracker_target,
        validate_fn=validate_metric_tracker_config,
        component_name="metric tracker",
    )
    if instance_keys:
        model = _get_predictive_model(predictive_models)
        optimizer = _get_optimizer(optimizers)
        return {
            instance_key: _instantiate_metric_tracker(cfg, instance_key, model, optimizer) 
            for instance_key in instance_keys
        }
    SIMPLEXITY_LOGGER.info("[metric tracker] no metric tracker configs found")
    return None


def _do_logging(cfg: DictConfig, loggers: dict[str, Logger] | None, verbose: bool) -> None:
=======
def _instantiate_activation_tracker(cfg: DictConfig, instance_key: str) -> Any:
    """Instantiate an activation tracker."""
    instance_config = OmegaConf.select(cfg, instance_key, throw_on_missing=True)
    if instance_config:
        tracker_cfg = OmegaConf.create(OmegaConf.to_container(instance_config, resolve=False))
        converted_analyses: dict[str, DictConfig] = {}
        analyses_cfg = instance_config.get("analyses") or {}
        for key, analysis_cfg in analyses_cfg.items():
            name_override = analysis_cfg.get("name")
            cfg_to_instantiate = analysis_cfg.instance
            converted_analyses[name_override or key] = cfg_to_instantiate

        tracker_cfg.analyses = converted_analyses
        tracker = hydra.utils.instantiate(tracker_cfg)
        SIMPLEXITY_LOGGER.info("[activation tracker] instantiated activation tracker: %s", tracker.__class__.__name__)
        return tracker
    raise KeyError


def _setup_activation_trackers(cfg: DictConfig, instance_keys: list[str]) -> dict[str, Any] | None:
    """Setup activation trackers."""
    instance_keys = filter_instance_keys(
        cfg,
        instance_keys,
        is_activation_tracker_target,
        validate_fn=validate_activation_tracker_config,
        component_name="activation tracker",
    )
    if instance_keys:
        return {instance_key: _instantiate_activation_tracker(cfg, instance_key) for instance_key in instance_keys}
    SIMPLEXITY_LOGGER.info("[activation tracker] no activation tracker configs found")
    return None


def _do_logging(cfg: DictConfig, loggers: dict[str, Logger] | None, *, verbose: bool) -> None:
>>>>>>> 0aba8772
    if loggers is None:
        return
    for logger in loggers.values():
        logger.log_config(cfg, resolve=True)
        logger.log_params(cfg)
        log_git_info(logger)
        log_system_info(logger)
        tags = cfg.get("tags", {})
        if tags:
            logger.log_tags(tags)
        if verbose:
            log_hydra_artifacts(logger)
            log_environment_artifacts(logger)
            log_source_script(logger)


def _setup(cfg: DictConfig, strict: bool, verbose: bool) -> Components:
    """Setup the run."""
    _setup_environment()
    if strict:
        _uv_sync()
        _assert_reproducibile(cfg)
        _assert_tagged(cfg)
    _set_random_seeds(cfg.get("seed", None))
    components = Components()
    instance_keys = get_instance_keys(cfg)
    components.loggers = _setup_logging(cfg, instance_keys, strict=strict)
    components.generative_processes = _setup_generative_processes(cfg, instance_keys)
    components.persisters = _setup_persisters(cfg, instance_keys)
    components.predictive_models = _setup_predictive_models(cfg, instance_keys, components.persisters)
    components.optimizers = _setup_optimizers(cfg, instance_keys, components.predictive_models)
<<<<<<< HEAD
    components.metric_trackers = _setup_metric_trackers(cfg, instance_keys, components.predictive_models, components.optimizers)
    _do_logging(cfg, components.loggers, verbose)
=======
    components.activation_trackers = _setup_activation_trackers(cfg, instance_keys)
    _do_logging(cfg, components.loggers, verbose=verbose)
>>>>>>> 0aba8772
    return components


def _cleanup(components: Components) -> None:
    """Cleanup the run."""
    if components.loggers:
        for logger in components.loggers.values():
            logger.close()
    if components.persisters:
        for persister in components.persisters.values():
            persister.cleanup()


def managed_run(strict: bool = True, verbose: bool = False) -> Callable[[Callable[..., Any]], Callable[..., Any]]:
    """Manage a run."""

    def decorator(fn: Callable[..., Any]) -> Callable[..., Any]:
        def wrapper(*args: Any, **kwargs: Any) -> Any:
            try:
                cfg = get_config(args, kwargs)
                validate_base_config(cfg)
                resolve_base_config(cfg, strict=strict)
                with _setup_device(cfg), _setup_mlflow(cfg):
                    components = _setup(cfg, strict=strict, verbose=verbose)
                    output = fn(*args, **kwargs, components=components)
                _cleanup(components)
                return output
            except Exception as e:
                SIMPLEXITY_LOGGER.error("[run] error: %s", e)
                # TODO: cleanup
                raise e

        return wrapper

    return decorator<|MERGE_RESOLUTION|>--- conflicted
+++ resolved
@@ -51,16 +51,6 @@
 from simplexity.structured_configs.base import resolve_base_config, validate_base_config
 from simplexity.structured_configs.generative_process import (
     is_generative_process_target,
-<<<<<<< HEAD
-    is_hooked_transformer_config,
-    is_logger_target,
-    is_metric_tracker_target,
-    is_model_persister_target,
-    is_optimizer_target,
-    is_predictive_model_target,
-    is_pytorch_optimizer_config,
-=======
->>>>>>> 0aba8772
     resolve_generative_process_config,
     validate_generative_process_config,
 )
@@ -68,15 +58,15 @@
     is_logger_target,
     update_logging_instance_config,
     validate_logging_config,
-<<<<<<< HEAD
+)
+from simplexity.structured_configs.metric_tracker import (
+    is_metric_tracker_target,
     validate_metric_tracker_config,
-=======
 )
 from simplexity.structured_configs.mlflow import update_mlflow_config
 from simplexity.structured_configs.optimizer import (
     is_optimizer_target,
     is_pytorch_optimizer_config,
->>>>>>> 0aba8772
     validate_optimizer_config,
 )
 from simplexity.structured_configs.persistence import (
@@ -514,7 +504,6 @@
     return None
 
 
-<<<<<<< HEAD
 def _instantiate_metric_tracker(
     cfg: DictConfig, instance_key: str, predictive_model: Any | None, optimizer: Any | None
 ) -> Any:
@@ -529,7 +518,10 @@
 
 
 def _setup_metric_trackers(
-    cfg: DictConfig, instance_keys: list[str], predictive_models: dict[str, Any] | None, optimizers: dict[str, Any] | None
+    cfg: DictConfig,
+    instance_keys: list[str],
+    predictive_models: dict[str, Any] | None,
+    optimizers: dict[str, Any] | None,
 ) -> dict[str, Any] | None:
     """Setup the metric trackers."""
     instance_keys = filter_instance_keys(
@@ -543,15 +535,13 @@
         model = _get_predictive_model(predictive_models)
         optimizer = _get_optimizer(optimizers)
         return {
-            instance_key: _instantiate_metric_tracker(cfg, instance_key, model, optimizer) 
+            instance_key: _instantiate_metric_tracker(cfg, instance_key, model, optimizer)
             for instance_key in instance_keys
         }
     SIMPLEXITY_LOGGER.info("[metric tracker] no metric tracker configs found")
     return None
 
 
-def _do_logging(cfg: DictConfig, loggers: dict[str, Logger] | None, verbose: bool) -> None:
-=======
 def _instantiate_activation_tracker(cfg: DictConfig, instance_key: str) -> Any:
     """Instantiate an activation tracker."""
     instance_config = OmegaConf.select(cfg, instance_key, throw_on_missing=True)
@@ -587,7 +577,6 @@
 
 
 def _do_logging(cfg: DictConfig, loggers: dict[str, Logger] | None, *, verbose: bool) -> None:
->>>>>>> 0aba8772
     if loggers is None:
         return
     for logger in loggers.values():
@@ -619,13 +608,11 @@
     components.persisters = _setup_persisters(cfg, instance_keys)
     components.predictive_models = _setup_predictive_models(cfg, instance_keys, components.persisters)
     components.optimizers = _setup_optimizers(cfg, instance_keys, components.predictive_models)
-<<<<<<< HEAD
-    components.metric_trackers = _setup_metric_trackers(cfg, instance_keys, components.predictive_models, components.optimizers)
-    _do_logging(cfg, components.loggers, verbose)
-=======
+    components.metric_trackers = _setup_metric_trackers(
+        cfg, instance_keys, components.predictive_models, components.optimizers
+    )
     components.activation_trackers = _setup_activation_trackers(cfg, instance_keys)
     _do_logging(cfg, components.loggers, verbose=verbose)
->>>>>>> 0aba8772
     return components
 
 
