--- conflicted
+++ resolved
@@ -40,22 +40,14 @@
     log_source_script,
     log_system_info,
 )
-<<<<<<< HEAD
-from simplexity.run_management.structured_configs import (
-    ConfigValidationError,
+from simplexity.structured_configs.activation_tracker import (
     is_activation_tracker_target,
-=======
+    validate_activation_tracker_config,
+)
 from simplexity.structured_configs.base import validate_base_config
 from simplexity.structured_configs.generative_process import (
->>>>>>> ad5f2c06
     is_generative_process_target,
     resolve_generative_process_config,
-<<<<<<< HEAD
-    resolve_hooked_transformer_config,
-    validate_activation_tracker_config,
-    validate_base_config,
-=======
->>>>>>> ad5f2c06
     validate_generative_process_config,
 )
 from simplexity.structured_configs.logging import is_logger_target, validate_logging_config
