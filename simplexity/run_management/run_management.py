"""Run management utilities for orchestrating experiment setup and teardown.

This module centralizes environment setup, configuration resolution, component
instantiation (logging, generative processes, models, optimizers), MLflow run
management, and cleanup via the `managed_run` decorator.
"""

# pylint: disable-all
# Temporarily disable all pylint checkers during AST traversal to prevent crash.
# The imports checker crashes when resolving simplexity package imports due to a bug
# in pylint/astroid: https://github.com/pylint-dev/pylint/issues/10185
# pylint: enable=all
# Re-enable all pylint checkers for the checking phase. This allows other checks
# (code quality, style, undefined names, etc.) to run normally while bypassing
# the problematic imports checker that would crash during AST traversal.

import os
import random
import subprocess
import warnings
from collections.abc import Callable, Iterator
from contextlib import contextmanager, nullcontext
from typing import Any

import hydra
import jax
import mlflow
import torch
from jax._src.config import StateContextManager
from omegaconf import DictConfig, OmegaConf
from torch.nn import Module as PytorchModel

from simplexity.generative_processes.generative_process import GenerativeProcess
from simplexity.logger import SIMPLEXITY_LOGGER
from simplexity.logging.logger import Logger
from simplexity.logging.mlflow_logger import MLFlowLogger
from simplexity.persistence.mlflow_persister import MLFlowPersister
from simplexity.persistence.model_persister import ModelPersister
from simplexity.run_management.components import Components
from simplexity.run_management.run_logging import (
    log_environment_artifacts,
    log_git_info,
    log_hydra_artifacts,
    log_source_script,
    log_system_info,
)
<<<<<<< HEAD
from simplexity.run_management.structured_configs import (
    ConfigValidationError,
    is_activation_tracker_target,
    is_generative_process_target,
    is_hooked_transformer_config,
    is_logger_target,
    is_metric_tracker_target,
    is_model_persister_target,
    is_optimizer_target,
    is_predictive_model_target,
    is_pytorch_optimizer_config,
    resolve_generative_process_config,
    resolve_hooked_transformer_config,
    validate_activation_tracker_config,
    validate_base_config,
=======
from simplexity.structured_configs.activation_tracker import (
    is_activation_tracker_target,
    validate_activation_tracker_config,
)
from simplexity.structured_configs.base import resolve_base_config, validate_base_config
from simplexity.structured_configs.generative_process import (
    is_generative_process_target,
    resolve_generative_process_config,
>>>>>>> 3091ac5a
    validate_generative_process_config,
)
from simplexity.structured_configs.logging import (
    is_logger_target,
    update_logging_instance_config,
    validate_logging_config,
<<<<<<< HEAD
    validate_metric_tracker_config,
=======
)
from simplexity.structured_configs.metric_tracker import (
    is_metric_tracker_target,
    validate_metric_tracker_config,
)
from simplexity.structured_configs.mlflow import update_mlflow_config
from simplexity.structured_configs.optimizer import (
    is_optimizer_target,
    is_pytorch_optimizer_config,
>>>>>>> 3091ac5a
    validate_optimizer_config,
)
from simplexity.structured_configs.persistence import (
    is_model_persister_target,
    update_persister_instance_config,
    validate_persistence_config,
)
from simplexity.structured_configs.predictive_model import (
    is_hooked_transformer_config,
    is_predictive_model_target,
    resolve_hooked_transformer_config,
)
from simplexity.utils.config_utils import (
    filter_instance_keys,
    get_config,
    get_instance_keys,
    typed_instantiate,
)
from simplexity.utils.jnp_utils import resolve_jax_device
from simplexity.utils.mlflow_utils import get_experiment, get_run, resolve_registry_uri
from simplexity.utils.pytorch_utils import resolve_device

DEFAULT_ENVIRONMENT_VARIABLES = {
    "MLFLOW_LOCK_MODEL_DEPENDENCIES": "true",
    "JAX_PLATFORMS": "cuda",
    "XLA_FLAGS": "--xla_gpu_unsafe_fallback_to_driver_on_ptxas_not_found",
}
REQUIRED_TAGS = ["research_step", "retention"]


@contextmanager
def _suppress_pydantic_field_attribute_warning() -> Iterator[None]:
    """Temporarily ignore noisy Pydantic field attribute warnings from dependencies.

    If Hydra instantiates a HookedTransformer, it imports transformer_lens, which in turn imports W&B (wandb).
    As soon as W&B loads, it builds a large set of Pydantic models (for example in wandb/automations/automations.py).
    Those models declare fields like:

    ```python
    created_at: Annotated[datetime, Field(repr=False, frozen=True, alias="createdAt")]
    ```

    Pydantic v2 interprets those Field(...) arguments, spots repr=False and frozen=True,
    and issues UnsupportedFieldAttributeWarning because those keywords are only meaningful for dataclass fields,
    they have no effect on a BaseModel.
    """
    try:
        from pydantic.warnings import UnsupportedFieldAttributeWarning
    except ModuleNotFoundError:
        yield
        return

    with warnings.catch_warnings():
        warnings.filterwarnings("ignore", category=UnsupportedFieldAttributeWarning)
        yield


def _setup_environment() -> None:
    """Setup the environment."""
    for key, value in DEFAULT_ENVIRONMENT_VARIABLES.items():
        if not os.environ.get(key):
            os.environ[key] = value
            SIMPLEXITY_LOGGER.info("[environment] %s set to: %s", key, os.environ[key])
        else:
            SIMPLEXITY_LOGGER.info("[environment] %s already set to: %s", key, os.environ[key])


def _uv_sync() -> None:
    """Sync the uv environment."""
    args = ["uv", "sync", "--extra", "pytorch"]
    device = resolve_device()
    if device == "cuda":
        args.extend(["--extra", "cuda"])
    elif device == "mps":
        args.extend(["--extra", "mac"])
    subprocess.run(args, check=True)


def _working_tree_is_clean() -> bool:
    """Check if the working tree is clean."""
    result = subprocess.run(["git", "diff-index", "--quiet", "HEAD", "--"], capture_output=True, text=True)
    return result.returncode == 0


def _set_random_seeds(seed: int | None) -> None:
    if seed is None:
        return
    random.seed(seed)
    SIMPLEXITY_LOGGER.info("[random] seed set to: %s", seed)
    try:
        import numpy as np
    except ModuleNotFoundError:
        pass
    else:
        np.random.seed(seed)
        SIMPLEXITY_LOGGER.info("[numpy] seed set to: %s", seed)
    try:
        import torch
    except ModuleNotFoundError:
        pass
    else:
        torch.manual_seed(seed)
        SIMPLEXITY_LOGGER.info("[torch] seed set to: %s", seed)
        if torch.cuda.is_available():
            torch.cuda.manual_seed(seed)
            torch.cuda.manual_seed_all(seed)
            SIMPLEXITY_LOGGER.info("[torch] CUDA seed set to: %s", seed)


def _assert_reproducibile(cfg: DictConfig) -> None:
    assert _working_tree_is_clean(), "Working tree is dirty"
    assert cfg.get("seed", None) is not None, "Seed must be set"
    lock_dependencies = os.environ.get("MLFLOW_LOCK_MODEL_DEPENDENCIES")
    assert lock_dependencies, "MLFLOW_LOCK_MODEL_DEPENDENCIES must be set"
    assert lock_dependencies == "true", "MLFLOW_LOCK_MODEL_DEPENDENCIES must be set to true"


def _assert_tagged(cfg: DictConfig) -> None:
    tags: dict[str, Any] = cfg.get("tags", {})
    missing_required_tags = set(REQUIRED_TAGS) - set(tags.keys())
    assert not missing_required_tags, "Tags must include " + ", ".join(missing_required_tags)


def _setup_device(cfg: DictConfig) -> StateContextManager:
    device = cfg.get("device", None)
    pytorch_device = resolve_device(device)
    torch.set_default_device(pytorch_device)
    jax_device = resolve_jax_device(device)
    return jax.default_device(jax_device)


def _setup_mlflow(cfg: DictConfig) -> mlflow.ActiveRun | nullcontext[None]:
    mlflow_config: DictConfig | None = cfg.get("mlflow", None)
    if mlflow_config is None:
        return nullcontext()

    tracking_uri: str | None = mlflow_config.get("tracking_uri", None)
    if tracking_uri:
        mlflow.set_tracking_uri(tracking_uri)
        SIMPLEXITY_LOGGER.info("[mlflow] tracking uri: %s", mlflow.get_tracking_uri())

    registry_uri: str | None = mlflow_config.get("registry_uri", None)
    downgrade_unity_catalog: bool = mlflow_config.get("downgrade_unity_catalog", True)
    resolved_registry_uri = resolve_registry_uri(
        registry_uri=registry_uri,
        tracking_uri=tracking_uri,
        downgrade_unity_catalog=downgrade_unity_catalog,
    )
    if resolved_registry_uri:
        mlflow.set_registry_uri(resolved_registry_uri)
        SIMPLEXITY_LOGGER.info("[mlflow] registry uri: %s", mlflow.get_registry_uri())

    client = mlflow.MlflowClient(tracking_uri=tracking_uri, registry_uri=resolved_registry_uri)

    experiment_id: str | None = mlflow_config.get("experiment_id", None)
    experiment_name: str | None = mlflow_config.get("experiment_name", None)
    experiment = get_experiment(
        experiment_id=experiment_id,
        experiment_name=experiment_name,
        client=client,
        create_if_missing=True,
    )
    assert experiment is not None

    run_id: str | None = mlflow_config.get("run_id", None)
    run_name: str | None = mlflow_config.get("run_name", None)
    run = get_run(run_id=run_id, run_name=run_name, experiment_id=experiment.experiment_id, client=client)
    assert run is not None

    updated_cfg = DictConfig(
        {
            "experiment_id": experiment.experiment_id,
            "experiment_name": experiment.name,
            "run_id": run.info.run_id,
            "run_name": run.info.run_name,
            "tracking_uri": mlflow.get_tracking_uri(),
            "registry_uri": mlflow.get_registry_uri(),
            "downgrade_unity_catalog": downgrade_unity_catalog,
        }
    )
    update_mlflow_config(mlflow_config, updated_cfg=updated_cfg)

    return mlflow.start_run(
        run_id=run.info.run_id,
        experiment_id=experiment.experiment_id,
        run_name=run.info.run_name,
        log_system_metrics=True,
    )


def _instantiate_logger(cfg: DictConfig, instance_key: str) -> Logger:
    """Setup the logging."""
    instance_config = OmegaConf.select(cfg, instance_key, throw_on_missing=True)
    if instance_config:
        logger = typed_instantiate(instance_config, Logger)
        SIMPLEXITY_LOGGER.info("[logging] instantiated logger: %s", logger.__class__.__name__)
        if isinstance(logger, MLFlowLogger):
            updated_cfg = OmegaConf.structured(logger.cfg)
            update_logging_instance_config(instance_config, updated_cfg=updated_cfg)
        return logger
    raise KeyError


def _setup_logging(cfg: DictConfig, instance_keys: list[str], *, strict: bool) -> dict[str, Logger] | None:
    instance_keys = filter_instance_keys(
        cfg,
        instance_keys,
        is_logger_target,
        validate_fn=validate_logging_config,
        component_name="logging",
    )
    if instance_keys:
        loggers = {instance_key: _instantiate_logger(cfg, instance_key) for instance_key in instance_keys}
        if strict:
            mlflow_loggers = [logger for logger in loggers.values() if isinstance(logger, MLFlowLogger)]
            assert mlflow_loggers, "Logger must be an instance of MLFlowLogger"
            assert any(
                logger.tracking_uri and logger.tracking_uri.startswith("databricks") for logger in mlflow_loggers
            ), "Tracking URI must start with 'databricks'"
        return loggers
    SIMPLEXITY_LOGGER.info("[logging] no logging configs found")
    if strict:
        raise ValueError(f"Config must contain 1 logger, {len(instance_keys)} found")
    return None


def _instantiate_generative_process(cfg: DictConfig, instance_key: str) -> GenerativeProcess:
    """Setup the generative process."""
    instance_config = OmegaConf.select(cfg, instance_key, throw_on_missing=True)
    if instance_config:
        generative_process = typed_instantiate(instance_config, GenerativeProcess)
        SIMPLEXITY_LOGGER.info(
            "[generative process] instantiated generative process: %s", generative_process.__class__.__name__
        )
        config_key = instance_key.rsplit(".", 1)[0]
        generative_process_config: DictConfig | None = OmegaConf.select(cfg, config_key)
        if generative_process_config is None:
            raise RuntimeError("Error selecting generative process config")
        base_vocab_size = generative_process.vocab_size
        resolve_generative_process_config(generative_process_config, base_vocab_size)
        return generative_process
    raise KeyError


<<<<<<< HEAD
def _create_initial_state(generative_process: GenerativeProcess, batch_size: int | None) -> jax.Array | tuple[jax.Array, ...]:
    """Setup the initial state."""
    # For factored processes, there initial state may be a tuple of arrays
    # One for each factor.
    if isinstance(generative_process.initial_state, tuple):
        if batch_size is None:
            initial_state = generative_process.initial_state
        else:
            initial_state = tuple(
                jnp.repeat(state[None, :], batch_size, axis=0) for state in generative_process.initial_state
            )
        SIMPLEXITY_LOGGER.info(
            "[generative process] instantiated initial factored state with shapes: %s",
            tuple(state.shape for state in initial_state),
        )
    else:
        if batch_size is None:
            initial_state = generative_process.initial_state
        else:
            initial_state = jnp.repeat(generative_process.initial_state[None, :], batch_size, axis=0)
        SIMPLEXITY_LOGGER.info("[generative process] instantiated initial state with shape: %s", initial_state.shape)
    return initial_state


def _setup_generative_processes(
    cfg: DictConfig, instance_keys: list[str]
) -> tuple[dict[str, GenerativeProcess] | None, dict[str, jax.Array] | None]:
=======
def _setup_generative_processes(cfg: DictConfig, instance_keys: list[str]) -> dict[str, GenerativeProcess] | None:
>>>>>>> 3091ac5a
    instance_keys = filter_instance_keys(
        cfg,
        instance_keys,
        is_generative_process_target,
        validate_fn=validate_generative_process_config,
        component_name="generative process",
    )
    if instance_keys:
        generative_processes = {}
        for instance_key in instance_keys:
            generative_process = _instantiate_generative_process(cfg, instance_key)
            config_key = instance_key.rsplit(".", 1)[0]
            generative_process_config: DictConfig | None = OmegaConf.select(cfg, config_key)
            if generative_process_config is None:
                raise RuntimeError("Error selecting generative process config")
            base_vocab_size = generative_process.vocab_size
            resolve_generative_process_config(generative_process_config, base_vocab_size)
            generative_processes[instance_key] = generative_process
        return generative_processes
    SIMPLEXITY_LOGGER.info("[generative process] no generative process configs found")
    return None


def _instantiate_persister(cfg: DictConfig, instance_key: str) -> ModelPersister:
    """Setup the persister."""
    instance_config = OmegaConf.select(cfg, instance_key, throw_on_missing=True)
    if instance_config:
        persister: ModelPersister = hydra.utils.instantiate(instance_config)
        SIMPLEXITY_LOGGER.info("[persister] instantiated persister: %s", persister.__class__.__name__)
        if isinstance(persister, MLFlowPersister):
            updated_cfg = OmegaConf.structured(persister.cfg)
            update_persister_instance_config(instance_config, updated_cfg=updated_cfg)
        return persister
    raise KeyError


def _setup_persisters(cfg: DictConfig, instance_keys: list[str]) -> dict[str, ModelPersister] | None:
    instance_keys = filter_instance_keys(
        cfg,
        instance_keys,
        is_model_persister_target,
        validate_fn=validate_persistence_config,
        component_name="persistence",
    )
    if instance_keys:
        return {instance_key: _instantiate_persister(cfg, instance_key) for instance_key in instance_keys}
    SIMPLEXITY_LOGGER.info("[persister] no persister configs found")
    return None


def _get_persister(persisters: dict[str, ModelPersister] | None) -> ModelPersister | None:
    if persisters:
        if len(persisters) == 1:
            return next(iter(persisters.values()))
        SIMPLEXITY_LOGGER.warning("Multiple persisters found, any model model checkpoint loading will be skipped")
        return None
    SIMPLEXITY_LOGGER.warning("No persister found, any model checkpoint loading will be skipped")
    return None


def _get_attribute_value(cfg: DictConfig, instance_keys: list[str], attribute_name: str) -> int | None:
    """Get the vocab size."""
    instance_keys = filter_instance_keys(
        cfg,
        instance_keys,
        is_generative_process_target,
        validate_fn=validate_generative_process_config,
        component_name="generative process",
    )
    attribute_value: int | None = None
    for instance_key in instance_keys:
        config_key = instance_key.rsplit(".", 1)[0]
        generative_process_config: DictConfig | None = OmegaConf.select(cfg, config_key, throw_on_missing=True)
        if generative_process_config is None:
            raise RuntimeError("Error selecting generative process config")
        new_attribute_value: int | None = OmegaConf.select(
            generative_process_config, attribute_name, throw_on_missing=False, default=None
        )
        if attribute_value is None:
            attribute_value = new_attribute_value
        elif new_attribute_value != attribute_value:
            SIMPLEXITY_LOGGER.warning(
                f"[generative process] Multiple generative processes with conflicting {attribute_name} values"
            )
            return None
    return attribute_value


def _instantiate_predictive_model(cfg: DictConfig, instance_key: str) -> Any:
    """Setup the predictive model."""
    instance_config = OmegaConf.select(cfg, instance_key, throw_on_missing=True)
    if instance_config:
        with _suppress_pydantic_field_attribute_warning():
            predictive_model = hydra.utils.instantiate(instance_config)  # TODO: typed instantiate
        SIMPLEXITY_LOGGER.info(
            "[predictive model] instantiated predictive model: %s", predictive_model.__class__.__name__
        )
        return predictive_model
    raise KeyError


def _load_checkpoint(model: Any, persisters: dict[str, ModelPersister] | None, load_checkpoint_step: int) -> None:
    """Load the checkpoint."""
    persister = _get_persister(persisters)
    if persister:
        persister.load_weights(model, load_checkpoint_step)
        SIMPLEXITY_LOGGER.info("[predictive model] loaded checkpoint step: %s", load_checkpoint_step)
    else:
        raise RuntimeError("Unable to load model checkpoint")


def _setup_predictive_models(
    cfg: DictConfig, instance_keys: list[str], persisters: dict[str, ModelPersister] | None
) -> dict[str, Any] | None:
    """Setup the predictive model."""
    models = {}
    model_instance_keys = filter_instance_keys(cfg, instance_keys, is_predictive_model_target)
    for instance_key in model_instance_keys:
        instance_config: DictConfig | None = OmegaConf.select(cfg, instance_key, throw_on_missing=True)
        if instance_config and is_hooked_transformer_config(instance_config):
            instance_config_config: DictConfig | None = instance_config.get("cfg", None)
            if instance_config_config is None:
                raise RuntimeError("Error selecting predictive model config")
            vocab_size = _get_attribute_value(cfg, instance_keys, "vocab_size")
            resolve_hooked_transformer_config(instance_config_config, vocab_size=vocab_size)
        model = _instantiate_predictive_model(cfg, instance_key)
        step_key = instance_key.rsplit(".", 1)[0] + ".load_checkpoint_step"
        load_checkpoint_step: int | None = OmegaConf.select(cfg, step_key, throw_on_missing=True)
        if load_checkpoint_step is not None:
            _load_checkpoint(model, persisters, load_checkpoint_step)
        models[instance_key] = model
    if models:
        return models
    SIMPLEXITY_LOGGER.info("[predictive model] no predictive model config found")
    return None


def _get_predictive_model(predictive_models: dict[str, Any] | None) -> Any | None:
    if predictive_models:
        if len(predictive_models) == 1:
            return next(iter(predictive_models.values()))
        SIMPLEXITY_LOGGER.warning("Multiple predictive models found, any model checkpoint loading will be skipped")
        return None
    SIMPLEXITY_LOGGER.warning("No predictive model found, any model checkpoint loading will be skipped")
    return None


def _get_optimizer(optimizers: dict[str, Any] | None) -> Any | None:
    if optimizers:
        if len(optimizers) == 1:
            return next(iter(optimizers.values()))
<<<<<<< HEAD
        SIMPLEXITY_LOGGER.warning("Multiple optimizers found, returning first optimizer")
        return next(iter(optimizers.values()))
=======
        SIMPLEXITY_LOGGER.warning("Multiple optimizers found, any optimizer will be skipped")
        return None
>>>>>>> 3091ac5a
    SIMPLEXITY_LOGGER.warning("No optimizer found")
    return None


def _instantiate_optimizer(cfg: DictConfig, instance_key: str, predictive_model: Any | None) -> Any:
    """Setup the optimizer."""
    instance_config = OmegaConf.select(cfg, instance_key, throw_on_missing=True)
    if instance_config:
        if is_pytorch_optimizer_config(instance_config):
            if predictive_model and isinstance(predictive_model, PytorchModel):
                optimizer = hydra.utils.instantiate(instance_config, params=predictive_model.parameters())
                SIMPLEXITY_LOGGER.info("[optimizer] instantiated optimizer: %s", optimizer.__class__.__name__)
                return optimizer
            SIMPLEXITY_LOGGER.warning("Predictive model has no parameters, optimizer will be skipped")
            return None
        optimizer = hydra.utils.instantiate(instance_config)  # TODO: typed instantiate
        SIMPLEXITY_LOGGER.info("[optimizer] instantiated optimizer: %s", optimizer.__class__.__name__)
        return optimizer
    raise KeyError


def _setup_optimizers(
    cfg: DictConfig, instance_keys: list[str], predictive_models: dict[str, Any] | None
) -> dict[str, Any] | None:
    """Setup the optimizer."""
    instance_keys = filter_instance_keys(
        cfg,
        instance_keys,
        is_optimizer_target,
        validate_fn=validate_optimizer_config,
        component_name="optimizer",
    )
    if instance_keys:
        model = _get_predictive_model(predictive_models)
        return {instance_key: _instantiate_optimizer(cfg, instance_key, model) for instance_key in instance_keys}
    SIMPLEXITY_LOGGER.info("[optimizer] no optimizer configs found")
    return None


<<<<<<< HEAD
def _instantiate_activation_tracker(cfg: DictConfig, instance_key: str) -> Any:
    """Instantiate an activation tracker."""
    instance_config = OmegaConf.select(cfg, instance_key, throw_on_missing=True)
    if instance_config:
        tracker_cfg = OmegaConf.create(OmegaConf.to_container(instance_config, resolve=False))
        converted_analyses: dict[str, DictConfig] = {}
        visualization_cfgs: dict[str, list[DictConfig]] = {}
        analyses_cfg = instance_config.get("analyses") or {}
        for key, analysis_cfg in analyses_cfg.items():
            name_override = analysis_cfg.get("name")
            cfg_to_instantiate = OmegaConf.create(OmegaConf.to_container(analysis_cfg.instance, resolve=False))
            if "visualizations" in cfg_to_instantiate:
                visualization_cfgs[name_override or key] = cfg_to_instantiate.visualizations
                del cfg_to_instantiate["visualizations"]
            converted_analyses[name_override or key] = cfg_to_instantiate

        tracker_cfg.analyses = converted_analyses
        if visualization_cfgs:
            tracker_cfg.visualizations = visualization_cfgs
        tracker = hydra.utils.instantiate(tracker_cfg)
        SIMPLEXITY_LOGGER.info("[activation tracker] instantiated activation tracker: %s", tracker.__class__.__name__)
        return tracker
    raise KeyError


def _setup_activation_trackers(cfg: DictConfig, instance_keys: list[str]) -> dict[str, Any] | None:
    """Setup activation trackers."""
    instance_keys = filter_instance_keys(
        cfg,
        instance_keys,
        is_activation_tracker_target,
        validate_fn=validate_activation_tracker_config,
        component_name="activation tracker",
    )
    if instance_keys:
        return {instance_key: _instantiate_activation_tracker(cfg, instance_key) for instance_key in instance_keys}
    SIMPLEXITY_LOGGER.info("[activation tracker] no activation tracker configs found")

=======
>>>>>>> 3091ac5a
def _instantiate_metric_tracker(
    cfg: DictConfig, instance_key: str, predictive_model: Any | None, optimizer: Any | None
) -> Any:
    """Setup the metric tracker."""
    instance_config = OmegaConf.select(cfg, instance_key, throw_on_missing=True)
    if instance_config:
        # Pass model and optimizer directly to Hydra instantiate
        metric_tracker = hydra.utils.instantiate(instance_config, model=predictive_model, optimizer=optimizer)
        SIMPLEXITY_LOGGER.info("[metric tracker] instantiated metric tracker: %s", metric_tracker.__class__.__name__)
        return metric_tracker
    raise KeyError


def _setup_metric_trackers(
<<<<<<< HEAD
    cfg: DictConfig, instance_keys: list[str], predictive_models: dict[str, Any] | None, optimizers: dict[str, Any] | None
=======
    cfg: DictConfig,
    instance_keys: list[str],
    predictive_models: dict[str, Any] | None,
    optimizers: dict[str, Any] | None,
>>>>>>> 3091ac5a
) -> dict[str, Any] | None:
    """Setup the metric trackers."""
    instance_keys = filter_instance_keys(
        cfg,
        instance_keys,
        is_metric_tracker_target,
        validate_fn=validate_metric_tracker_config,
        component_name="metric tracker",
    )
    if instance_keys:
        model = _get_predictive_model(predictive_models)
        optimizer = _get_optimizer(optimizers)
        return {
<<<<<<< HEAD
            instance_key: _instantiate_metric_tracker(cfg, instance_key, model, optimizer) 
=======
            instance_key: _instantiate_metric_tracker(cfg, instance_key, model, optimizer)
>>>>>>> 3091ac5a
            for instance_key in instance_keys
        }
    SIMPLEXITY_LOGGER.info("[metric tracker] no metric tracker configs found")
    return None


<<<<<<< HEAD
def _do_logging(cfg: DictConfig, loggers: dict[str, Logger] | None, verbose: bool) -> None:
=======
def _instantiate_activation_tracker(cfg: DictConfig, instance_key: str) -> Any:
    """Instantiate an activation tracker."""
    instance_config = OmegaConf.select(cfg, instance_key, throw_on_missing=True)
    if instance_config:
        tracker_cfg = OmegaConf.create(OmegaConf.to_container(instance_config, resolve=False))
        converted_analyses: dict[str, DictConfig] = {}
        analyses_cfg = instance_config.get("analyses") or {}
        for key, analysis_cfg in analyses_cfg.items():
            name_override = analysis_cfg.get("name")
            cfg_to_instantiate = analysis_cfg.instance
            converted_analyses[name_override or key] = cfg_to_instantiate

        tracker_cfg.analyses = converted_analyses
        tracker = hydra.utils.instantiate(tracker_cfg)
        SIMPLEXITY_LOGGER.info("[activation tracker] instantiated activation tracker: %s", tracker.__class__.__name__)
        return tracker
    raise KeyError


def _setup_activation_trackers(cfg: DictConfig, instance_keys: list[str]) -> dict[str, Any] | None:
    """Setup activation trackers."""
    instance_keys = filter_instance_keys(
        cfg,
        instance_keys,
        is_activation_tracker_target,
        validate_fn=validate_activation_tracker_config,
        component_name="activation tracker",
    )
    if instance_keys:
        return {instance_key: _instantiate_activation_tracker(cfg, instance_key) for instance_key in instance_keys}
    SIMPLEXITY_LOGGER.info("[activation tracker] no activation tracker configs found")
    return None


def _do_logging(cfg: DictConfig, loggers: dict[str, Logger] | None, *, verbose: bool) -> None:
>>>>>>> 3091ac5a
    if loggers is None:
        return
    for logger in loggers.values():
        logger.log_config(cfg, resolve=True)
        logger.log_params(cfg)
        log_git_info(logger)
        log_system_info(logger)
        tags = cfg.get("tags", {})
        if tags:
            logger.log_tags(tags)
        if verbose:
            log_hydra_artifacts(logger)
            log_environment_artifacts(logger)
            log_source_script(logger)


def _setup(cfg: DictConfig, strict: bool, verbose: bool) -> Components:
    """Setup the run."""
    _setup_environment()
    if strict:
        _uv_sync()
        _assert_reproducibile(cfg)
        _assert_tagged(cfg)
    _set_random_seeds(cfg.get("seed", None))
    components = Components()
    instance_keys = get_instance_keys(cfg)
    components.loggers = _setup_logging(cfg, instance_keys, strict=strict)
    components.generative_processes = _setup_generative_processes(cfg, instance_keys)
    components.persisters = _setup_persisters(cfg, instance_keys)
    components.predictive_models = _setup_predictive_models(cfg, instance_keys, components.persisters)
    components.optimizers = _setup_optimizers(cfg, instance_keys, components.predictive_models)
<<<<<<< HEAD
    components.activation_trackers = _setup_activation_trackers(cfg, instance_keys)
    components.metric_trackers = _setup_metric_trackers(cfg, instance_keys, components.predictive_models, components.optimizers)
    _do_logging(cfg, components.loggers, verbose)
=======
    components.metric_trackers = _setup_metric_trackers(
        cfg, instance_keys, components.predictive_models, components.optimizers
    )
    components.activation_trackers = _setup_activation_trackers(cfg, instance_keys)
    _do_logging(cfg, components.loggers, verbose=verbose)
>>>>>>> 3091ac5a
    return components


def _cleanup(components: Components) -> None:
    """Cleanup the run."""
    if components.loggers:
        for logger in components.loggers.values():
            logger.close()
    if components.persisters:
        for persister in components.persisters.values():
            persister.cleanup()


def managed_run(strict: bool = True, verbose: bool = False) -> Callable[[Callable[..., Any]], Callable[..., Any]]:
    """Manage a run."""

    def decorator(fn: Callable[..., Any]) -> Callable[..., Any]:
        def wrapper(*args: Any, **kwargs: Any) -> Any:
            try:
                cfg = get_config(args, kwargs)
                validate_base_config(cfg)
                resolve_base_config(cfg, strict=strict)
                with _setup_device(cfg), _setup_mlflow(cfg):
                    components = _setup(cfg, strict=strict, verbose=verbose)
                    output = fn(*args, **kwargs, components=components)
                _cleanup(components)
                return output
            except Exception as e:
                SIMPLEXITY_LOGGER.error("[run] error: %s", e)
                # TODO: cleanup
                raise e

        return wrapper

    return decorator<|MERGE_RESOLUTION|>--- conflicted
+++ resolved
@@ -44,23 +44,6 @@
     log_source_script,
     log_system_info,
 )
-<<<<<<< HEAD
-from simplexity.run_management.structured_configs import (
-    ConfigValidationError,
-    is_activation_tracker_target,
-    is_generative_process_target,
-    is_hooked_transformer_config,
-    is_logger_target,
-    is_metric_tracker_target,
-    is_model_persister_target,
-    is_optimizer_target,
-    is_predictive_model_target,
-    is_pytorch_optimizer_config,
-    resolve_generative_process_config,
-    resolve_hooked_transformer_config,
-    validate_activation_tracker_config,
-    validate_base_config,
-=======
 from simplexity.structured_configs.activation_tracker import (
     is_activation_tracker_target,
     validate_activation_tracker_config,
@@ -69,16 +52,12 @@
 from simplexity.structured_configs.generative_process import (
     is_generative_process_target,
     resolve_generative_process_config,
->>>>>>> 3091ac5a
     validate_generative_process_config,
 )
 from simplexity.structured_configs.logging import (
     is_logger_target,
     update_logging_instance_config,
     validate_logging_config,
-<<<<<<< HEAD
-    validate_metric_tracker_config,
-=======
 )
 from simplexity.structured_configs.metric_tracker import (
     is_metric_tracker_target,
@@ -88,7 +67,6 @@
 from simplexity.structured_configs.optimizer import (
     is_optimizer_target,
     is_pytorch_optimizer_config,
->>>>>>> 3091ac5a
     validate_optimizer_config,
 )
 from simplexity.structured_configs.persistence import (
@@ -333,37 +311,7 @@
     raise KeyError
 
 
-<<<<<<< HEAD
-def _create_initial_state(generative_process: GenerativeProcess, batch_size: int | None) -> jax.Array | tuple[jax.Array, ...]:
-    """Setup the initial state."""
-    # For factored processes, there initial state may be a tuple of arrays
-    # One for each factor.
-    if isinstance(generative_process.initial_state, tuple):
-        if batch_size is None:
-            initial_state = generative_process.initial_state
-        else:
-            initial_state = tuple(
-                jnp.repeat(state[None, :], batch_size, axis=0) for state in generative_process.initial_state
-            )
-        SIMPLEXITY_LOGGER.info(
-            "[generative process] instantiated initial factored state with shapes: %s",
-            tuple(state.shape for state in initial_state),
-        )
-    else:
-        if batch_size is None:
-            initial_state = generative_process.initial_state
-        else:
-            initial_state = jnp.repeat(generative_process.initial_state[None, :], batch_size, axis=0)
-        SIMPLEXITY_LOGGER.info("[generative process] instantiated initial state with shape: %s", initial_state.shape)
-    return initial_state
-
-
-def _setup_generative_processes(
-    cfg: DictConfig, instance_keys: list[str]
-) -> tuple[dict[str, GenerativeProcess] | None, dict[str, jax.Array] | None]:
-=======
 def _setup_generative_processes(cfg: DictConfig, instance_keys: list[str]) -> dict[str, GenerativeProcess] | None:
->>>>>>> 3091ac5a
     instance_keys = filter_instance_keys(
         cfg,
         instance_keys,
@@ -515,13 +463,8 @@
     if optimizers:
         if len(optimizers) == 1:
             return next(iter(optimizers.values()))
-<<<<<<< HEAD
-        SIMPLEXITY_LOGGER.warning("Multiple optimizers found, returning first optimizer")
-        return next(iter(optimizers.values()))
-=======
         SIMPLEXITY_LOGGER.warning("Multiple optimizers found, any optimizer will be skipped")
         return None
->>>>>>> 3091ac5a
     SIMPLEXITY_LOGGER.warning("No optimizer found")
     return None
 
@@ -561,47 +504,6 @@
     return None
 
 
-<<<<<<< HEAD
-def _instantiate_activation_tracker(cfg: DictConfig, instance_key: str) -> Any:
-    """Instantiate an activation tracker."""
-    instance_config = OmegaConf.select(cfg, instance_key, throw_on_missing=True)
-    if instance_config:
-        tracker_cfg = OmegaConf.create(OmegaConf.to_container(instance_config, resolve=False))
-        converted_analyses: dict[str, DictConfig] = {}
-        visualization_cfgs: dict[str, list[DictConfig]] = {}
-        analyses_cfg = instance_config.get("analyses") or {}
-        for key, analysis_cfg in analyses_cfg.items():
-            name_override = analysis_cfg.get("name")
-            cfg_to_instantiate = OmegaConf.create(OmegaConf.to_container(analysis_cfg.instance, resolve=False))
-            if "visualizations" in cfg_to_instantiate:
-                visualization_cfgs[name_override or key] = cfg_to_instantiate.visualizations
-                del cfg_to_instantiate["visualizations"]
-            converted_analyses[name_override or key] = cfg_to_instantiate
-
-        tracker_cfg.analyses = converted_analyses
-        if visualization_cfgs:
-            tracker_cfg.visualizations = visualization_cfgs
-        tracker = hydra.utils.instantiate(tracker_cfg)
-        SIMPLEXITY_LOGGER.info("[activation tracker] instantiated activation tracker: %s", tracker.__class__.__name__)
-        return tracker
-    raise KeyError
-
-
-def _setup_activation_trackers(cfg: DictConfig, instance_keys: list[str]) -> dict[str, Any] | None:
-    """Setup activation trackers."""
-    instance_keys = filter_instance_keys(
-        cfg,
-        instance_keys,
-        is_activation_tracker_target,
-        validate_fn=validate_activation_tracker_config,
-        component_name="activation tracker",
-    )
-    if instance_keys:
-        return {instance_key: _instantiate_activation_tracker(cfg, instance_key) for instance_key in instance_keys}
-    SIMPLEXITY_LOGGER.info("[activation tracker] no activation tracker configs found")
-
-=======
->>>>>>> 3091ac5a
 def _instantiate_metric_tracker(
     cfg: DictConfig, instance_key: str, predictive_model: Any | None, optimizer: Any | None
 ) -> Any:
@@ -616,14 +518,10 @@
 
 
 def _setup_metric_trackers(
-<<<<<<< HEAD
-    cfg: DictConfig, instance_keys: list[str], predictive_models: dict[str, Any] | None, optimizers: dict[str, Any] | None
-=======
     cfg: DictConfig,
     instance_keys: list[str],
     predictive_models: dict[str, Any] | None,
     optimizers: dict[str, Any] | None,
->>>>>>> 3091ac5a
 ) -> dict[str, Any] | None:
     """Setup the metric trackers."""
     instance_keys = filter_instance_keys(
@@ -637,20 +535,13 @@
         model = _get_predictive_model(predictive_models)
         optimizer = _get_optimizer(optimizers)
         return {
-<<<<<<< HEAD
-            instance_key: _instantiate_metric_tracker(cfg, instance_key, model, optimizer) 
-=======
             instance_key: _instantiate_metric_tracker(cfg, instance_key, model, optimizer)
->>>>>>> 3091ac5a
             for instance_key in instance_keys
         }
     SIMPLEXITY_LOGGER.info("[metric tracker] no metric tracker configs found")
     return None
 
 
-<<<<<<< HEAD
-def _do_logging(cfg: DictConfig, loggers: dict[str, Logger] | None, verbose: bool) -> None:
-=======
 def _instantiate_activation_tracker(cfg: DictConfig, instance_key: str) -> Any:
     """Instantiate an activation tracker."""
     instance_config = OmegaConf.select(cfg, instance_key, throw_on_missing=True)
@@ -686,7 +577,6 @@
 
 
 def _do_logging(cfg: DictConfig, loggers: dict[str, Logger] | None, *, verbose: bool) -> None:
->>>>>>> 3091ac5a
     if loggers is None:
         return
     for logger in loggers.values():
@@ -718,17 +608,11 @@
     components.persisters = _setup_persisters(cfg, instance_keys)
     components.predictive_models = _setup_predictive_models(cfg, instance_keys, components.persisters)
     components.optimizers = _setup_optimizers(cfg, instance_keys, components.predictive_models)
-<<<<<<< HEAD
-    components.activation_trackers = _setup_activation_trackers(cfg, instance_keys)
-    components.metric_trackers = _setup_metric_trackers(cfg, instance_keys, components.predictive_models, components.optimizers)
-    _do_logging(cfg, components.loggers, verbose)
-=======
     components.metric_trackers = _setup_metric_trackers(
         cfg, instance_keys, components.predictive_models, components.optimizers
     )
     components.activation_trackers = _setup_activation_trackers(cfg, instance_keys)
     _do_logging(cfg, components.loggers, verbose=verbose)
->>>>>>> 3091ac5a
     return components
 
 
