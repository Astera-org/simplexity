--- conflicted
+++ resolved
@@ -14,10 +14,6 @@
 # (code quality, style, undefined names, etc.) to run normally while bypassing
 # the problematic imports checker that would crash during AST traversal.
 
-<<<<<<< HEAD
-import logging
-=======
->>>>>>> 0aba8772
 import os
 import random
 import subprocess
@@ -311,37 +307,7 @@
     raise KeyError
 
 
-<<<<<<< HEAD
-def _create_initial_state(generative_process: GenerativeProcess, batch_size: int | None) -> jax.Array | tuple[jax.Array, ...]:
-    """Setup the initial state."""
-    # For factored processes, there initial state may be a tuple of arrays
-    # One for each factor.
-    if isinstance(generative_process.initial_state, tuple):
-        if batch_size is None:
-            initial_state = generative_process.initial_state
-        else:
-            initial_state = tuple(
-                jnp.repeat(state[None, :], batch_size, axis=0) for state in generative_process.initial_state
-            )
-        SIMPLEXITY_LOGGER.info(
-            "[generative process] instantiated initial factored state with shapes: %s",
-            tuple(state.shape for state in initial_state),
-        )
-    else:
-        if batch_size is None:
-            initial_state = generative_process.initial_state
-        else:
-            initial_state = jnp.repeat(generative_process.initial_state[None, :], batch_size, axis=0)
-        SIMPLEXITY_LOGGER.info("[generative process] instantiated initial state with shape: %s", initial_state.shape)
-    return initial_state
-
-
-def _setup_generative_processes(
-    cfg: DictConfig, instance_keys: list[str]
-) -> tuple[dict[str, GenerativeProcess] | None, dict[str, jax.Array] | None]:
-=======
 def _setup_generative_processes(cfg: DictConfig, instance_keys: list[str]) -> dict[str, GenerativeProcess] | None:
->>>>>>> 0aba8772
     instance_keys = filter_instance_keys(
         cfg,
         instance_keys,
