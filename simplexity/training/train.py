--- conflicted
+++ resolved
@@ -64,23 +64,19 @@
 ) -> tuple[TrainingState, chex.Array]:
     """Train the model for one step."""
     batch_keys = jax.random.split(key, attrs.batch_size)
-<<<<<<< HEAD
     if train:
         train_gen_states, obs = attrs.train_data_generator.generate(
-            state.train_gen_states, batch_keys, attrs.sequence_len
+            state.train_gen_states, batch_keys, attrs.sequence_len, False
         )
+        vocab_size = attrs.train_data_generator.vocab_size
         state = dataclasses.replace(state, train_gen_states=train_gen_states)
     else:
-        val_gen_states, obs = attrs.val_data_generator.generate(state.val_gen_states, batch_keys, attrs.sequence_len)
+        val_gen_states, obs = attrs.val_data_generator.generate(
+            state.val_gen_states, batch_keys, attrs.sequence_len, False
+        )
+        vocab_size = attrs.val_data_generator.vocab_size
         state = dataclasses.replace(state, val_gen_states=val_gen_states)
-    one_hot_obs = jax.nn.one_hot(obs, state.model.out_size)
-=======
-    gen_process_states, obs = attrs.gen_process.generate(
-        state.gen_process_states, batch_keys, attrs.sequence_len, False
-    )
-    state = dataclasses.replace(state, gen_process_states=gen_process_states)
-    one_hot_obs = jax.nn.one_hot(obs, attrs.gen_process.vocab_size)
->>>>>>> 393b78e1
+    one_hot_obs = jax.nn.one_hot(obs, vocab_size)
     x = one_hot_obs[:, :-1, :]
     y = one_hot_obs[:, 1:, :].squeeze()
     if train:
