import chex
import jax
import jax.numpy as jnp
import optax
from penzai import pz
from penzai.core.named_axes import NamedArray
from penzai.nn.layer import Layer as PenzaiModel
from penzai.toolshed import basic_training
from penzai.toolshed.basic_training import InternalTrainerState

from simplexity.configs.evaluation.config import Config as ValidateConfig
from simplexity.configs.training.config import Config as TrainConfig
from simplexity.evaluation.evaluate_penzai_model import evaluate
from simplexity.generative_processes.generative_process import GenerativeProcess
<<<<<<< HEAD
from simplexity.generative_processes.state_sampler import StateSampler
=======
from simplexity.generative_processes.generator import generate_data_batch
>>>>>>> bc2dfbda
from simplexity.logging.logger import Logger
from simplexity.persistence.model_persister import ModelPersister
from simplexity.utils.hydra import typed_instantiate


def loss_fn(
    model: PenzaiModel,
    state: InternalTrainerState | None,
    rng: chex.PRNGKey,
    inputs: jax.Array,
    labels: jax.Array,
    **kwargs,
) -> tuple[jax.Array, InternalTrainerState | None, dict[str, jax.Array]]:
    """Cross entropy loss for a penzai model.

    https://penzai.readthedocs.io/en/v0.2.1/_autosummary/leaf/penzai.toolshed.basic_training.LossFunction.html
    """
    named_inputs = pz.nx.wrap(inputs, "batch", "seq")
    named_logits = model(named_inputs)
    assert isinstance(named_logits, NamedArray)
    logits = named_logits.unwrap("batch", "seq", "vocabulary")
    losses = optax.softmax_cross_entropy_with_integer_labels(logits, labels)
    loss = jnp.mean(losses)
    return loss, state, {"loss": loss}


def train(
    model: PenzaiModel,
    training_cfg: TrainConfig,
    training_data_generator: GenerativeProcess,
    training_state_sampler: StateSampler | None = None,
    logger: Logger | None = None,
    validation_cfg: ValidateConfig | None = None,
    validation_data_generator: GenerativeProcess | None = None,
    validation_state_sampler: StateSampler | None = None,
    persister: ModelPersister | None = None,
    training_bos_token: int | None = None,
    training_eos_token: int | None = None,
    validation_bos_token: int | None = None,
    validation_eos_token: int | None = None,
) -> tuple[PenzaiModel, float]:
    """Train a predictive model on a generative process."""
    key = jax.random.PRNGKey(training_cfg.seed)

    key, trainer_key = jax.random.split(key)
    optimizer = typed_instantiate(training_cfg.optimizer.instance, optax.GradientTransformation)
    trainer = basic_training.StatefulTrainer.build(
        root_rng=trainer_key,
        model=model,
        optimizer_def=optimizer,
        loss_fn=loss_fn,
    )

    gen_state = training_data_generator.initial_state
    gen_states = jnp.repeat(gen_state[None, :], training_cfg.batch_size, axis=0)
    if training_state_sampler:
        sample_states = eqx.filter_jit(eqx.filter_vmap(training_state_sampler.sample))
    else:

        def sample_states(keys: jax.Array) -> jax.Array:
            return gen_states

    metrics = {"loss": jnp.array(0.0)}

    for step in range(1, training_cfg.num_steps + 1):
        key, state_key, gen_key = jax.random.split(key, 3)
        if training_state_sampler:
            state_keys = jax.random.split(state_key, training_cfg.batch_size)
            gen_states = sample_states(state_keys)
        gen_states, inputs, labels = generate_data_batch(
            gen_states,
            training_data_generator,
            training_cfg.batch_size,
            training_cfg.sequence_len,
            gen_key,
            bos_token=training_bos_token,
            eos_token=training_eos_token,
        )
        metrics = trainer.step(inputs=inputs, labels=labels)
        if logger:
            if step % training_cfg.log_every == 0:
                logger.log_metrics(step, metrics)
            if validation_cfg and validation_data_generator and step % training_cfg.validate_every == 0:
                validation_metrics = evaluate(
                    model,
                    validation_cfg,
                    validation_data_generator,
<<<<<<< HEAD
                    validation_state_sampler,
=======
                    bos_token=validation_bos_token,
                    eos_token=validation_eos_token,
>>>>>>> bc2dfbda
                )
                validation_metrics = {f"validation/{k}": v for k, v in validation_metrics.items()}
                logger.log_metrics(step, validation_metrics)
        if persister and step % training_cfg.checkpoint_every == 0:
            persister.save_weights(model, step, overwrite_existing=True)  # type: ignore

    loss = float(metrics["loss"])
    return model, loss<|MERGE_RESOLUTION|>--- conflicted
+++ resolved
@@ -12,11 +12,8 @@
 from simplexity.configs.training.config import Config as TrainConfig
 from simplexity.evaluation.evaluate_penzai_model import evaluate
 from simplexity.generative_processes.generative_process import GenerativeProcess
-<<<<<<< HEAD
+from simplexity.generative_processes.generator import generate_data_batch
 from simplexity.generative_processes.state_sampler import StateSampler
-=======
-from simplexity.generative_processes.generator import generate_data_batch
->>>>>>> bc2dfbda
 from simplexity.logging.logger import Logger
 from simplexity.persistence.model_persister import ModelPersister
 from simplexity.utils.hydra import typed_instantiate
@@ -104,12 +101,9 @@
                     model,
                     validation_cfg,
                     validation_data_generator,
-<<<<<<< HEAD
                     validation_state_sampler,
-=======
                     bos_token=validation_bos_token,
                     eos_token=validation_eos_token,
->>>>>>> bc2dfbda
                 )
                 validation_metrics = {f"validation/{k}": v for k, v in validation_metrics.items()}
                 logger.log_metrics(step, validation_metrics)
