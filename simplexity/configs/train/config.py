--- conflicted
+++ resolved
@@ -11,11 +11,7 @@
     sequence_len: int
     batch_size: int
     num_epochs: int
-<<<<<<< HEAD
+    log_every: int
     optimizer: OptimizerConfig
     checkpoint_every: int
-    checkpoint_name: str
-=======
-    log_every: int
-    optimizer: OptimizerConfig
->>>>>>> 637d98d5
+    checkpoint_name: str