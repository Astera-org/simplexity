--- conflicted
+++ resolved
@@ -12,11 +12,6 @@
     batch_size: int
     num_steps: int
     log_every: int
-<<<<<<< HEAD
-    optimizer: OptimizerConfig
-    log_every: int
-=======
->>>>>>> 0ab75578
     checkpoint_every: int
     checkpoint_name: str
     optimizer: OptimizerConfig