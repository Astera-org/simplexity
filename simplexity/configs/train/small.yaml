--- conflicted
+++ resolved
@@ -6,11 +6,6 @@
 sequence_len: 8
 batch_size: 4
 num_steps: 10
-<<<<<<< HEAD
-log_every: 1
-checkpoint_every: 5
-=======
->>>>>>> 0ab75578
 log_every: 1
 checkpoint_every: 5
 checkpoint_name: ${run_name}