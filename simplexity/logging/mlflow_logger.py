"""MLFlowLogger class for logging to MLflow."""

# pylint: disable-all
# Temporarily disable all pylint checkers during AST traversal to prevent crash.
# The imports checker crashes when resolving simplexity package imports due to a bug
# in pylint/astroid: https://github.com/pylint-dev/pylint/issues/10185
# pylint: enable=all
# Re-enable all pylint checkers for the checking phase. This allows other checks
# (code quality, style, undefined names, etc.) to run normally while bypassing
# the problematic imports checker that would crash during AST traversal.

import json
import os
import tempfile
import time
from collections.abc import Mapping
from typing import Any

import dotenv
import matplotlib.figure
import mlflow
import numpy
import PIL.Image
import plotly.graph_objects
from mlflow.entities import Metric, Param, RunTag
from omegaconf import DictConfig, OmegaConf

from simplexity.logging.logger import Logger
<<<<<<< HEAD
from simplexity.utils.mlflow_utils import (
    get_experiment_id,
    get_run_id,
=======
from simplexity.structured_configs.logging import MLFlowLoggerInstanceConfig
from simplexity.utils.mlflow_utils import (
    get_experiment,
    get_run,
>>>>>>> 0aba8772
    maybe_terminate_run,
    resolve_registry_uri,
)

dotenv.load_dotenv()
_DATABRICKS_HOST = os.getenv("DATABRICKS_HOST")


class MLFlowLogger(Logger):
    """Logs to MLflow Tracking."""

    def __init__(
        self,
        experiment_id: str | None = None,
        experiment_name: str | None = None,
        run_id: str | None = None,
        run_name: str | None = None,
        tracking_uri: str | None = None,
        registry_uri: str | None = None,
        downgrade_unity_catalog: bool | None = None,
    ):
        """Initialize MLflow logger."""
        self._downgrade_unity_catalog = downgrade_unity_catalog if downgrade_unity_catalog is not None else True
        resolved_registry_uri = resolve_registry_uri(
            registry_uri=registry_uri,
            tracking_uri=tracking_uri,
            downgrade_unity_catalog=downgrade_unity_catalog,
        )
        self._client = mlflow.MlflowClient(tracking_uri=tracking_uri, registry_uri=resolved_registry_uri)
        experiment = get_experiment(experiment_id=experiment_id, experiment_name=experiment_name, client=self.client)
        assert experiment is not None
        self._experiment_id = experiment.experiment_id
        self._experiment_name = experiment.name
        run = get_run(run_id=run_id, run_name=run_name, experiment_id=self.experiment_id, client=self.client)
        assert run is not None
        self._run_id = run.info.run_id
        self._run_name = run.info.run_name

    @property
    def client(self) -> mlflow.MlflowClient:
        """Expose underlying MLflow client for integrations."""
        return self._client

    @property
    def experiment_name(self) -> str:
        """Expose active MLflow experiment name."""
        return self._experiment_name

    @property
    def experiment_id(self) -> str:
        """Expose active MLflow experiment identifier."""
        return self._experiment_id

    @property
    def run_name(self) -> str | None:
        """Expose active MLflow run name."""
        return self._run_name

    @property
    def run_id(self) -> str:
        """Expose active MLflow run identifier."""
        return self._run_id

    @property
    def tracking_uri(self) -> str | None:
        """Return the tracking URI associated with this logger."""
        return self.client.tracking_uri

    @property
    def registry_uri(self) -> str | None:
        """Return the model registry URI associated with this logger."""
        return self.client._registry_uri  # pylint: disable=protected-access
<<<<<<< HEAD
=======

    @property
    def cfg(self) -> MLFlowLoggerInstanceConfig:
        """Return the configuration of this logger."""
        return MLFlowLoggerInstanceConfig(
            _target_=self.__class__.__qualname__,
            experiment_id=self.experiment_id,
            experiment_name=self.experiment_name,
            run_id=self.run_id,
            run_name=self.run_name,
            tracking_uri=self.tracking_uri,
            registry_uri=self.registry_uri,
            downgrade_unity_catalog=self._downgrade_unity_catalog,
        )
>>>>>>> 0aba8772

    def log_config(self, config: DictConfig, resolve: bool = False) -> None:
        """Log config to MLflow."""
        with tempfile.TemporaryDirectory() as temp_dir:
            config_path = os.path.join(temp_dir, "config.yaml")
            OmegaConf.save(config, config_path, resolve=resolve)
            self.client.log_artifact(self.run_id, config_path)

    def log_metrics(self, step: int, metric_dict: Mapping[str, Any]) -> None:
        """Log metrics to MLflow."""
        timestamp = int(time.time() * 1000)
        metrics = self._flatten_metric_dict(metric_dict, timestamp, step)
        self._log_batch(metrics=metrics)

    def _flatten_metric_dict(
        self, metric_dict: Mapping[str, Any], timestamp: int, step: int, key_prefix: str = ""
    ) -> list[Metric]:
        """Flatten a dictionary of metrics into a list of Metric entities."""
        metrics = []
        for key, value in metric_dict.items():
            key = f"{key_prefix}/{key}" if key_prefix else key
            if isinstance(value, Mapping):
                nested_metrics = self._flatten_metric_dict(value, timestamp, step, key_prefix=key)
                metrics.extend(nested_metrics)
            else:
                value = float(value)
                metric = Metric(key, value, timestamp, step)
                metrics.append(metric)
        return metrics

    def log_params(self, param_dict: Mapping[str, Any]) -> None:
        """Log params to MLflow."""
        params = self._flatten_param_dict(param_dict)
        self._log_batch(params=params)

    def _flatten_param_dict(self, param_dict: Mapping[str, Any], key_prefix: str = "") -> list[Param]:
        """Flatten a dictionary of params into a list of Param entities."""
        params = []
        for key, value in param_dict.items():
            key = f"{key_prefix}.{key}" if key_prefix else key
            if isinstance(value, Mapping):
                nested_params = self._flatten_param_dict(value, key_prefix=key)
                params.extend(nested_params)
            else:
                value = str(value)
                param = Param(key, value)
                params.append(param)
        return params

    def log_tags(self, tag_dict: Mapping[str, Any]) -> None:
        """Set tags on the MLFlow."""
        tags = [RunTag(k, str(v)) for k, v in tag_dict.items()]
        self._log_batch(tags=tags)

    def log_figure(
        self,
        figure: matplotlib.figure.Figure | plotly.graph_objects.Figure,
        artifact_file: str,
        **kwargs,
    ) -> None:
        """Log a figure to MLflow using MLflowClient.log_figure."""
        self.client.log_figure(self.run_id, figure, artifact_file, **kwargs)

    def log_image(
        self,
        image: numpy.ndarray | PIL.Image.Image | mlflow.Image,
        artifact_file: str | None = None,
        key: str | None = None,
        step: int | None = None,
        **kwargs,
    ) -> None:
        """Log an image to MLflow using MLflowClient.log_image."""
        # Parameter validation - ensure we have either artifact_file or (key + step)
        if not artifact_file and not (key and step is not None):
            raise ValueError("Must provide either artifact_file or both key and step parameters")

        self.client.log_image(self.run_id, image, artifact_file=artifact_file, key=key, step=step, **kwargs)

    def log_artifact(self, local_path: str, artifact_path: str | None = None) -> None:
        """Log an artifact (file or directory) to MLflow."""
        self.client.log_artifact(self.run_id, local_path, artifact_path)

    def log_json_artifact(self, data: dict | list, artifact_name: str) -> None:
        """Log a JSON object as an artifact to MLflow."""
        with tempfile.TemporaryDirectory() as temp_dir:
            json_path = os.path.join(temp_dir, artifact_name)
            with open(json_path, "w", encoding="utf-8") as f:
                json.dump(data, f, indent=2)
            self.client.log_artifact(self.run_id, json_path)

    def close(self) -> None:
        """End the MLflow run."""
        maybe_terminate_run(run_id=self.run_id, client=self.client)

    def _log_batch(self, **kwargs: Any) -> None:
        """Log arbitrary data to MLflow."""
        self.client.log_batch(self.run_id, **kwargs, synchronous=False)<|MERGE_RESOLUTION|>--- conflicted
+++ resolved
@@ -26,16 +26,10 @@
 from omegaconf import DictConfig, OmegaConf
 
 from simplexity.logging.logger import Logger
-<<<<<<< HEAD
-from simplexity.utils.mlflow_utils import (
-    get_experiment_id,
-    get_run_id,
-=======
 from simplexity.structured_configs.logging import MLFlowLoggerInstanceConfig
 from simplexity.utils.mlflow_utils import (
     get_experiment,
     get_run,
->>>>>>> 0aba8772
     maybe_terminate_run,
     resolve_registry_uri,
 )
@@ -108,8 +102,6 @@
     def registry_uri(self) -> str | None:
         """Return the model registry URI associated with this logger."""
         return self.client._registry_uri  # pylint: disable=protected-access
-<<<<<<< HEAD
-=======
 
     @property
     def cfg(self) -> MLFlowLoggerInstanceConfig:
@@ -124,7 +116,6 @@
             registry_uri=self.registry_uri,
             downgrade_unity_catalog=self._downgrade_unity_catalog,
         )
->>>>>>> 0aba8772
 
     def log_config(self, config: DictConfig, resolve: bool = False) -> None:
         """Log config to MLflow."""
