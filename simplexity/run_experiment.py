import hydra
import jax

from simplexity.configs.config import Config
from simplexity.generative_processes.generative_process import GenerativeProcess
from simplexity.hydra_helpers import typed_instantiate
from simplexity.persistence.model_persister import ModelPersister
from simplexity.predictive_models.predictive_model import PredictiveModel
from simplexity.training.train import train


@hydra.main(config_path="configs", config_name="experiment.yaml", version_base="1.2")
def run_experiment(cfg: Config):
    """Run the experiment."""
    key = jax.random.PRNGKey(cfg.seed)

    generative_process = typed_instantiate(cfg.generative_process.instance, GenerativeProcess)
    initial_gen_process_state = generative_process.initial_state
    num_observations = generative_process.num_observations

    persister = typed_instantiate(cfg.persistence.instance, ModelPersister)
    model = typed_instantiate(cfg.predictive_model.instance, PredictiveModel, in_size=1, out_size=num_observations)
<<<<<<< HEAD
    if cfg.predictive_model.load_weights:
        model = persister.load_weights(model, cfg.predictive_model.weights_filename)
    optimizer = typed_instantiate(cfg.train.optimizer.instance, GradientTransformation)

    sequence_len = cfg.train.sequence_len
    batch_size = cfg.train.batch_size
    num_epochs = cfg.train.num_epochs
=======
>>>>>>> f46460e2

    train(
        cfg.train,
        key,
        model,
        generative_process,
        initial_gen_process_state,
        log_every=1,
    )
<<<<<<< HEAD
    if cfg.train.save_weights:
        persister.save_weights(model, cfg.predictive_model.weights_filename)
    print(losses.shape)
=======
    print("Training complete")
>>>>>>> f46460e2


if __name__ == "__main__":
    run_experiment()<|MERGE_RESOLUTION|>--- conflicted
+++ resolved
@@ -20,16 +20,8 @@
 
     persister = typed_instantiate(cfg.persistence.instance, ModelPersister)
     model = typed_instantiate(cfg.predictive_model.instance, PredictiveModel, in_size=1, out_size=num_observations)
-<<<<<<< HEAD
     if cfg.predictive_model.load_weights:
         model = persister.load_weights(model, cfg.predictive_model.weights_filename)
-    optimizer = typed_instantiate(cfg.train.optimizer.instance, GradientTransformation)
-
-    sequence_len = cfg.train.sequence_len
-    batch_size = cfg.train.batch_size
-    num_epochs = cfg.train.num_epochs
-=======
->>>>>>> f46460e2
 
     train(
         cfg.train,
@@ -39,13 +31,9 @@
         initial_gen_process_state,
         log_every=1,
     )
-<<<<<<< HEAD
     if cfg.train.save_weights:
         persister.save_weights(model, cfg.predictive_model.weights_filename)
-    print(losses.shape)
-=======
     print("Training complete")
->>>>>>> f46460e2
 
 
 if __name__ == "__main__":
