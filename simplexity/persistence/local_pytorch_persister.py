--- conflicted
+++ resolved
@@ -1,7 +1,5 @@
 """Local PyTorch persister."""
 
-<<<<<<< HEAD
-=======
 # pylint: disable-all
 # Temporarily disable all pylint checkers during AST traversal to prevent crash.
 # The imports checker crashes when resolving simplexity package imports due to a bug
@@ -11,7 +9,6 @@
 # (code quality, style, undefined names, etc.) to run normally while bypassing
 # the problematic imports checker that would crash during AST traversal.
 
->>>>>>> 0aba8772
 from pathlib import Path
 
 import torch
