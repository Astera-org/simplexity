"""MLflow-backed model persistence utilities."""

# pylint: disable-all
# Temporarily disable all pylint checkers during AST traversal to prevent crash.
# The imports checker crashes when resolving simplexity package imports due to a bug
# in pylint/astroid: https://github.com/pylint-dev/pylint/issues/10185
# pylint: enable=all
# Re-enable all pylint checkers for the checking phase. This allows other checks
# (code quality, style, undefined names, etc.) to run normally while bypassing
# the problematic imports checker that would crash during AST traversal.

from __future__ import annotations

import logging
import shutil
import tempfile
<<<<<<< HEAD
from dataclasses import dataclass
=======
from contextlib import nullcontext
>>>>>>> 538eb3dd
from pathlib import Path
from typing import Any

import mlflow
import mlflow.pytorch as mlflow_pytorch
import torch
from mlflow.models.model import ModelInfo
from mlflow.models.signature import infer_signature
from omegaconf import DictConfig, OmegaConf

from simplexity.persistence.local_persister import LocalPersister
from simplexity.predictive_models.types import ModelFramework, get_model_framework
from simplexity.run_management.structured_configs import InstanceConfig
from simplexity.utils.config_utils import typed_instantiate
<<<<<<< HEAD
from simplexity.utils.mlflow_utils import get_experiment, get_run, maybe_terminate_run, resolve_registry_uri
=======
from simplexity.utils.mlflow_utils import (
    get_experiment_id,
    get_run_id,
    maybe_terminate_run,
    resolve_registry_uri,
    set_mlflow_uris,
)
from simplexity.utils.pip_utils import create_requirements_file

SIMPLEXITY_LOGGER = logging.getLogger("simplexity")
>>>>>>> 538eb3dd


def _build_local_persister(model_framework: ModelFramework, artifact_dir: Path) -> LocalPersister:
    if model_framework == ModelFramework.EQUINOX:
        from simplexity.persistence.local_equinox_persister import (  # pylint: disable=import-outside-toplevel
            LocalEquinoxPersister,
        )

        directory = artifact_dir / "equinox"
        return LocalEquinoxPersister(directory=directory)
    if model_framework == ModelFramework.PENZAI:
        from simplexity.persistence.local_penzai_persister import (  # pylint: disable=import-outside-toplevel
            LocalPenzaiPersister,
        )

        directory = artifact_dir / "penzai"
        return LocalPenzaiPersister(directory=directory)
    if model_framework == ModelFramework.PYTORCH:
        from simplexity.persistence.local_pytorch_persister import (  # pylint: disable=import-outside-toplevel
            LocalPytorchPersister,
        )

        directory = artifact_dir / "pytorch"
        return LocalPytorchPersister(directory=directory)

    raise ValueError(f"Unsupported model framework: {model_framework}")


def _clear_subdirectory(subdirectory: Path) -> None:
    if subdirectory.exists():
        shutil.rmtree(subdirectory)
    subdirectory.parent.mkdir(parents=True, exist_ok=True)


@dataclass
class MLFlowPersisterInstanceConfig(InstanceConfig):
    """Configuration for the MLflow persister."""

    experiment_id: str | None = None
    experiment_name: str | None = None
    run_id: str | None = None
    run_name: str | None = None
    tracking_uri: str | None = None
    registry_uri: str | None = None
    downgrade_unity_catalog: bool = True
    artifact_path: str = "models"
    config_path: str = "config.yaml"


class MLFlowPersister:  # pylint: disable=too-many-instance-attributes
    """Persist model checkpoints as MLflow artifacts, optionally reusing an existing run."""

    def __init__(
        self,
        experiment_id: str | None = None,
        experiment_name: str | None = None,
        run_id: str | None = None,
        run_name: str | None = None,
        tracking_uri: str | None = None,
        registry_uri: str | None = None,
        downgrade_unity_catalog: bool = True,
        model_dir: str = "models",
        config_path: str = "config.yaml",
    ):
        """Create a persister from an MLflow experiment."""
        self._downgrade_unity_catalog = downgrade_unity_catalog
        resolved_registry_uri = resolve_registry_uri(
            registry_uri=registry_uri,
            tracking_uri=tracking_uri,
            downgrade_unity_catalog=downgrade_unity_catalog,
        )
        self._client = mlflow.MlflowClient(tracking_uri=tracking_uri, registry_uri=resolved_registry_uri)
<<<<<<< HEAD
        experiment = get_experiment(experiment_id=experiment_id, experiment_name=experiment_name, client=self.client)
        assert experiment is not None
        self._experiment_id = experiment.experiment_id
        self._experiment_name = experiment.name
        run = get_run(run_id=run_id, run_name=run_name, experiment_id=self.experiment_id, client=self.client)
        assert run is not None
        self._run_id = run.info.run_id
        self._run_name = run.info.run_name
        self._artifact_path = artifact_path.strip().strip("/")
=======
        self._experiment_id = get_experiment_id(experiment_name=experiment_name, client=self.client)
        self._run_id = get_run_id(experiment_id=self.experiment_id, run_name=run_name, client=self.client)
        self._model_dir = model_dir.strip().strip("/")
>>>>>>> 538eb3dd
        self._temp_dir = tempfile.TemporaryDirectory()
        self._model_path = Path(self._temp_dir.name) / self._model_dir if self._model_dir else Path(self._temp_dir.name)
        self._model_path.mkdir(parents=True, exist_ok=True)
        self._config_path = config_path
        self._local_persisters = {}

    @property
    def client(self) -> mlflow.MlflowClient:
        """Expose underlying MLflow client for integrations."""
        return self._client

    @property
    def experiment_name(self) -> str:
        """Expose active MLflow experiment name."""
        return self._experiment_name

    @property
    def experiment_id(self) -> str:
        """Expose active MLflow experiment identifier."""
        return self._experiment_id

    @property
    def run_id(self) -> str:
        """Expose active MLflow run identifier."""
        return self._run_id

    @property
    def run_name(self) -> str | None:
        """Expose active MLflow run name."""
        return self._run_name

    @property
    def tracking_uri(self) -> str | None:
        """Return the tracking URI associated with this persister."""
        return self.client.tracking_uri

    @property
    def registry_uri(self) -> str | None:
        """Return the model registry URI associated with this persister."""
        return self.client._registry_uri  # pylint: disable=protected-access

    @property
<<<<<<< HEAD
    def cfg(self) -> MLFlowPersisterInstanceConfig:
        """Return the configuration of this persister."""
        return MLFlowPersisterInstanceConfig(
            _target_=self.__class__.__qualname__,
            experiment_id=self.experiment_id,
            experiment_name=self.experiment_name,
            run_id=self.run_id,
            run_name=self.run_name,
            tracking_uri=self.tracking_uri,
            registry_uri=self.registry_uri,
            downgrade_unity_catalog=self._downgrade_unity_catalog,
            artifact_path=self._artifact_path,
            config_path=self._config_path,
        )
=======
    def model_dir(self) -> str:
        """Return the artifact path associated with this persister."""
        return self._model_dir
>>>>>>> 538eb3dd

    def save_weights(self, model: Any, step: int = 0) -> None:
        """Serialize weights locally and upload them as MLflow artifacts."""
        local_persister = self.get_local_persister(model)
        step_dir = local_persister.directory / str(step)
        _clear_subdirectory(step_dir)
        local_persister.save_weights(model, step)
        framework_dir = step_dir.parent
        self.client.log_artifacts(self.run_id, str(framework_dir), artifact_path=self._model_dir)

    def load_weights(self, model: Any, step: int = 0) -> Any:
        """Download MLflow artifacts and restore them into the provided model."""
        local_persister = self.get_local_persister(model)
        step_dir = local_persister.directory / str(step)
        _clear_subdirectory(step_dir)
        artifact_path = f"{self._model_dir}/{step}"
        downloaded_path = self.client.download_artifacts(
            self.run_id,
            artifact_path,
            dst_path=str(step_dir.parent),
        )
        if not Path(downloaded_path).exists():
            raise RuntimeError(f"MLflow artifact for step {step} was not found after download")
        return local_persister.load_weights(model, step)

    def load_model(self, step: int = 0) -> Any:
        """Load a model from a specified MLflow run and step."""
        config_path = self._config_path

        with tempfile.TemporaryDirectory() as temp_dir:
            downloaded_config_path = self.client.download_artifacts(
                self.run_id,
                config_path,
                dst_path=str(temp_dir),
            )
            run_config = OmegaConf.load(downloaded_config_path)

        instance: DictConfig = OmegaConf.select(run_config, "predictive_model.instance", throw_on_missing=True)
        target: str = OmegaConf.select(run_config, "predictive_model.instance._target_", throw_on_missing=True)
        model = typed_instantiate(instance, target)

        return self.load_weights(model, step)

    def cleanup(self) -> None:
        """Remove temporary resources and optionally end the MLflow run."""
        for persister in self._local_persisters.values():
            persister.cleanup()
        self._temp_dir.cleanup()
        maybe_terminate_run(run_id=self.run_id, client=self.client)

    def get_local_persister(self, model: Any) -> LocalPersister:
        """Get the local persister for the given model."""
        model_framework = get_model_framework(model)
        if model_framework not in self._local_persisters:
            self._local_persisters[model_framework] = _build_local_persister(model_framework, self._model_path)
        return self._local_persisters[model_framework]

    def save_model_to_registry(
        self,
        model: Any,
        registered_model_name: str,
        model_inputs: torch.Tensor | None = None,
        **kwargs: Any,
    ) -> ModelInfo:
        """Save a PyTorch model to the MLflow model registry.

        Args:
            model: The PyTorch model to save. Must be a torch.nn.Module instance.
            registered_model_name: The name to register the model under in the registry.
            model_inputs: Optional model inputs (torch.Tensor) to use for inferring the model signature.
                         If provided, the signature will be automatically inferred.
            **kwargs: Additional keyword arguments passed to mlflow.pytorch.log_model.
                     Can include 'signature' or 'pip_requirements' to override defaults.

        Raises:
            ValueError: If the model is not a PyTorch model.
        """
        if not isinstance(model, torch.nn.Module):
            raise ValueError(f"Model must be a PyTorch model (torch.nn.Module), got {type(model)}")

        signature = None
        if model_inputs is not None:
            model.eval()
            with torch.no_grad():
                model_outputs: torch.Tensor = model(model_inputs)
            signature = infer_signature(
                model_input=model_inputs.detach().cpu().numpy(),
                model_output=model_outputs.detach().cpu().numpy(),
            )

        log_kwargs: dict[str, Any] = {
            "pytorch_model": model,
            "registered_model_name": registered_model_name,
        }

        if "signature" in kwargs:
            log_kwargs["signature"] = kwargs.pop("signature")
            if signature is not None:
                SIMPLEXITY_LOGGER.warning("Signature provided in kwargs, ignoring inferred signature")
        elif signature is not None:
            log_kwargs["signature"] = signature

        if "pip_requirements" not in kwargs:
            try:
                pip_requirements = create_requirements_file()
                log_kwargs["pip_requirements"] = pip_requirements
            except (FileNotFoundError, RuntimeError):
                SIMPLEXITY_LOGGER.warning("Failed to generate pip requirements file, continuing without it")

        log_kwargs.update(kwargs)

        model_info: ModelInfo | None = None
        with set_mlflow_uris(tracking_uri=self.tracking_uri, registry_uri=self.registry_uri):
            active_run = mlflow.active_run()
            if active_run is not None and active_run.info.run_id != self.run_id:
                raise RuntimeError(
                    "Cannot save model to registry because an active MLflow run "
                    f"({active_run.info.run_id}) does not match the persister run id ({self.run_id}). "
                    "End the active run or use the same run id."
                )
            run_context = mlflow.start_run(run_id=self.run_id) if active_run is None else nullcontext()
            with run_context:
                model_info = mlflow_pytorch.log_model(**log_kwargs)
        assert model_info is not None
        return model_info

    def registered_model_uri(
        self, registered_model_name: str, version: str | None = None, stage: str | None = None
    ) -> str:
        """Get the URI for a registered model.

        Args:
            registered_model_name: The name of the registered model.
            version: Optional specific version to load (e.g., "1", "2"). If None, loads the latest version.
            stage: Optional stage to load from (e.g., "Production", "Staging", "Archived").
            If provided, takes precedence over version.
        """
        prefix = "models:"
        if version is not None and stage is not None:
            raise ValueError("Cannot specify both version and stage. Use one or the other.")
        if stage is not None:
            return f"{prefix}/{registered_model_name}/{stage}"
        if version is not None:
            return f"{prefix}/{registered_model_name}/{version}"

        model_versions = self.client.search_model_versions(
            filter_string=f"name='{registered_model_name}'", max_results=1, order_by=["version_number DESC"]
        )
        if not model_versions:
            raise RuntimeError(f"No versions found for registered model '{registered_model_name}'")
        latest_version = model_versions[0].version
        return f"{prefix}/{registered_model_name}/{latest_version}"

    def load_model_from_registry(
        self,
        registered_model_name: str,
        version: str | None = None,
        stage: str | None = None,
    ) -> Any:
        """Load a PyTorch model from the MLflow model registry.

        Args:
            registered_model_name: The name of the registered model.
            version: Optional specific version to load (e.g., "1", "2"). If None, loads the latest version.
            stage: Optional stage to load from (e.g., "Production", "Staging", "Archived").
                   If provided, takes precedence over version.

        Returns:
            The loaded PyTorch model.

        Raises:
            ValueError: If both version and stage are provided.
            RuntimeError: If the model cannot be found or loaded.
        """
        model_uri = self.registered_model_uri(registered_model_name, version, stage)
        with set_mlflow_uris(tracking_uri=self.tracking_uri, registry_uri=self.registry_uri):
            return mlflow_pytorch.load_model(model_uri)

    def list_model_versions(
        self,
        registered_model_name: str,
        max_results: int = 100,
    ) -> list[dict[str, Any]]:
        """List available versions for a registered model.

        Args:
            registered_model_name: The name of the registered model.
            max_results: Maximum number of versions to return.

        Returns:
            A list of dictionaries containing version information. Each dictionary includes:
            - version: The version number (string)
            - stage: The current stage (string)
            - status: The version status (string)
            - creation_timestamp: When the version was created (timestamp)
            - last_updated_timestamp: When the version was last updated (timestamp)
        """
        model_versions = self.client.search_model_versions(
            filter_string=f"name='{registered_model_name}'", max_results=max_results
        )

        return [
            {
                "version": mv.version,
                "stage": mv.current_stage,
                "status": mv.status,
                "creation_timestamp": mv.creation_timestamp,
                "last_updated_timestamp": mv.last_updated_timestamp,
            }
            for mv in model_versions
        ]<|MERGE_RESOLUTION|>--- conflicted
+++ resolved
@@ -14,11 +14,8 @@
 import logging
 import shutil
 import tempfile
-<<<<<<< HEAD
+from contextlib import nullcontext
 from dataclasses import dataclass
-=======
-from contextlib import nullcontext
->>>>>>> 538eb3dd
 from pathlib import Path
 from typing import Any
 
@@ -33,12 +30,9 @@
 from simplexity.predictive_models.types import ModelFramework, get_model_framework
 from simplexity.run_management.structured_configs import InstanceConfig
 from simplexity.utils.config_utils import typed_instantiate
-<<<<<<< HEAD
-from simplexity.utils.mlflow_utils import get_experiment, get_run, maybe_terminate_run, resolve_registry_uri
-=======
 from simplexity.utils.mlflow_utils import (
-    get_experiment_id,
-    get_run_id,
+    get_experiment,
+    get_run,
     maybe_terminate_run,
     resolve_registry_uri,
     set_mlflow_uris,
@@ -46,7 +40,6 @@
 from simplexity.utils.pip_utils import create_requirements_file
 
 SIMPLEXITY_LOGGER = logging.getLogger("simplexity")
->>>>>>> 538eb3dd
 
 
 def _build_local_persister(model_framework: ModelFramework, artifact_dir: Path) -> LocalPersister:
@@ -119,7 +112,6 @@
             downgrade_unity_catalog=downgrade_unity_catalog,
         )
         self._client = mlflow.MlflowClient(tracking_uri=tracking_uri, registry_uri=resolved_registry_uri)
-<<<<<<< HEAD
         experiment = get_experiment(experiment_id=experiment_id, experiment_name=experiment_name, client=self.client)
         assert experiment is not None
         self._experiment_id = experiment.experiment_id
@@ -128,12 +120,7 @@
         assert run is not None
         self._run_id = run.info.run_id
         self._run_name = run.info.run_name
-        self._artifact_path = artifact_path.strip().strip("/")
-=======
-        self._experiment_id = get_experiment_id(experiment_name=experiment_name, client=self.client)
-        self._run_id = get_run_id(experiment_id=self.experiment_id, run_name=run_name, client=self.client)
         self._model_dir = model_dir.strip().strip("/")
->>>>>>> 538eb3dd
         self._temp_dir = tempfile.TemporaryDirectory()
         self._model_path = Path(self._temp_dir.name) / self._model_dir if self._model_dir else Path(self._temp_dir.name)
         self._model_path.mkdir(parents=True, exist_ok=True)
@@ -176,7 +163,11 @@
         return self.client._registry_uri  # pylint: disable=protected-access
 
     @property
-<<<<<<< HEAD
+    def model_dir(self) -> str:
+        """Return the artifact path associated with this persister."""
+        return self._model_dir
+
+    @property
     def cfg(self) -> MLFlowPersisterInstanceConfig:
         """Return the configuration of this persister."""
         return MLFlowPersisterInstanceConfig(
@@ -188,14 +179,9 @@
             tracking_uri=self.tracking_uri,
             registry_uri=self.registry_uri,
             downgrade_unity_catalog=self._downgrade_unity_catalog,
-            artifact_path=self._artifact_path,
+            artifact_path=self.model_dir,
             config_path=self._config_path,
         )
-=======
-    def model_dir(self) -> str:
-        """Return the artifact path associated with this persister."""
-        return self._model_dir
->>>>>>> 538eb3dd
 
     def save_weights(self, model: Any, step: int = 0) -> None:
         """Serialize weights locally and upload them as MLflow artifacts."""
