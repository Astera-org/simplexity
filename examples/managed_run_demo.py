"""Managed run demo."""

# pylint: disable-all
# Temporarily disable all pylint checkers during AST traversal to prevent crash.
# The imports checker crashes when resolving simplexity package imports due to a bug
# in pylint/astroid: https://github.com/pylint-dev/pylint/issues/10185
# pylint: enable=all
# Re-enable all pylint checkers for the checking phase. This allows other checks
# (code quality, style, undefined names, etc.) to run normally while bypassing
# the problematic imports checker that would crash during AST traversal.

import logging
import logging.config
from pathlib import Path

import hydra
import jax
import yaml
from torch.nn import Module as PytorchModel

import simplexity
from examples.configs.demo_config import Config
from simplexity.generative_processes.torch_generator import generate_data_batch
from simplexity.persistence.mlflow_persister import MLFlowPersister

DEMO_DIR = Path(__file__).parent
SIMPLEXITY_LOGGER = logging.getLogger("simplexity")


def configure_logging() -> None:
    """Load the logging configuration for the demo."""
    config_path = DEMO_DIR / "configs" / "logging.yaml"
    if config_path.exists():
        with config_path.open(encoding="utf-8") as config_file:
            logging_cfg = yaml.safe_load(config_file)
        logging.config.dictConfig(logging_cfg)
    else:
        logging.basicConfig(level=logging.WARNING)


@hydra.main(config_path=str(DEMO_DIR / "configs"), config_name="demo_config.yaml", version_base="1.2")
@simplexity.managed_run(strict=False, verbose=True)
def main(cfg: Config, components: simplexity.Components) -> None:
    """Test the managed run decorator."""
    assert components.loggers is not None
    assert components.generative_processes is not None
    assert components.persisters is not None
    assert components.predictive_models is not None
    assert components.optimizers is not None
    is_mlflow_persister = cfg.persistence.name == "mlflow_persister"
    if is_mlflow_persister:
        persister = components.get_persister()
        assert isinstance(persister, MLFlowPersister)
        for model in components.predictive_models.values():
            if isinstance(model, PytorchModel):
                inputs = None
                if components.generative_processes and components.initial_states is not None:
                    first_key = next(iter(components.generative_processes.keys()))
                    batch_size = (
                        cfg.generative_process.batch_size if cfg.generative_process.batch_size is not None else 1
                    )
                    sequence_len = (
                        cfg.generative_process.sequence_len if cfg.generative_process.sequence_len is not None else 1
                    )
                    _, inputs, _ = generate_data_batch(
                        components.initial_states[first_key],
                        components.generative_processes[first_key],
                        batch_size,
                        sequence_len,
                        jax.random.key(cfg.seed),
                        bos_token=cfg.generative_process.bos_token,
                        eos_token=cfg.generative_process.eos_token,
                    )
<<<<<<< HEAD
                persister.save_model_to_registry(model, "test_model", model_inputs=inputs)
            else:
                persister.save_weights(model, 0)
=======
                    outputs: torch.Tensor = model(inputs)
                    signature = infer_signature(
                        model_input=inputs.detach().cpu().numpy(),
                        model_output=outputs.detach().cpu().numpy(),
                    )
                    kwargs["signature"] = signature
                mlflow_pytorch.log_model(**kwargs)
    
    # Demonstrate metric tracker usage
    if components.metric_trackers:
        SIMPLEXITY_LOGGER.info("[demo] demonstrating metric tracker")
        metric_tracker = components.get_metric_tracker()
        logger = components.get_logger()
        
        # Simulate a simple training loop
        model = components.get_predictive_model()
        optimizer = components.get_optimizer()
        
        if model and optimizer and components.generative_processes and components.initial_states:
            first_key = next(iter(components.generative_processes.keys()))
            batch_size = (
                cfg.generative_process.batch_size if cfg.generative_process.batch_size is not None else 4
            )
            sequence_len = (
                cfg.generative_process.sequence_len if cfg.generative_process.sequence_len is not None else 10
            )
            
            SIMPLEXITY_LOGGER.info("[demo] running 10 training steps to demonstrate metric tracking")
            for step in range(10):
                # Generate a batch of data
                _, inputs, targets = generate_data_batch(
                    components.initial_states[first_key],
                    components.generative_processes[first_key],
                    batch_size,
                    sequence_len,
                    jax.random.key(cfg.seed + step),
                    bos_token=cfg.generative_process.bos_token,
                    eos_token=cfg.generative_process.eos_token,
                )
                
                # Forward pass
                outputs = model(inputs)
                loss_fn = torch.nn.CrossEntropyLoss()
                loss = loss_fn(outputs.view(-1, outputs.size(-1)), targets.view(-1))
                
                # Backward pass
                optimizer.zero_grad()
                loss.backward()
                optimizer.step()
                
                # Update metric tracker
                metric_tracker.step(tokens=inputs.numel(), loss=loss.item())
                
                # Update metrics at different frequencies
                if step % 2 == 0:  # Update some metrics every 2 steps
                    metric_tracker.update_metrics(group="all")
                
                # Log metrics every 5 steps
                if step % 5 == 0:
                    metrics = metric_tracker.metrics()
                    SIMPLEXITY_LOGGER.info(f"[demo] Step {step} metrics: {metrics}")
                    if logger:
                        logger.log_metrics(metrics, step=step)
            
            SIMPLEXITY_LOGGER.info("[demo] metric tracking demonstration complete")

>>>>>>> 02554112


if __name__ == "__main__":
    configure_logging()
    main()<|MERGE_RESOLUTION|>--- conflicted
+++ resolved
@@ -71,11 +71,6 @@
                         bos_token=cfg.generative_process.bos_token,
                         eos_token=cfg.generative_process.eos_token,
                     )
-<<<<<<< HEAD
-                persister.save_model_to_registry(model, "test_model", model_inputs=inputs)
-            else:
-                persister.save_weights(model, 0)
-=======
                     outputs: torch.Tensor = model(inputs)
                     signature = infer_signature(
                         model_input=inputs.detach().cpu().numpy(),
@@ -142,8 +137,6 @@
             
             SIMPLEXITY_LOGGER.info("[demo] metric tracking demonstration complete")
 
->>>>>>> 02554112
-
 
 if __name__ == "__main__":
     configure_logging()
