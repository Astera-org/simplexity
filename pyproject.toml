--- conflicted
+++ resolved
@@ -17,19 +17,16 @@
     "jax[cuda12_pip]",
     "jupyter",
     "matplotlib",
-<<<<<<< HEAD
     "optax",
     "pandas",
     "penzai",
     "treescope",
-=======
-    "pandas",
->>>>>>> 74a619b2
 ]
 
 [project.optional-dependencies]
 dev = [
     "jaxtyping",
+    "nbqa",
     "nbqa",
     "pyright",
     "pytest",
