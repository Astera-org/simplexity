--- conflicted
+++ resolved
@@ -956,30 +956,11 @@
             'test_indices': test_inds
         }
 
-<<<<<<< HEAD
 def save_analysis_results(loader: S3ModelLoader, sweep_id: str, run_id: str, checkpoint_key: str, results: dict, title: str = None):
     """Save analysis results to S3 directly based on known structure."""
     start_time = time.time()
-=======
-def save_analysis_results(loader, sweep_id, run_id, checkpoint_key, results, title):
-    """Save analysis results with async uploading"""
-    queue_start = time.time()
-    
-    # Initialize uploader if not already done
-    if not hasattr(loader, 'async_uploader'):
-        loader.async_uploader = AsyncS3Uploader(
-            bucket_name=loader.bucket_name,
-            aws_access_key_id=os.getenv('AWS_ACCESS_KEY_ID'),
-            aws_secret_access_key=os.getenv('AWS_SECRET_ACCESS_KEY'),
-            region_name=os.getenv('AWS_DEFAULT_REGION')
-        )
-
-    # Prepare paths
->>>>>>> 9020b888
     checkpoint_num = checkpoint_key.split('/')[-1].replace('.pt', '')
-    base_path = f"analysis/{sweep_id}/{run_id}/checkpoint_{checkpoint_num}/{title}"
-    
-<<<<<<< HEAD
+    
     # Save metadata (we know these are small values)
     meta_start = time.time()
     metadata = {
@@ -1064,23 +1045,6 @@
         print(f"All layers save took {time.time() - all_layers_start:.2f}s")
 
     print(f"Total save time: {time.time() - start_time:.2f}s")
-=======
-    # Convert results to JSON
-    metadata = {
-        'sweep_id': sweep_id,
-        'run_id': run_id,
-        'checkpoint': checkpoint_num,
-        'title': title,
-        'results': results
-    }
-    metadata_json = json.dumps(metadata, cls=NumpyEncoder)
-    
-    # Queue the upload and immediately return
-    loader.async_uploader.queue_upload(f"{base_path}/metadata.json", metadata_json)
-    print(f"Queued upload for {base_path} (took {time.time() - queue_start:.2f}s to prepare and queue)")
-    
-    return f"Queued upload for {base_path}"
->>>>>>> 9020b888
 
 def load_analysis_results(loader: S3ModelLoader, sweep_id: str, run_id: str, checkpoint_key: str):
     """Load analysis results from S3 in their native formats."""
