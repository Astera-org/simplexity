--- conflicted
+++ resolved
@@ -23,7 +23,7 @@
         run: uv run --extra dev --extra penzai pylint simplexity tests
 
       - name: pyright
-        run: uv run --extra altair --extra aws --extra dev --extra penzai pyright
+        run: uv run --extra aws --extra dev --extra penzai pyright
 
   unit-tests:
     runs-on: ubuntu-latest
@@ -62,12 +62,8 @@
           # Coverage is tracked but won't fail - new code in PRs is checked via diff-cover
           # TODO: Enable strict overall coverage enforcement once coverage improves
           # Note: --cov-fail-under=0 is explicit but redundant since pyproject.toml doesn't set a threshold
-<<<<<<< HEAD
-          uv run --extra altair --extra aws --extra dev --extra cuda --extra penzai pytest \
-=======
           # Exclude end-to-end tests - they run in a separate workflow
           uv run --extra aws --extra dev --extra cuda --extra penzai pytest \
->>>>>>> 3091ac5a
             --capture=no \
             --verbose \
             --cov-fail-under=0 \
